//
//  Copyright (c) 2018 Open Whisper Systems. All rights reserved.
//

import Foundation
import SignalServiceKit
import SignalMessaging

@objc
enum MessageMetadataViewMode: UInt {
    case focusOnMessage
    case focusOnMetadata
}

class MessageDetailViewController: OWSViewController, UIScrollViewDelegate {

    static let TAG = "[MessageDetailViewController]"
    let TAG = "[MessageDetailViewController]"

    // MARK: Properties

    let contactsManager: OWSContactsManager

    let databaseConnection: YapDatabaseConnection

    let bubbleFactory = OWSMessagesBubbleImageFactory()
    var bubbleView: UIView?

    let mode: MessageMetadataViewMode
    let viewItem: ConversationViewItem
    var message: TSMessage

    var mediaMessageView: MediaMessageView?

    // See comments on updateTextLayout.
    var messageTextView: UITextView?
    var messageTextProxyView: UIView?
    var messageTextTopConstraint: NSLayoutConstraint?
    var messageTextHeightLayoutConstraint: NSLayoutConstraint?
    var messageTextProxyViewHeightConstraint: NSLayoutConstraint?
    var bubbleViewWidthConstraint: NSLayoutConstraint?

    var scrollView: UIScrollView!
    var contentView: UIView?

    var attachment: TSAttachment?
    var dataSource: DataSource?
    var attachmentStream: TSAttachmentStream?
    var messageBody: String?

    // MARK: Initializers

    @available(*, unavailable, message:"use other constructor instead.")
    required init?(coder aDecoder: NSCoder) {
        fatalError("\(#function) is unimplemented.")
    }

    required init(viewItem: ConversationViewItem, message: TSMessage, mode: MessageMetadataViewMode) {
        self.contactsManager = Environment.current().contactsManager
        self.viewItem = viewItem
        self.message = message
        self.mode = mode
        self.databaseConnection = TSStorageManager.shared().newDatabaseConnection()!
        super.init(nibName: nil, bundle: nil)
    }

    // MARK: View Lifecycle

    override func viewDidLoad() {
        super.viewDidLoad()

        self.databaseConnection.beginLongLivedReadTransaction()
        updateDBConnectionAndMessageToLatest()

        self.navigationItem.title = NSLocalizedString("MESSAGE_METADATA_VIEW_TITLE",
                                                      comment: "Title for the 'message metadata' view.")

        createViews()

        self.view.layoutIfNeeded()

        NotificationCenter.default.addObserver(self,
            selector: #selector(yapDatabaseModified),
            name: NSNotification.Name.YapDatabaseModified,
            object: TSStorageManager.shared().dbNotificationObject)
    }

    override func viewWillAppear(_ animated: Bool) {
        super.viewWillAppear(animated)

        mediaMessageView?.viewWillAppear(animated)

        updateTextLayout()

        if mode == .focusOnMetadata {
            if let bubbleView = self.bubbleView {
                // Force layout.
                view.setNeedsLayout()
                view.layoutIfNeeded()

                let contentHeight = scrollView.contentSize.height
                let scrollViewHeight = scrollView.frame.size.height
                guard contentHeight >=  scrollViewHeight else {
                    // All content is visible within the scroll view. No need to offset.
                    return
                }

                // We want to include at least a little portion of the message, but scroll no farther than necessary.
                let showAtLeast: CGFloat = 50
                let bubbleViewBottom = bubbleView.superview!.convert(bubbleView.frame, to: scrollView).maxY
                let maxOffset =  bubbleViewBottom - showAtLeast
                let lastPage = contentHeight - scrollViewHeight

                let offset = CGPoint(x: 0, y: min(maxOffset, lastPage))

                scrollView.setContentOffset(offset, animated: false)
            }
        }
    }

    override func viewWillDisappear(_ animated: Bool) {
        super.viewWillDisappear(animated)

        mediaMessageView?.viewWillDisappear(animated)
    }

    // MARK: - Create Views

    private func createViews() {
        view.backgroundColor = UIColor.white

        let scrollView = UIScrollView()
        scrollView.delegate = self
        self.scrollView = scrollView
        view.addSubview(scrollView)
        scrollView.autoPinWidthToSuperview(withMargin: 0)
        scrollView.autoPin(toTopLayoutGuideOf: self, withInset: 0)

        // See notes on how to use UIScrollView with iOS Auto Layout:
        //
        // https://developer.apple.com/library/content/releasenotes/General/RN-iOSSDK-6_0/
        let contentView = UIView.container()
        self.contentView = contentView
        scrollView.addSubview(contentView)
        contentView.autoPinLeadingToSuperview()
        contentView.autoPinTrailingToSuperview()
        contentView.autoPinEdge(toSuperviewEdge: .top)
        contentView.autoPinEdge(toSuperviewEdge: .bottom)
        scrollView.layoutMargins = UIEdgeInsets(top: 0, left: 0, bottom: 0, right: 0)

        if hasMediaAttachment {
            let footer = UIToolbar()
            footer.barTintColor = UIColor.ows_materialBlue
            view.addSubview(footer)
            footer.autoPinWidthToSuperview(withMargin: 0)
            footer.autoPinEdge(.top, to: .bottom, of: scrollView)
            footer.autoPin(toBottomLayoutGuideOf: self, withInset: 0)

            footer.items = [
                UIBarButtonItem(barButtonSystemItem: .flexibleSpace, target: nil, action: nil),
                UIBarButtonItem(barButtonSystemItem: .action, target: self, action: #selector(shareButtonPressed)),
                UIBarButtonItem(barButtonSystemItem: .flexibleSpace, target: nil, action: nil)
            ]
        } else {
            scrollView.autoPin(toBottomLayoutGuideOf: self, withInset: 0)
        }

        updateContent()
    }

    private func updateContent() {
        guard let contentView = contentView else {
            owsFail("\(TAG) Missing contentView")
            return
        }

        // Remove any existing content views.
        for subview in contentView.subviews {
            subview.removeFromSuperview()
        }

        var rows = [UIView]()
        let contactsManager = Environment.current().contactsManager!
        let thread = message.thread

        // Content
        rows += contentRows()

        // Sender?
        if let incomingMessage = message as? TSIncomingMessage {
            let senderId = incomingMessage.authorId
            let senderName = contactsManager.contactOrProfileName(forPhoneIdentifier: senderId)
            rows.append(valueRow(name: NSLocalizedString("MESSAGE_METADATA_VIEW_SENDER",
                                                         comment: "Label for the 'sender' field of the 'message metadata' view."),
                                 value: senderName))
        }

        // Recipient(s)
        if let outgoingMessage = message as? TSOutgoingMessage {

            let isGroupThread = message.thread.isGroupThread()

            let recipientStatusGroups: [MessageRecipientStatus] = [
                .read,
                .uploading,
                .delivered,
                .sent,
                .sending,
                .failed
            ]
            for recipientStatusGroup in recipientStatusGroups {
                var groupRows = [UIView]()

                // TODO: It'd be nice to inset these dividers from the edge of the screen.
                let addDivider = {
                    let divider = UIView()
                    divider.backgroundColor = UIColor(white: 0.9, alpha: 1.0)
                    divider.autoSetDimension(.height, toSize: 0.5)
                    groupRows.append(divider)
                }

                for recipientId in thread.recipientIdentifiers {
                    let (recipientStatus, statusMessage) = MessageRecipientStatusUtils.recipientStatusAndStatusMessage(outgoingMessage: outgoingMessage, recipientId: recipientId, referenceView: self.view)

                    guard recipientStatus == recipientStatusGroup else {
                        continue
                    }

                    if groupRows.count < 1 {
                        if isGroupThread {
                            groupRows.append(valueRow(name: string(for: recipientStatusGroup),
                                                      value: ""))
                        }

                        addDivider()
                    }

                    let cell = ContactTableViewCell()
                    cell.configure(withRecipientId: recipientId, contactsManager: self.contactsManager)
                    let statusLabel = UILabel()
                    statusLabel.text = statusMessage
                    statusLabel.textColor = UIColor.ows_darkGray
                    statusLabel.font = UIFont.ows_footnote()
                    statusLabel.sizeToFit()
                    cell.accessoryView = statusLabel
                    cell.autoSetDimension(.height, toSize: ContactTableViewCell.rowHeight())
                    cell.setContentHuggingLow()
                    cell.isUserInteractionEnabled = false
                    groupRows.append(cell)
                }

                if groupRows.count > 0 {
                    addDivider()

                    let spacer = UIView()
                    spacer.autoSetDimension(.height, toSize: 10)
                    groupRows.append(spacer)
                }

                Logger.verbose("\(groupRows.count) rows for \(recipientStatusGroup)")
                guard groupRows.count > 0 else {
                    continue
                }
                rows += groupRows
            }
        }

        rows.append(valueRow(name: NSLocalizedString("MESSAGE_METADATA_VIEW_SENT_DATE_TIME",
                                                     comment: "Label for the 'sent date & time' field of the 'message metadata' view."),
                             value: DateUtil.formatPastTimestampRelativeToNow(message.timestamp)))

        if message as? TSIncomingMessage != nil {
            rows.append(valueRow(name: NSLocalizedString("MESSAGE_METADATA_VIEW_RECEIVED_DATE_TIME",
                                                         comment: "Label for the 'received date & time' field of the 'message metadata' view."),
                                 value: DateUtil.formatPastTimestampRelativeToNow(message.timestampForSorting())))
        }

        rows += addAttachmentMetadataRows()

        // TODO: We could include the "disappearing messages" state here.

        var lastRow: UIView?
        for row in rows {
            contentView.addSubview(row)
            row.autoPinLeadingToSuperview()
            row.autoPinTrailingToSuperview()

            if let lastRow = lastRow {
                row.autoPinEdge(.top, to: .bottom, of: lastRow, withOffset: 5)
            } else {
                row.autoPinEdge(toSuperviewEdge: .top, withInset: 20)
            }

            lastRow = row
        }
        if let lastRow = lastRow {
            lastRow.autoPinEdge(toSuperviewEdge: .bottom, withInset: 20)
        }

        if let mediaMessageView = mediaMessageView {
            mediaMessageView.autoMatch(.height, to: .width, of: mediaMessageView, withOffset:0, relation: .lessThanOrEqual)
        }
    }

    private func displayableTextIfText() -> String? {
        guard viewItem.hasText else {
                return nil
        }
        guard let displayableText = viewItem.displayableText() else {
                return nil
        }
        let messageBody = displayableText.fullText
        guard messageBody.count > 0  else {
            return nil
        }
        return messageBody
    }

    let bubbleViewHMargin: CGFloat = 10
    let messageTailEdgeMargin: CGFloat = 15
    let messageNoTailEdgeMargin: CGFloat = 10

    private func contentRows() -> [UIView] {
        var rows = [UIView]()

        if hasMediaAttachment {
            rows += addAttachmentRows()
        }

        if let messageBody = displayableTextIfText() {

            self.messageBody = messageBody

            let isIncoming = self.message as? TSIncomingMessage != nil

            // UITextView can't render extremely long text due to constraints
            // on the size of its backing buffer, especially when we're
            // embedding it "full-size' within a UIScrollView as we do in this view.
            //
            // Therefore we're doing something unusual here.
            // See comments on updateTextLayout.
            let messageTextView = UITextView()
            self.messageTextView = messageTextView
            messageTextView.font = UIFont.ows_dynamicTypeBody()
            messageTextView.backgroundColor = UIColor.clear
            messageTextView.isOpaque = false
            messageTextView.isEditable = false
            messageTextView.isSelectable = true
            messageTextView.textContainerInset = UIEdgeInsets.zero
            messageTextView.contentInset = UIEdgeInsets.zero
            messageTextView.isScrollEnabled = true
            messageTextView.showsHorizontalScrollIndicator = false
            messageTextView.showsVerticalScrollIndicator = false
            messageTextView.isUserInteractionEnabled = false
            messageTextView.textColor = isIncoming ? UIColor.black : UIColor.white
            messageTextView.text = messageBody

            let bubbleImageData = bubbleFactory.bubble(message: message)

            let messageTextProxyView = UIView()
            messageTextProxyView.layoutMargins = UIEdgeInsets.zero
            self.messageTextProxyView = messageTextProxyView
            messageTextProxyView.addSubview(messageTextView)
            messageTextView.autoPinWidthToSuperview()
            self.messageTextTopConstraint = messageTextView.autoPinEdge(toSuperviewEdge: .top, withInset: 0)
            self.messageTextHeightLayoutConstraint = messageTextView.autoSetDimension(.height, toSize:0)

            let bubbleView = UIImageView(image: bubbleImageData.messageBubbleImage)
            self.bubbleView = bubbleView

            bubbleView.layer.cornerRadius = 10
            bubbleView.addSubview(messageTextProxyView)

            messageTextProxyView.autoPinEdge(toSuperviewEdge: isIncoming ? .leading : .trailing, withInset: messageTailEdgeMargin)
            messageTextProxyView.autoPinEdge(toSuperviewEdge: isIncoming ? .trailing : .leading, withInset: messageNoTailEdgeMargin)
            messageTextProxyView.autoPinHeightToSuperview(withMargin: 10)
            self.messageTextProxyViewHeightConstraint = messageTextProxyView.autoSetDimension(.height, toSize:0)

            let row = UIView()
            row.addSubview(bubbleView)
            bubbleView.autoPinHeightToSuperview()
            bubbleView.autoPinEdge(toSuperviewEdge: isIncoming ? .leading : .trailing, withInset: bubbleViewHMargin)
            self.bubbleViewWidthConstraint = bubbleView.autoSetDimension(.width, toSize:0)
            rows.append(row)
        }

        if rows.count == 0 {
            // Neither attachment nor body.
            owsFail("\(self.TAG) Message has neither attachment nor body.")
            rows.append(valueRow(name: NSLocalizedString("MESSAGE_METADATA_VIEW_NO_ATTACHMENT_OR_BODY",
                                                         comment: "Label for messages without a body or attachment in the 'message metadata' view."),
                                 value: ""))
        }

        let spacer = UIView()
        spacer.autoSetDimension(.height, toSize: 15)
        rows.append(spacer)

        return rows
    }

    private func fetchAttachment(transaction: YapDatabaseReadTransaction) -> TSAttachment? {
        guard let attachmentId = message.attachmentIds.firstObject as? String else {
            return nil
        }

<<<<<<< HEAD
        guard let attachment = TSAttachment.fetch(uniqueId: attachmentId, transaction: transaction) else {
            owsFail("Missing attachment")
            return nil
        }

        return attachment
    }

    private func addAttachmentRows() -> [UIView] {
        var rows = [UIView]()

        guard let attachment = self.attachment else {
            owsFail("no attachment to add.")
=======
        guard let attachment = TSAttachment.fetch(uniqueId: attachmentId) else {
            Logger.warn("\(TAG) Missing attachment. Was it deleted?")
>>>>>>> 56112e79
            return rows
        }

        guard let attachmentStream = attachment as? TSAttachmentStream else {
            rows.append(valueRow(name: NSLocalizedString("MESSAGE_METADATA_VIEW_ATTACHMENT_NOT_YET_DOWNLOADED",
                                                         comment: "Label for 'not yet downloaded' attachments in the 'message metadata' view."),
                                 value: ""))
            return rows
        }
        self.attachmentStream = attachmentStream

        if let filePath = attachmentStream.filePath() {
            dataSource = DataSourcePath.dataSource(withFilePath: filePath)
        }

        guard let dataSource = dataSource else {
            rows.append(valueRow(name: NSLocalizedString("MESSAGE_METADATA_VIEW_ATTACHMENT_MISSING_FILE",
                                                         comment: "Label for 'missing' attachments in the 'message metadata' view."),
                                 value: ""))
            return rows
        }

        let contentType = attachment.contentType
        if let dataUTI = MIMETypeUtil.utiType(forMIMEType: contentType) {
<<<<<<< HEAD
            let attachment = SignalAttachment.attachment(dataSource: dataSource, dataUTI: dataUTI, imageQuality: .original)
            let mediaMessageView = MediaMessageView(attachment: attachment, mode: .small)
=======
            let attachment = SignalAttachment(dataSource: dataSource, dataUTI: dataUTI)
            let mediaMessageView = MediaMessageView(attachment: attachment, mode: .small, viewItem: viewItem, attachmentStream: attachmentStream)
>>>>>>> 56112e79
            mediaMessageView.backgroundColor = UIColor.white
            self.mediaMessageView = mediaMessageView
            rows.append(mediaMessageView)
        }
        return rows
    }

    var hasMediaAttachment: Bool {
        guard let attachment = self.attachment else {
            return false
        }

        guard attachment.contentType != OWSMimeTypeOversizeTextMessage else {
            // to the user, oversized text attachments should behave
            // just like regular text messages.
            return false
        }

        return true
    }

    private func addAttachmentMetadataRows() -> [UIView] {
        guard hasMediaAttachment else {
            return []
        }

        var rows = [UIView]()

        if let attachment = self.attachment {
            // Only show MIME types in DEBUG builds.
            if _isDebugAssertConfiguration() {
                let contentType = attachment.contentType
                rows.append(valueRow(name: NSLocalizedString("MESSAGE_METADATA_VIEW_ATTACHMENT_MIME_TYPE",
                                                             comment: "Label for the MIME type of attachments in the 'message metadata' view."),
                                     value: contentType))
            }

            if let sourceFilename = attachment.sourceFilename {
                rows.append(valueRow(name: NSLocalizedString("MESSAGE_METADATA_VIEW_SOURCE_FILENAME",
                                                             comment: "Label for the original filename of any attachment in the 'message metadata' view."),
                                     value: sourceFilename))
            }
        }

        if let dataSource = self.dataSource {
            let fileSize = dataSource.dataLength()
            rows.append(valueRow(name: NSLocalizedString("MESSAGE_METADATA_VIEW_ATTACHMENT_FILE_SIZE",
                                                         comment: "Label for file size of attachments in the 'message metadata' view."),
                                 value: OWSFormat.formatFileSize(UInt(fileSize))))
        }

        return rows
    }

    private func nameLabel(text: String) -> UILabel {
        let label = UILabel()
        label.textColor = UIColor.black
        label.font = UIFont.ows_mediumFont(withSize: 14)
        label.text = text
        label.setContentHuggingHorizontalHigh()
        return label
    }

    private func valueLabel(text: String) -> UILabel {
        let label = UILabel()
        label.textColor = UIColor.black
        label.font = UIFont.ows_regularFont(withSize: 14)
        label.text = text
        label.setContentHuggingHorizontalLow()
        return label
    }

    private func valueRow(name: String, value: String, subtitle: String = "") -> UIView {
        let row = UIView.container()
        let nameLabel = self.nameLabel(text: name)
        let valueLabel = self.valueLabel(text: value)
        row.addSubview(nameLabel)
        row.addSubview(valueLabel)
        nameLabel.autoPinLeadingToSuperview(withMargin: 20)
        valueLabel.autoPinTrailingToSuperview(withMargin: 20)
        valueLabel.autoPinLeading(toTrailingOf: nameLabel, margin: 10)
        nameLabel.autoPinEdge(toSuperviewEdge: .top)
        valueLabel.autoPinEdge(toSuperviewEdge: .top)

        if subtitle.count > 0 {
            let subtitleLabel = self.valueLabel(text: subtitle)
            subtitleLabel.textColor = UIColor.ows_darkGray
            row.addSubview(subtitleLabel)
            subtitleLabel.autoPinTrailingToSuperview()
            subtitleLabel.autoPinLeading(toTrailingOf: nameLabel, margin: 10)
            subtitleLabel.autoPinEdge(.top, to: .bottom, of: valueLabel, withOffset: 1)
            subtitleLabel.autoPinEdge(toSuperviewEdge: .bottom)
        } else if value.count > 0 {
            valueLabel.autoPinEdge(toSuperviewEdge: .bottom)
        } else {
            nameLabel.autoPinEdge(toSuperviewEdge: .bottom)
        }

        return row
    }

    // MARK: - Actions

    func shareButtonPressed() {
        if let messageBody = messageBody {
            UIPasteboard.general.string = messageBody
            return
        }

        guard let attachmentStream = attachmentStream else {
            Logger.error("\(TAG) Message has neither attachment nor message body.")
            return
        }
        AttachmentSharing.showShareUI(forAttachment: attachmentStream)
    }

    func copyToPasteboard() {
        if let messageBody = messageBody {
            UIPasteboard.general.string = messageBody
            return
        }

        guard let attachmentStream = attachmentStream else {
            Logger.error("\(TAG) Message has neither attachment nor message body.")
            return
        }
        guard let utiType = MIMETypeUtil.utiType(forMIMEType: attachmentStream.contentType) else {
            Logger.error("\(TAG) Attachment has invalid MIME type: \(attachmentStream.contentType).")
            return
        }
        guard let dataSource = dataSource else {
            Logger.error("\(TAG) Attachment missing data source.")
            return
        }
        let data = dataSource.data()
        UIPasteboard.general.setData(data, forPasteboardType: utiType)
    }

    // MARK: - Actions

    // This method should be called after self.databaseConnection.beginLongLivedReadTransaction().
    private func updateDBConnectionAndMessageToLatest() {

        AssertIsOnMainThread()

        self.databaseConnection.read { transaction in
            guard let uniqueId = self.message.uniqueId else {
                Logger.error("\(self.TAG) Message is missing uniqueId.")
                return
            }
            guard let newMessage = TSInteraction.fetch(uniqueId: uniqueId, transaction: transaction) as? TSMessage else {
                Logger.error("\(self.TAG) Couldn't reload message.")
                return
            }
            self.message = newMessage
            self.attachment = self.fetchAttachment(transaction: transaction)
        }
    }

    internal func yapDatabaseModified(notification: NSNotification) {
        AssertIsOnMainThread()

        let notifications = self.databaseConnection.beginLongLivedReadTransaction()

        guard let uniqueId = self.message.uniqueId else {
            Logger.error("\(self.TAG) Message is missing uniqueId.")
            return
        }
        guard self.databaseConnection.hasChange(forKey: uniqueId,
                                                 inCollection: TSInteraction.collection(),
                                                 in: notifications) else {
                                                    Logger.debug("\(TAG) No relevant changes.")
                                                    return
        }

        updateDBConnectionAndMessageToLatest()

        updateContent()
    }

    private func string(for messageRecipientStatus: MessageRecipientStatus) -> String {
        switch messageRecipientStatus {
        case .uploading:
            return NSLocalizedString("MESSAGE_METADATA_VIEW_MESSAGE_STATUS_UPLOADING",
                              comment: "Status label for messages which are uploading.")
        case .sending:
            return NSLocalizedString("MESSAGE_METADATA_VIEW_MESSAGE_STATUS_SENDING",
                              comment: "Status label for messages which are sending.")
        case .sent:
            return NSLocalizedString("MESSAGE_METADATA_VIEW_MESSAGE_STATUS_SENT",
                              comment: "Status label for messages which are sent.")
        case .delivered:
            return NSLocalizedString("MESSAGE_METADATA_VIEW_MESSAGE_STATUS_DELIVERED",
                              comment: "Status label for messages which are delivered.")
        case .read:
            return NSLocalizedString("MESSAGE_METADATA_VIEW_MESSAGE_STATUS_READ",
                              comment: "Status label for messages which are read.")
        case .failed:
            return NSLocalizedString("MESSAGE_METADATA_VIEW_MESSAGE_STATUS_FAILED",
                              comment: "Status label for messages which are failed.")
        }
    }

    // MARK: - Text Layout

    // UITextView can't render extremely long text due to constraints on the size
    // of its backing buffer, especially when we're embedding it "full-size' 
    // within a UIScrollView as we do in this view.  Therefore if we do the naive
    // thing and embed a full-size UITextView inside our UIScrollView, it will 
    // fail to render any text if the text message is sufficiently long.
    //
    // Therefore we're doing something unusual.  
    //
    // * We use an empty UIView "messageTextProxyView" as a placeholder for the
    //   the UITextView.  It has the size and position of where the UITextView
    //   would be normally.
    // * We use a UITextView inside that proxy that is just large enough to
    //   render the content onscreen. We then move it around within the proxy
    //   bounds to render the parts of the proxy which are onscreen.
    private func updateTextLayout() {
        guard let messageTextView = messageTextView else {
            return
        }
        guard let messageTextProxyView = messageTextProxyView else {
            owsFail("\(TAG) Missing messageTextProxyView")
            return
        }
        guard let scrollView = scrollView else {
            owsFail("\(TAG) Missing scrollView")
            return
        }
        guard let contentView = contentView else {
            owsFail("\(TAG) Missing contentView")
            return
        }
        guard let bubbleView = bubbleView else {
            owsFail("\(TAG) Missing bubbleView")
            return
        }
        guard let bubbleSuperview = bubbleView.superview else {
            owsFail("\(TAG) Missing bubbleSuperview")
            return
        }
        guard let messageTextTopConstraint = messageTextTopConstraint else {
            owsFail("\(TAG) Missing messageTextTopConstraint")
            return
        }
        guard let messageTextHeightLayoutConstraint = messageTextHeightLayoutConstraint else {
            owsFail("\(TAG) Missing messageTextHeightLayoutConstraint")
            return
        }
        guard let messageTextProxyViewHeightConstraint = messageTextProxyViewHeightConstraint else {
            owsFail("\(TAG) Missing messageTextProxyViewHeightConstraint")
            return
        }
        guard let bubbleViewWidthConstraint = bubbleViewWidthConstraint else {
            owsFail("\(TAG) Missing bubbleViewWidthConstraint")
            return
        }

        if messageTextView.width() != messageTextProxyView.width() {
            owsFail("\(TAG) messageTextView.width \(messageTextView.width) != messageTextProxyView.width \(messageTextProxyView.width)")
        }

        let maxBubbleWidth = bubbleSuperview.width() - (bubbleViewHMargin * 2)
        let maxTextWidth = maxBubbleWidth - (messageTailEdgeMargin + messageNoTailEdgeMargin)
        // Measure the total text size.
        let textSize = messageTextView.sizeThatFits(CGSize(width:maxTextWidth, height:CGFloat.greatestFiniteMagnitude))
        // Measure the size of the scroll view viewport.
        let scrollViewSize = scrollView.frame.size
        // Obtain the current scroll view content offset (scroll state).
        let scrollViewContentOffset = scrollView.contentOffset
        // Obtain the location of the text view proxy relative to the content view.
        let textProxyOffset = contentView.convert(CGPoint.zero, from:messageTextProxyView)

        // 1. The bubble view's width should fit the text content.
        let bubbleViewWidth = ceil(textSize.width + messageTailEdgeMargin + messageNoTailEdgeMargin)
        bubbleViewWidthConstraint.constant = bubbleViewWidth

        // 2. The text proxy's height should reflect the entire text content.
        let messageTextProxyViewHeight = ceil(textSize.height)
        messageTextProxyViewHeightConstraint.constant = messageTextProxyViewHeight

        // 3. We only want to render a single screenful of text content at a time.
        //    The height of the text view should reflect the height of the scrollview's
        //    viewport.
        let messageTextViewHeight = ceil(min(textSize.height, scrollViewSize.height))
        messageTextHeightLayoutConstraint.constant = messageTextViewHeight

        // 4. We want to move the text view around within the proxy in response to
        //    scroll state changes so that it can render the part of the proxy which
        //    is on screen.
        let minMessageTextViewY = CGFloat(0)
        let maxMessageTextViewY = messageTextProxyViewHeight - messageTextViewHeight
        let rawMessageTextViewY = -textProxyOffset.y + scrollViewContentOffset.y
        let messageTextViewY = max(minMessageTextViewY, min(maxMessageTextViewY, rawMessageTextViewY))
        messageTextTopConstraint.constant = messageTextViewY

        // 5. We want to scroll the text view's content so that the text view
        //    renders the appropriate content for the scrollview's scroll state.
        messageTextView.contentOffset = CGPoint(x:0, y:messageTextViewY)
    }

    public func scrollViewDidScroll(_ scrollView: UIScrollView) {
        Logger.verbose("\(TAG) scrollViewDidScroll")

        updateTextLayout()
    }
}<|MERGE_RESOLUTION|>--- conflicted
+++ resolved
@@ -12,7 +12,7 @@
     case focusOnMetadata
 }
 
-class MessageDetailViewController: OWSViewController, UIScrollViewDelegate {
+class MessageDetailViewController: OWSViewController, UIScrollViewDelegate, MediaDetailPresenter {
 
     static let TAG = "[MessageDetailViewController]"
     let TAG = "[MessageDetailViewController]"
@@ -404,9 +404,8 @@
             return nil
         }
 
-<<<<<<< HEAD
         guard let attachment = TSAttachment.fetch(uniqueId: attachmentId, transaction: transaction) else {
-            owsFail("Missing attachment")
+            Logger.warn("\(TAG) Missing attachment. Was it deleted?")
             return nil
         }
 
@@ -415,13 +414,9 @@
 
     private func addAttachmentRows() -> [UIView] {
         var rows = [UIView]()
-
+        
         guard let attachment = self.attachment else {
-            owsFail("no attachment to add.")
-=======
-        guard let attachment = TSAttachment.fetch(uniqueId: attachmentId) else {
             Logger.warn("\(TAG) Missing attachment. Was it deleted?")
->>>>>>> 56112e79
             return rows
         }
 
@@ -446,13 +441,9 @@
 
         let contentType = attachment.contentType
         if let dataUTI = MIMETypeUtil.utiType(forMIMEType: contentType) {
-<<<<<<< HEAD
             let attachment = SignalAttachment.attachment(dataSource: dataSource, dataUTI: dataUTI, imageQuality: .original)
-            let mediaMessageView = MediaMessageView(attachment: attachment, mode: .small)
-=======
-            let attachment = SignalAttachment(dataSource: dataSource, dataUTI: dataUTI)
-            let mediaMessageView = MediaMessageView(attachment: attachment, mode: .small, viewItem: viewItem, attachmentStream: attachmentStream)
->>>>>>> 56112e79
+            let mediaMessageView = MediaMessageView(attachment: attachment, mode: .small, mediaDetailPresenter: self)
+
             mediaMessageView.backgroundColor = UIColor.white
             self.mediaMessageView = mediaMessageView
             rows.append(mediaMessageView)
@@ -761,4 +752,18 @@
 
         updateTextLayout()
     }
+
+    // MARK: MediaDetailPresenter
+    
+    public func presentDetails(mediaMessageView: MediaMessageView, fromView: UIView) {        
+        let window = UIApplication.shared.keyWindow
+        let convertedRect = fromView.convert(fromView.bounds, to:window)
+        guard let attachmentStream = self.attachmentStream else {
+            owsFail("attachment stream unexpectedly nil")
+            return
+        }
+        
+        let mediaDetailViewController = MediaDetailViewController(attachmentStream: attachmentStream, from: convertedRect, viewItem: self.viewItem)
+        mediaDetailViewController.present(from: self, replacing: fromView)
+    }
 }