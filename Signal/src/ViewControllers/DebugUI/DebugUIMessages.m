--- conflicted
+++ resolved
@@ -3820,35 +3820,23 @@
         switch (arc4random_uniform(isTextOnly ? 2 : 4)) {
             case 0: {
                 // MJK - should be safe to remove this senderTimestamp
-                TSIncomingMessage *message =
-                    [[TSIncomingMessage alloc] initIncomingMessageWithTimestamp:[NSDate ows_millisecondTimeStamp]
-                                                                       inThread:thread
-                                                                  authorAddress:[[SignalServiceAddress alloc]
-                                                                                    initWithPhoneNumber:@"+19174054215"]
-                                                                 sourceDeviceId:0
-                                                                    messageBody:randomText
-                                                                  attachmentIds:@[]
-                                                               expiresInSeconds:0
-                                                                  quotedMessage:nil
-                                                                   contactShare:nil
-                                                                    linkPreview:nil
-                                                                 messageSticker:nil
-                                                                serverTimestamp:nil
-                                                                wasReceivedByUD:NO
-<<<<<<< HEAD
-                                            perMessageExpirationDurationSeconds:0];
+                TSIncomingMessage *message = [[TSIncomingMessage alloc]
+                    initIncomingMessageWithTimestamp:[NSDate ows_millisecondTimeStamp]
+                                            inThread:thread
+                                       authorAddress:[[SignalServiceAddress alloc] initWithPhoneNumber:@"+19174054215"]
+                                      sourceDeviceId:0
+                                         messageBody:randomText
+                                       attachmentIds:@[]
+                                    expiresInSeconds:0
+                                       quotedMessage:nil
+                                        contactShare:nil
+                                         linkPreview:nil
+                                      messageSticker:nil
+                                     serverTimestamp:nil
+                                     wasReceivedByUD:NO
+                                   isViewOnceMessage:NO];
                 [message anyInsertWithTransaction:transaction];
                 [message markAsReadNowWithSendReadReceipt:NO transaction:transaction];
-=======
-                                                              isViewOnceMessage:NO];
-                if (transaction.transitional_yapWriteTransaction) {
-                    [message markAsReadNowWithSendReadReceipt:NO
-                                                  transaction:transaction.transitional_yapWriteTransaction];
-                } else {
-                    OWSLogWarn(@"GRDB TODO: not yet implemented");
-                    [message anyInsertWithTransaction:transaction];
-                }
->>>>>>> 77207363
                 break;
             }
             case 1: {
@@ -3882,37 +3870,25 @@
                 pointer.state = TSAttachmentPointerStateFailed;
                 [pointer anyInsertWithTransaction:transaction];
                 // MJK - should be safe to remove this senderTimestamp
-                TSIncomingMessage *message =
-                    [[TSIncomingMessage alloc] initIncomingMessageWithTimestamp:[NSDate ows_millisecondTimeStamp]
-                                                                       inThread:thread
-                                                                  authorAddress:[[SignalServiceAddress alloc]
-                                                                                    initWithPhoneNumber:@"+19174054215"]
-                                                                 sourceDeviceId:0
-                                                                    messageBody:nil
-                                                                  attachmentIds:@[
-                                                                      pointer.uniqueId,
-                                                                  ]
-                                                               expiresInSeconds:0
-                                                                  quotedMessage:nil
-                                                                   contactShare:nil
-                                                                    linkPreview:nil
-                                                                 messageSticker:nil
-                                                                serverTimestamp:nil
-                                                                wasReceivedByUD:NO
-<<<<<<< HEAD
-                                            perMessageExpirationDurationSeconds:0];
+                TSIncomingMessage *message = [[TSIncomingMessage alloc]
+                    initIncomingMessageWithTimestamp:[NSDate ows_millisecondTimeStamp]
+                                            inThread:thread
+                                       authorAddress:[[SignalServiceAddress alloc] initWithPhoneNumber:@"+19174054215"]
+                                      sourceDeviceId:0
+                                         messageBody:nil
+                                       attachmentIds:@[
+                                           pointer.uniqueId,
+                                       ]
+                                    expiresInSeconds:0
+                                       quotedMessage:nil
+                                        contactShare:nil
+                                         linkPreview:nil
+                                      messageSticker:nil
+                                     serverTimestamp:nil
+                                     wasReceivedByUD:NO
+                                   isViewOnceMessage:NO];
                 [message anyInsertWithTransaction:transaction];
                 [message markAsReadNowWithSendReadReceipt:NO transaction:transaction];
-=======
-                                                              isViewOnceMessage:NO];
-                if (transaction.transitional_yapWriteTransaction) {
-                    [message markAsReadNowWithSendReadReceipt:NO
-                                                  transaction:transaction.transitional_yapWriteTransaction];
-                } else {
-                    OWSLogWarn(@"GRDB TODO: not yet implemented");
-                    [message anyInsertWithTransaction:transaction];
-                }
->>>>>>> 77207363
                 break;
             }
             case 3: {
@@ -4370,19 +4346,9 @@
                                                                  messageSticker:nil
                                                                 serverTimestamp:nil
                                                                 wasReceivedByUD:NO
-<<<<<<< HEAD
-                                            perMessageExpirationDurationSeconds:0];
+                                                              isViewOnceMessage:NO];
                 [message anyInsertWithTransaction:transaction];
                 [message markAsReadNowWithSendReadReceipt:NO transaction:transaction];
-=======
-                                                              isViewOnceMessage:NO];
-                if (transaction.transitional_yapWriteTransaction) {
-                    [message markAsReadNowWithSendReadReceipt:NO
-                                                  transaction:transaction.transitional_yapWriteTransaction];
-                } else {
-                    OWSFailDebug(@"not yet supported for GRDB");
-                }
->>>>>>> 77207363
             }
             {
                 // MJK TODO - this might be the one place we actually use senderTimestamp
@@ -4419,26 +4385,9 @@
 
     SignalServiceAddress *address = thread.recipientAddresses.firstObject;
     TSIncomingMessage *message = [[TSIncomingMessage alloc]
-<<<<<<< HEAD
-           initIncomingMessageWithTimestamp:now
-                                   inThread:thread
-                              authorAddress:address
-                             sourceDeviceId:0
-                                messageBody:[NSString
-                                                stringWithFormat:@"Should disappear 60s after %lu", (unsigned long)now]
-                              attachmentIds:[NSMutableArray new]
-                           expiresInSeconds:60
-                              quotedMessage:nil
-                               contactShare:nil
-                                linkPreview:nil
-                             messageSticker:nil
-                            serverTimestamp:nil
-                            wasReceivedByUD:NO
-        perMessageExpirationDurationSeconds:0];
-=======
         initIncomingMessageWithTimestamp:now
                                 inThread:thread
-                                authorId:thread.recipientIdentifiers.firstObject
+                           authorAddress:address
                           sourceDeviceId:0
                              messageBody:[NSString
                                              stringWithFormat:@"Should disappear 60s after %lu", (unsigned long)now]
@@ -4451,7 +4400,6 @@
                          serverTimestamp:nil
                          wasReceivedByUD:NO
                        isViewOnceMessage:NO];
->>>>>>> 77207363
     // private setter to avoid starting expire machinery.
     message.read = YES;
     [self.databaseStorage writeWithBlock:^(SDSAnyWriteTransaction *transaction) {
@@ -4821,46 +4769,23 @@
     //    uint64_t timestamp = [NSDate ows_millisecondTimeStamp] - millisAgo;
 
     // MJK TODO - should be safe to remove this senderTimestamp
-<<<<<<< HEAD
     TSIncomingMessage *message = [[TSIncomingMessage alloc]
-           initIncomingMessageWithTimestamp:[NSDate ows_millisecondTimeStamp]
-                                   inThread:thread
-                              authorAddress:[[SignalServiceAddress alloc] initWithPhoneNumber:@"+19174054215"]
-                             sourceDeviceId:0
-                                messageBody:messageBody
-                              attachmentIds:attachmentIds
-                           expiresInSeconds:0
-                              quotedMessage:quotedMessage
-                               contactShare:nil
-                                linkPreview:nil
-                             messageSticker:nil
-                            serverTimestamp:nil
-                            wasReceivedByUD:NO
-        perMessageExpirationDurationSeconds:0];
+        initIncomingMessageWithTimestamp:[NSDate ows_millisecondTimeStamp]
+                                inThread:thread
+                           authorAddress:[[SignalServiceAddress alloc] initWithPhoneNumber:@"+19174054215"]
+                          sourceDeviceId:0
+                             messageBody:messageBody
+                           attachmentIds:attachmentIds
+                        expiresInSeconds:0
+                           quotedMessage:quotedMessage
+                            contactShare:nil
+                             linkPreview:nil
+                          messageSticker:nil
+                         serverTimestamp:nil
+                         wasReceivedByUD:NO
+                       isViewOnceMessage:NO];
     [message anyInsertWithTransaction:transaction];
     [message markAsReadNowWithSendReadReceipt:NO transaction:transaction];
-=======
-    TSIncomingMessage *message =
-        [[TSIncomingMessage alloc] initIncomingMessageWithTimestamp:[NSDate ows_millisecondTimeStamp]
-                                                           inThread:thread
-                                                           authorId:@"+19174054215"
-                                                     sourceDeviceId:0
-                                                        messageBody:messageBody
-                                                      attachmentIds:attachmentIds
-                                                   expiresInSeconds:0
-                                                      quotedMessage:quotedMessage
-                                                       contactShare:nil
-                                                        linkPreview:nil
-                                                     messageSticker:nil
-                                                    serverTimestamp:nil
-                                                    wasReceivedByUD:NO
-                                                  isViewOnceMessage:NO];
-    if (transaction.transitional_yapWriteTransaction) {
-        [message markAsReadNowWithSendReadReceipt:NO transaction:transaction.transitional_yapWriteTransaction];
-    } else {
-        OWSFailDebug(@"failure: not yet supported by GRDB");
-    }
->>>>>>> 77207363
     return message;
 }
 
