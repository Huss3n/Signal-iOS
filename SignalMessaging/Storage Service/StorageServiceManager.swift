//
//  Copyright (c) 2020 Open Whisper Systems. All rights reserved.
//

import Foundation
import PromiseKit

@objc(OWSStorageServiceManager)
public class StorageServiceManager: NSObject, StorageServiceManagerProtocol {

    @objc
    public static let shared = StorageServiceManager()

    var tsAccountManager: TSAccountManager {
        return SSKEnvironment.shared.tsAccountManager
    }

    override init() {
        super.init()

        AppReadiness.runNowOrWhenAppDidBecomeReady {
<<<<<<< HEAD
            self.registrationStateDidChange()

            NotificationCenter.default.addObserver(
                self,
                selector: #selector(self.registrationStateDidChange),
                name: .registrationStateDidChange,
                object: nil
            )

=======
>>>>>>> 9f3e6e0c
            NotificationCenter.default.addObserver(
                self,
                selector: #selector(self.willResignActive),
                name: .OWSApplicationWillResignActive,
                object: nil
            )

            guard self.tsAccountManager.isRegisteredAndReady else { return }

            // Schedule a restore. This will do nothing unless we've never
            // registered a manifest before.
            self.restoreOrCreateManifestIfNecessary()

            // If we have any pending changes since we last launch, back them up now.
            self.backupPendingChanges()
        }
    }

    @objc private func willResignActive() {
        // If we have any pending changes, start a back up immediately
        // to try and make sure the service doesn't get stale. If for
        // some reason we aren't able to successfully complete this backup
        // while in the background we'll try again on the next app launch.
        backupPendingChanges()
    }

    // MARK: -

    @objc
    public func recordPendingDeletions(deletedIds: [AccountId]) {
        let operation = StorageServiceOperation.recordPendingDeletions(deletedIds)
        StorageServiceOperation.operationQueue.addOperation(operation)

        scheduleBackupIfNecessary()
    }

    @objc
    public func recordPendingDeletions(deletedAddresses: [SignalServiceAddress]) {
        let operation = StorageServiceOperation.recordPendingDeletions(deletedAddresses)
        StorageServiceOperation.operationQueue.addOperation(operation)

        scheduleBackupIfNecessary()
    }

    @objc
    public func recordPendingDeletions(deletedGroupIds: [Data]) {
        let operation = StorageServiceOperation.recordPendingDeletions(deletedGroupIds)
        StorageServiceOperation.operationQueue.addOperation(operation)

        scheduleBackupIfNecessary()
    }

    @objc
    public func recordPendingUpdates(updatedIds: [AccountId]) {
        let operation = StorageServiceOperation.recordPendingUpdates(updatedIds)
        StorageServiceOperation.operationQueue.addOperation(operation)

        scheduleBackupIfNecessary()
    }

    @objc
    public func recordPendingUpdates(updatedAddresses: [SignalServiceAddress]) {
        let operation = StorageServiceOperation.recordPendingUpdates(updatedAddresses)
        StorageServiceOperation.operationQueue.addOperation(operation)

        scheduleBackupIfNecessary()
    }

    @objc
    public func recordPendingUpdates(updatedGroupIds: [Data]) {
        let operation = StorageServiceOperation.recordPendingUpdates(updatedGroupIds)
        StorageServiceOperation.operationQueue.addOperation(operation)

        scheduleBackupIfNecessary()
    }

    @objc
    public func backupPendingChanges() {
        let operation = StorageServiceOperation(mode: .backup)
        StorageServiceOperation.operationQueue.addOperation(operation)
    }

    @objc
    @discardableResult
    public func restoreOrCreateManifestIfNecessary() -> AnyPromise {
        let operation = StorageServiceOperation(mode: .restoreOrCreate)
        StorageServiceOperation.operationQueue.addOperation(operation)
        return AnyPromise(operation.promise)
    }

    // MARK: - Backup Scheduling

    private static var backupDebounceInterval: TimeInterval = 0.2
    private var backupTimer: Timer?

    // Schedule a one time backup. By default, this will happen `backupDebounceInterval`
    // seconds after the first pending change is recorded.
    private func scheduleBackupIfNecessary() {
        DispatchQueue.main.async {
            // If we already have a backup scheduled, do nothing
            guard self.backupTimer == nil else { return }

            Logger.info("")

            self.backupTimer = Timer.scheduledTimer(
                timeInterval: StorageServiceManager.backupDebounceInterval,
                target: self,
                selector: #selector(self.backupTimerFired),
                userInfo: nil,
                repeats: false
            )
        }
    }

    @objc func backupTimerFired(_ timer: Timer) {
        AssertIsOnMainThread()

        Logger.info("")

        backupTimer?.invalidate()
        backupTimer = nil

        backupPendingChanges()
    }
}

// MARK: -

@objc(OWSStorageServiceOperation)
class StorageServiceOperation: OWSOperation {
    // MARK: - Dependencies

    private static var databaseStorage: SDSDatabaseStorage {
        return .shared
    }

    private var databaseStorage: SDSDatabaseStorage {
        return .shared
    }

    public static var keyValueStore: SDSKeyValueStore {
        return SDSKeyValueStore(collection: "kOWSStorageServiceOperation_IdentifierMap")
    }

    // MARK: -

    override var description: String {
        return "StorageServiceOperation.\(mode)"
    }

    // MARK: -

    // We only ever want to be doing one storage operation at a time.
    // Pending updates queued up after a backup operation will not get
    // applied until the following backup. This allows us to be certain
    // when we do things like resolve conflicts that we're not going to
    // blow away any pending updates / deletions.
    fileprivate static let operationQueue: OperationQueue = {
        let queue = OperationQueue()
        queue.maxConcurrentOperationCount = 1
        queue.name = logTag()
        return queue
    }()

    fileprivate enum Mode {
        case backup
        case restoreOrCreate
    }
    private let mode: Mode

    let promise: Promise<Void>
    private let resolver: Resolver<Void>

    fileprivate init(mode: Mode) {
        self.mode = mode
        (self.promise, self.resolver) = Promise<Void>.pending()
        super.init()
        self.remainingRetries = 4
    }

    // MARK: - Run

    override func didSucceed() {
        super.didSucceed()
        resolver.fulfill(())
    }

    override func didFail(error: Error) {
        super.didFail(error: error)
        resolver.reject(error)
    }

    // Called every retry, this is where the bulk of the operation's work should go.
    override public func run() {
        Logger.info("\(mode)")

        // We don't have backup keys, do nothing. We'll try a
        // fresh restore once the keys are set.
        guard KeyBackupService.DerivedKey.storageService.isAvailable else {
            return reportSuccess()
        }

        switch mode {
        case .backup:
            backupPendingChanges()
        case .restoreOrCreate:
            restoreOrCreateManifestIfNecessary()
        }
    }

    // MARK: Mark Pending Changes

    fileprivate static func recordPendingUpdates(_ updatedAddresses: [SignalServiceAddress]) -> Operation {
        return BlockOperation {
            databaseStorage.write { transaction in
                let updatedIds = updatedAddresses.map { address in
                    OWSAccountIdFinder().ensureAccountId(forAddress: address, transaction: transaction)
                }

                recordPendingUpdates(updatedIds, transaction: transaction)
            }
        }
    }

    fileprivate static func recordPendingUpdates(_ updatedIds: [AccountId]) -> Operation {
        return BlockOperation {
            databaseStorage.write { transaction in
                recordPendingUpdates(updatedIds, transaction: transaction)
            }
        }
    }

    private static func recordPendingUpdates(_ updatedIds: [AccountId], transaction: SDSAnyWriteTransaction) {
        Logger.info("")

        var pendingChanges = StorageServiceOperation.accountChangeMap(transaction: transaction)

        for accountId in updatedIds {
            pendingChanges[accountId] = .updated
        }

        StorageServiceOperation.setAccountChangeMap(pendingChanges, transaction: transaction)
    }

    fileprivate static func recordPendingDeletions(_ deletedAddress: [SignalServiceAddress]) -> Operation {
        return BlockOperation {
            databaseStorage.write { transaction in
                let deletedIds = deletedAddress.map { address in
                    OWSAccountIdFinder().ensureAccountId(forAddress: address, transaction: transaction)
                }

                recordPendingDeletions(deletedIds, transaction: transaction)
            }
        }
    }

    fileprivate static func recordPendingDeletions(_ deletedIds: [AccountId]) -> Operation {
        return BlockOperation {
            databaseStorage.write { transaction in
                recordPendingDeletions(deletedIds, transaction: transaction)
            }
        }
    }

    private static func recordPendingDeletions(_ deletedIds: [AccountId], transaction: SDSAnyWriteTransaction) {
        Logger.info("")

        var pendingChanges = StorageServiceOperation.accountChangeMap(transaction: transaction)

        for accountId in deletedIds {
            pendingChanges[accountId] = .deleted
        }

        StorageServiceOperation.setAccountChangeMap(pendingChanges, transaction: transaction)
    }

    fileprivate static func recordPendingUpdates(_ updatedGroupIds: [Data]) -> Operation {
        return BlockOperation {
            databaseStorage.write { transaction in
                recordPendingUpdates(updatedGroupIds, transaction: transaction)
            }
        }
    }

    private static func recordPendingUpdates(_ updatedGroupIds: [Data], transaction: SDSAnyWriteTransaction) {
        Logger.info("")

        var pendingChanges = StorageServiceOperation.groupIdChangeMap(transaction: transaction)

        for groupId in updatedGroupIds {
            pendingChanges[groupId] = .updated
        }

        StorageServiceOperation.setGroupIdChangeMap(pendingChanges, transaction: transaction)
    }

    fileprivate static func recordPendingDeletions(_ deletedGroupIds: [Data]) -> Operation {
         return BlockOperation {
             databaseStorage.write { transaction in
                 recordPendingDeletions(deletedGroupIds, transaction: transaction)
             }
         }
     }

     private static func recordPendingDeletions(_ deletedGroupIds: [Data], transaction: SDSAnyWriteTransaction) {
         Logger.info("")

         var pendingChanges = StorageServiceOperation.groupIdChangeMap(transaction: transaction)

         for groupId in deletedGroupIds {
             pendingChanges[groupId] = .deleted
         }

         StorageServiceOperation.setGroupIdChangeMap(pendingChanges, transaction: transaction)
     }

    // MARK: Backup

    private func backupPendingChanges() {
        var pendingAccountChanges: [AccountId: ChangeState] = [:]
        var accountIdentifierMap: BidirectionalDictionary<AccountId, StorageService.StorageIdentifier> = [:]
        var pendingGroupChanges: [Data: ChangeState] = [:]
        var groupIdentifierMap: BidirectionalDictionary<Data, StorageService.StorageIdentifier> = [:]
        var unknownIdentifiers: [StorageService.StorageIdentifier] = []
        var version: UInt64 = 0

        var updatedItems: [StorageService.StorageItem] = []
        var deletedIdentifiers: [StorageService.StorageIdentifier] = []

        databaseStorage.read { transaction in
            pendingAccountChanges = StorageServiceOperation.accountChangeMap(transaction: transaction)
            accountIdentifierMap = StorageServiceOperation.accountToIdentifierMap(transaction: transaction)
            pendingGroupChanges = StorageServiceOperation.groupIdChangeMap(transaction: transaction)
            groupIdentifierMap = StorageServiceOperation.groupIdToIdentifierMap(transaction: transaction)
            unknownIdentifiers = StorageServiceOperation.unknownIdentifiers(transaction: transaction)
            version = StorageServiceOperation.manifestVersion(transaction: transaction) ?? 0

            // Build an up-to-date storage item for every pending account update
            updatedItems =
                pendingAccountChanges.lazy.filter { $0.value == .updated }.compactMap { accountId, _ in
                    do {
                        // If there is an existing identifier for this contact,
                        // mark it for deletion. We generate a fresh identifer
                        // every time a contact record changes so other devices
                        // know which records have changes to fetch.
                        if let storageIdentifier = accountIdentifierMap[accountId] {
                            deletedIdentifiers.append(storageIdentifier)
                        }

                        // Generate a fresh identifier
                        let storageIdentifier = StorageService.StorageIdentifier.generate()
                        accountIdentifierMap[accountId] = storageIdentifier

                        let contactRecord = try StorageServiceProtoContactRecord.build(for: accountId, transaction: transaction)
                        let storageItem = try StorageService.StorageItem(identifier: storageIdentifier, contact: contactRecord)

                        // Clear pending changes
                        pendingAccountChanges[accountId] = nil

                        return storageItem
                    } catch {
                        owsFailDebug("Unexpectedly failed to process changes for account \(error)")
                        // If for some reason we failed, we'll just skip it and try this account again next backup.
                        return nil
                    }
            }

            // Build an up-to-date storage item for every pending group update
            updatedItems +=
                pendingGroupChanges.lazy.filter { $0.value == .updated }.compactMap { groupId, _ in
                    do {
                        // If there is an existing identifier for this group,
                        // mark it for deletion. We generate a fresh identifer
                        // every time a contact record changes so other devices
                        // know which records have changes to fetch.
                        if let storageIdentifier = groupIdentifierMap[groupId] {
                            deletedIdentifiers.append(storageIdentifier)
                        }

                        // Generate a fresh identifier
                        let storageIdentifier = StorageService.StorageIdentifier.generate()
                        groupIdentifierMap[groupId] = storageIdentifier

                        let groupV1Record = try StorageServiceProtoGroupV1Record.build(for: groupId, transaction: transaction)
                        let storageItem = try StorageService.StorageItem(identifier: storageIdentifier, groupV1: groupV1Record)

                        // Clear pending changes
                        pendingGroupChanges[groupId] = nil

                        return storageItem
                    } catch {
                        owsFailDebug("Unexpectedly failed to process changes for account \(error)")
                        // If for some reason we failed, we'll just skip it and try this account again next backup.
                        return nil
                    }
            }
        }

        // Lookup the identifier for every pending account deletion
        deletedIdentifiers +=
            pendingAccountChanges.lazy.filter { $0.value == .deleted }.compactMap { accountId, _ in
                // Clear the pending change
                pendingAccountChanges[accountId] = nil

                guard let identifier = accountIdentifierMap[accountId] else {
                    // This contact doesn't exist in our records, it may have been
                    // added and then deleted before a backup occured. We can safely skip it.
                    return nil
                }

                // Remove this contact from the mapping
                accountIdentifierMap[accountId] = nil

                return identifier
        }

        // Lookup the identifier for every pending group deletion
        deletedIdentifiers +=
            pendingGroupChanges.lazy.filter { $0.value == .deleted }.compactMap { groupId, _ in
                // Clear the pending change
                pendingGroupChanges[groupId] = nil

                guard let identifier = groupIdentifierMap[groupId] else {
                    // This group doesn't exist in our records, it may have been
                    // added and then deleted before a backup occured. We can safely skip it.
                    return nil
                }

                // Remove this group from the mapping
                groupIdentifierMap[groupId] = nil

                return identifier
        }

        // If we have no pending changes, we have nothing left to do
        guard !deletedIdentifiers.isEmpty || !updatedItems.isEmpty else {
            return reportSuccess()
        }

        // Bump the manifest version
        version += 1

        let manifestBuilder = StorageServiceProtoManifestRecord.builder(version: version)

        // We must persist any unknown identifiers, as they are potentially associated with
        // valid records that this version of the app doesn't yet understand how to parse.
        // Otherwise, this will cause ping-ponging with newer apps when they try and backup
        // new types of records, and then we subsequently delete them.
        manifestBuilder.setKeys(
            accountIdentifierMap.map { $1.data } +
            groupIdentifierMap.map { $1.data } +
            unknownIdentifiers.map { $0.data }
        )

        let manifest: StorageServiceProtoManifestRecord
        do {
            manifest = try manifestBuilder.build()
        } catch {
            return reportError(OWSAssertionError("failed to build proto with error: \(error)"))
        }

        StorageService.updateManifest(
            manifest,
            newItems: updatedItems,
            deletedIdentifiers: deletedIdentifiers
        ).done(on: .global()) { conflictingManifest in
            guard let conflictingManifest = conflictingManifest else {
                // Successfuly updated, store our changes.
                self.databaseStorage.write { transaction in
                    StorageServiceOperation.setConsecutiveConflicts(0, transaction: transaction)
                    StorageServiceOperation.setAccountChangeMap(pendingAccountChanges, transaction: transaction)
                    StorageServiceOperation.setGroupIdChangeMap(pendingGroupChanges, transaction: transaction)
                    StorageServiceOperation.setManifestVersion(version, transaction: transaction)
                    StorageServiceOperation.setAccountToIdentifierMap(accountIdentifierMap, transaction: transaction)
                    StorageServiceOperation.setGroupIdToIdentifierMap(groupIdentifierMap, transaction: transaction)
                }

                // Notify our other devices that the storage manifest has changed.
                OWSSyncManager.shared().sendFetchLatestStorageManifestSyncMessage()

                return self.reportSuccess()
            }

            // Throw away all our work, resolve conflicts, and try again.
            self.mergeLocalManifest(withRemoteManifest: conflictingManifest, backupAfterSuccess: true)
        }.catch { error in
            self.reportError(withUndefinedRetry: error)
        }.retainUntilComplete()
    }

    // MARK: Restore

    private func restoreOrCreateManifestIfNecessary() {
        var manifestVersion: UInt64?
        databaseStorage.read { transaction in
            manifestVersion = StorageServiceOperation.manifestVersion(transaction: transaction)
        }

        StorageService.fetchManifest().done(on: .global()) { manifest in
            guard let manifest = manifest else {
                // There is no existing manifest, lets create one with all our contacts.
                return self.createNewManifest(version: 1)
            }

            guard manifest.version != manifestVersion else {
                // Our manifest version matches the server version, nothing to do here.
                return self.reportSuccess()
            }

            // Our manifest is not the latest, merge in the latest copy.
            self.mergeLocalManifest(withRemoteManifest: manifest, backupAfterSuccess: false)

        }.catch { error in
            if let storageError = error as? StorageService.StorageError {

                // If we succeeded to fetch the manifest but were unable to decrypt it,
                // it likely means our keys changed.
                if case .decryptionFailed(let previousManifestVersion) = storageError {
                    // If this is the primary device, throw everything away and re-encrypt
                    // the social graph with the keys we have locally.
                    if TSAccountManager.sharedInstance().isPrimaryDevice {
                        return self.createNewManifest(version: previousManifestVersion + 1)
                    }

                    // If this is a linked device, give up and request the latest storage
                    // service key from the primary device.
                    self.databaseStorage.asyncWrite { transaction in
                        // Clear out the key, it's no longer valid. This will prevent us
                        // from trying to backup again until the sync response is received.
                        KeyBackupService.storeSyncedKey(type: .storageService, data: nil, transaction: transaction)
                        OWSSyncManager.shared().sendKeysSyncRequestMessage(transaction: transaction)
                    }
                }

                return self.reportError(storageError)
            }

            self.reportError(withUndefinedRetry: error)
        }.retainUntilComplete()
    }

    private func createNewManifest(version: UInt64) {
        var allItems: [StorageService.StorageItem] = []
        var accountIdentifierMap: BidirectionalDictionary<AccountId, StorageService.StorageIdentifier> = [:]
        var groupIdentifierMap: BidirectionalDictionary<Data, StorageService.StorageIdentifier> = [:]

        databaseStorage.read { transaction in
            SignalRecipient.anyEnumerate(transaction: transaction) { recipient, _ in
                if recipient.devices.count > 0 {
                    let identifier = StorageService.StorageIdentifier.generate()
                    accountIdentifierMap[recipient.accountId] = identifier

                    do {
                        let contactRecord = try StorageServiceProtoContactRecord.build(for: recipient.accountId, transaction: transaction)
                        allItems.append(
                            try .init(identifier: identifier, contact: contactRecord)
                        )
                    } catch {
                        // We'll just skip it, something may be wrong with our local data.
                        // We'll try and backup this contact again when something changes.
                        owsFailDebug("failed to build contact record with error: \(error)")
                    }
                }
            }

            TSGroupThread.anyEnumerate(transaction: transaction) { thread, _ in
                guard let groupThread = thread as? TSGroupThread else { return }

                // TODO: Support v2 groups
                guard case .V1 = groupThread.groupModel.groupsVersion else { return }

                let groupId = groupThread.groupModel.groupId
                let identifier = StorageService.StorageIdentifier.generate()
                groupIdentifierMap[groupId] = identifier

                do {
                    let groupV1Record = try StorageServiceProtoGroupV1Record.build(for: groupId, transaction: transaction)
                    allItems.append(
                        try .init(identifier: identifier, groupV1: groupV1Record)
                    )
                } catch {
                    // We'll just skip it, something may be wrong with our local data.
                    // We'll try and backup this group again when something changes.
                    owsFailDebug("failed to build group record with error: \(error)")
                }
            }
        }

        let manifestBuilder = StorageServiceProtoManifestRecord.builder(version: version)
        manifestBuilder.setKeys(allItems.map { $0.identifier.data })

        let manifest: StorageServiceProtoManifestRecord
        do {
            manifest = try manifestBuilder.build()
        } catch {
            return reportError(OWSAssertionError("failed to build proto with error: \(error)"))
        }

        StorageService.updateManifest(
            manifest,
            newItems: allItems,
            deletedIdentifiers: []
        ).done(on: .global()) { conflictingManifest in
            guard let conflictingManifest = conflictingManifest else {
                // Successfuly updated, store our changes.
                self.databaseStorage.write { transaction in
                    StorageServiceOperation.setConsecutiveConflicts(0, transaction: transaction)
                    StorageServiceOperation.setAccountChangeMap([:], transaction: transaction)
                    StorageServiceOperation.setGroupIdChangeMap([:], transaction: transaction)
                    StorageServiceOperation.setUnknownIdentifiersTypeMap([:], transaction: transaction)
                    StorageServiceOperation.setManifestVersion(version, transaction: transaction)
                    StorageServiceOperation.setAccountToIdentifierMap(accountIdentifierMap, transaction: transaction)
                    StorageServiceOperation.setGroupIdToIdentifierMap(groupIdentifierMap, transaction: transaction)
                }

                return self.reportSuccess()
            }

            // We got a conflicting manifest that we were able to decrypt, so we may not need
            // to recreate our manifest after all. Throw away all our work, resolve conflicts,
            // and try again.
            self.mergeLocalManifest(withRemoteManifest: conflictingManifest, backupAfterSuccess: true)
        }.catch { error in
            self.reportError(withUndefinedRetry: error)
        }.retainUntilComplete()
    }

    // MARK: - Conflict Resolution

    private func mergeLocalManifest(withRemoteManifest manifest: StorageServiceProtoManifestRecord, backupAfterSuccess: Bool) {
        var accountIdentifierMap: BidirectionalDictionary<AccountId, StorageService.StorageIdentifier> = [:]
        var groupIdentifierMap: BidirectionalDictionary<Data, StorageService.StorageIdentifier> = [:]
        var unknownIdentifiersTypeMap: [UInt32: [StorageService.StorageIdentifier]] = [:]
        var pendingAccountChanges: [AccountId: ChangeState] = [:]
        var pendingGroupChanges: [Data: ChangeState] = [:]
        var consecutiveConflicts = 0

        databaseStorage.write { transaction in
            accountIdentifierMap = StorageServiceOperation.accountToIdentifierMap(transaction: transaction)
            groupIdentifierMap = StorageServiceOperation.groupIdToIdentifierMap(transaction: transaction)
            unknownIdentifiersTypeMap = StorageServiceOperation.unknownIdentifiersTypeMap(transaction: transaction)
            pendingAccountChanges = StorageServiceOperation.accountChangeMap(transaction: transaction)
            pendingGroupChanges = StorageServiceOperation.groupIdChangeMap(transaction: transaction)

            // Increment our conflict count.
            consecutiveConflicts = StorageServiceOperation.consecutiveConflicts(transaction: transaction)
            consecutiveConflicts += 1
            StorageServiceOperation.setConsecutiveConflicts(consecutiveConflicts, transaction: transaction)
        }

        // If we've tried many times in a row to resolve conflicts, something weird is happening
        // (potentially a bug on the service or a race with another app). Give up and wait until
        // the next backup runs.
        guard consecutiveConflicts <= StorageServiceOperation.maxConsecutiveConflicts else {
            owsFailDebug("unexpectedly have had numerous repeated conflicts")

            // Clear out the consecutive conflicts count so we can try again later.
            databaseStorage.write { transaction in
                StorageServiceOperation.setConsecutiveConflicts(0, transaction: transaction)
            }

            return reportError(OWSAssertionError("exceeded max consectuive conflicts, creating a new manifest"))
        }

        // Calculate new or updated items by looking up the ids
        // of any items we don't know about locally. Since a new
        // id is always generated after a change, this should always
        // reflect the only items we need to fetch from the service.
        let allManifestItems: Set<StorageService.StorageIdentifier> = Set(manifest.keys.map { .init(data: $0) })

        // Cleanup our unknown identifiers type map to only reflect
        // identifiers that still exist in the manifest.
        unknownIdentifiersTypeMap = unknownIdentifiersTypeMap.mapValues { Array(allManifestItems.intersection($0)) }

        // We ignore any items of unknown type, because there is no
        // point in trying to fetch these items again. A newer app
        // version will clear out the identifiers once the type
        // becomes known and re-process those items.
        let newOrUpdatedItems = Array(
            allManifestItems
                .subtracting(accountIdentifierMap.backwardKeys)
                .subtracting(groupIdentifierMap.backwardKeys)
                .subtracting(unknownIdentifiersTypeMap.flatMap { $0.value })
        )

        // Fetch all the items in the new manifest and resolve any conflicts appropriately.
        StorageService.fetchItems(for: newOrUpdatedItems).done(on: .global()) { items in
            self.databaseStorage.write { transaction in
                for item in items {
                    if let contactRecord = item.contactRecord {
                        switch contactRecord.mergeWithLocalContact(transaction: transaction) {
                        case .invalid:
                            // This contact record was invalid, ignore it.
                            // we'll clear it out in the next backup.
                            break

                        case .needsUpdate(let accountId):
                            // our local version was newer, flag this account as needing a sync
                            pendingAccountChanges[accountId] = .updated

                            // update the mapping
                            accountIdentifierMap[accountId] = item.identifier

                        case .resolved(let accountId):
                            // update the mapping
                            accountIdentifierMap[accountId] = item.identifier
                        }
                    } else if let groupV1Record = item.groupV1Record {
                        switch groupV1Record.mergeWithLocalGroup(transaction: transaction) {
                        case .invalid:
                            // This record was invalid, ignore it.
                            // we'll clear it out in the next backup.
                            break

                        case .needsUpdate(let groupId):
                            // our local version was newer, flag this account as needing a sync
                            pendingGroupChanges[groupId] = .updated

                            // update the mapping
                            groupIdentifierMap[groupId] = item.identifier

                        case .resolved(let groupId):
                            // update the mapping
                            groupIdentifierMap[groupId] = item.identifier
                        }
                    } else {
                        // This is not a record type we know about yet, so record this identifier in
                        // our unknown mapping. This allows us to skip fetching it in the future and
                        // not accidentally blow it away when we push an update.
                        var unknownIdentifiersOfType = unknownIdentifiersTypeMap[item.record.type] ?? []
                        unknownIdentifiersOfType.append(item.identifier)
                        unknownIdentifiersTypeMap[item.record.type] = unknownIdentifiersOfType
                        continue
                    }

                }

                StorageServiceOperation.setConsecutiveConflicts(0, transaction: transaction)
                StorageServiceOperation.setAccountChangeMap(pendingAccountChanges, transaction: transaction)
                StorageServiceOperation.setGroupIdChangeMap(pendingGroupChanges, transaction: transaction)
                StorageServiceOperation.setManifestVersion(manifest.version, transaction: transaction)
                StorageServiceOperation.setAccountToIdentifierMap(accountIdentifierMap, transaction: transaction)
                StorageServiceOperation.setGroupIdToIdentifierMap(groupIdentifierMap, transaction: transaction)
                StorageServiceOperation.setUnknownIdentifiersTypeMap(unknownIdentifiersTypeMap, transaction: transaction)

                if backupAfterSuccess { StorageServiceManager.shared.backupPendingChanges() }

                self.reportSuccess()
            }
        }.catch { error in
            switch error {
            case let operationError as OperationError:
                return self.reportError(operationError)
            default:
                self.reportError(withUndefinedRetry: error)
            }
        }.retainUntilComplete()
    }

    // MARK: - Accessors

    private static let accountToIdentifierMapKey = "accountToIdentifierMap"
    private static let groupIdToIdentifierMapKey = "groupIdToIdentifierMap"
    private static let unknownIdentifierTypeMapKey = "unknownIdentifierTypeMapKey"
    private static let accountChangeMapKey = "accountChangeMap"
    private static let groupIdChangeMapKey = "groupIdChangeMap"
    private static let manifestVersionKey = "manifestVersion"
    private static let consecutiveConflictsKey = "consecutiveConflicts"

    private static func manifestVersion(transaction: SDSAnyReadTransaction) -> UInt64? {
        return keyValueStore.getUInt64(manifestVersionKey, transaction: transaction)
    }

    private static func setManifestVersion( _ verison: UInt64, transaction: SDSAnyWriteTransaction) {
        keyValueStore.setUInt64(verison, key: manifestVersionKey, transaction: transaction)
    }

    private static func accountToIdentifierMap(transaction: SDSAnyReadTransaction) -> BidirectionalDictionary<AccountId, StorageService.StorageIdentifier> {
        guard let anyDictionary = keyValueStore.getObject(accountToIdentifierMapKey, transaction: transaction) as? AnyBidirectionalDictionary,
            let dictionary = BidirectionalDictionary<AccountId, Data>(anyDictionary) else {
            return [:]
        }
        return dictionary.mapValues { .init(data: $0) }
    }

    private static func setAccountToIdentifierMap( _ dictionary: BidirectionalDictionary<AccountId, StorageService.StorageIdentifier>, transaction: SDSAnyWriteTransaction) {
        keyValueStore.setObject(
            AnyBidirectionalDictionary(dictionary.mapValues { $0.data }),
            key: accountToIdentifierMapKey,
            transaction: transaction
        )
    }

    private static func groupIdToIdentifierMap(transaction: SDSAnyReadTransaction) -> BidirectionalDictionary<Data, StorageService.StorageIdentifier> {
        guard let anyDictionary = keyValueStore.getObject(groupIdToIdentifierMapKey, transaction: transaction) as? AnyBidirectionalDictionary,
            let dictionary = BidirectionalDictionary<Data, Data>(anyDictionary) else {
            return [:]
        }
        return dictionary.mapValues { .init(data: $0) }
    }

    private static func setGroupIdToIdentifierMap( _ dictionary: BidirectionalDictionary<Data, StorageService.StorageIdentifier>, transaction: SDSAnyWriteTransaction) {
        keyValueStore.setObject(
            AnyBidirectionalDictionary(dictionary.mapValues { $0.data }),
            key: groupIdToIdentifierMapKey,
            transaction: transaction
        )
    }

    private static func unknownIdentifiers(transaction: SDSAnyReadTransaction) -> [StorageService.StorageIdentifier] {
        return unknownIdentifiersTypeMap(transaction: transaction).flatMap { $0.value }
    }

    private static func unknownIdentifiersTypeMap(transaction: SDSAnyReadTransaction) -> [UInt32: [StorageService.StorageIdentifier]] {
        guard let unknownIdentifiers = keyValueStore.getObject(unknownIdentifierTypeMapKey, transaction: transaction) as? [UInt32: [Data]] else { return [:] }
        return unknownIdentifiers.mapValues { $0.map { .init(data: $0) } }
    }

    private static func setUnknownIdentifiersTypeMap( _ dictionary: [UInt32: [StorageService.StorageIdentifier]], transaction: SDSAnyWriteTransaction) {
        keyValueStore.setObject(
            dictionary.mapValues { $0.map { $0.data }},
            key: unknownIdentifierTypeMapKey,
            transaction: transaction
        )
    }

    private enum ChangeState: Int {
        case unchanged = 0
        case updated = 1
        case deleted = 2
    }
    private static func accountChangeMap(transaction: SDSAnyReadTransaction) -> [AccountId: ChangeState] {
        let accountIdToIdentifierData = keyValueStore.getObject(accountChangeMapKey, transaction: transaction) as? [AccountId: Int] ?? [:]
        return accountIdToIdentifierData.compactMapValues { ChangeState(rawValue: $0) }
    }

    private static func setAccountChangeMap(_ map: [AccountId: ChangeState], transaction: SDSAnyWriteTransaction) {
        keyValueStore.setObject(map.mapValues { $0.rawValue }, key: accountChangeMapKey, transaction: transaction)
    }

    private static func groupIdChangeMap(transaction: SDSAnyReadTransaction) -> [Data: ChangeState] {
        let accountIdToIdentifierData = keyValueStore.getObject(groupIdChangeMapKey, transaction: transaction) as? [Data: Int] ?? [:]
        return accountIdToIdentifierData.compactMapValues { ChangeState(rawValue: $0) }
    }

    private static func setGroupIdChangeMap(_ map: [Data: ChangeState], transaction: SDSAnyWriteTransaction) {
        keyValueStore.setObject(map.mapValues { $0.rawValue }, key: groupIdChangeMapKey, transaction: transaction)
    }

    private static var maxConsecutiveConflicts = 3

    private static func consecutiveConflicts(transaction: SDSAnyReadTransaction) -> Int {
        return keyValueStore.getInt(consecutiveConflictsKey, transaction: transaction) ?? 0
    }

    private static func setConsecutiveConflicts( _ consecutiveConflicts: Int, transaction: SDSAnyWriteTransaction) {
        keyValueStore.setInt(consecutiveConflicts, key: consecutiveConflictsKey, transaction: transaction)
    }
}<|MERGE_RESOLUTION|>--- conflicted
+++ resolved
@@ -19,18 +19,6 @@
         super.init()
 
         AppReadiness.runNowOrWhenAppDidBecomeReady {
-<<<<<<< HEAD
-            self.registrationStateDidChange()
-
-            NotificationCenter.default.addObserver(
-                self,
-                selector: #selector(self.registrationStateDidChange),
-                name: .registrationStateDidChange,
-                object: nil
-            )
-
-=======
->>>>>>> 9f3e6e0c
             NotificationCenter.default.addObserver(
                 self,
                 selector: #selector(self.willResignActive),
