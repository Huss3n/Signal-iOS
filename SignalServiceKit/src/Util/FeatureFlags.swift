//
//  Copyright (c) 2021 Open Whisper Systems. All rights reserved.
//

import Foundation
import PromiseKit

private enum FeatureBuild: Int {
    case dev
    case internalPreview
    case qa
    case openPreview
    case beta
    case production
}

extension FeatureBuild {
    func includes(_ level: FeatureBuild) -> Bool {
        return self.rawValue <= level.rawValue
    }
}

private let build: FeatureBuild = OWSIsDebugBuild() ? .dev : .qa

// MARK: -

@objc
public enum StorageMode: Int {
    // Use GRDB.
    case grdb
    // These modes can be used while running tests.
    // They are more permissive than the release modes.
    //
    // The build shepherd should be running the test
    // suites in .grdbTests mode before each release.
    case grdbTests
}

// MARK: -

extension StorageMode: CustomStringConvertible {
    public var description: String {
        switch self {
        case .grdb:
            return ".grdb"
        case .grdbTests:
            return ".grdbTests"
        }
    }
}

// MARK: -

/// By centralizing feature flags here and documenting their rollout plan, it's easier to review
/// which feature flags are in play.
@objc(SSKFeatureFlags)
public class FeatureFlags: BaseFlags {

    @objc
    public static var storageMode: StorageMode {
        if CurrentAppContext().isRunningTests {
            return .grdbTests
        } else {
            return .grdb
        }
    }

    @objc
    public static var storageModeDescription: String {
        return "\(storageMode)"
    }

    @objc
    public static let stickerSearch = false

    @objc
    public static let stickerPackOrdering = false

    // Don't enable this flag until the Desktop changes have been in production for a while.
    @objc
    public static let strictSyncTranscriptTimestamps = false

    @objc
    public static let phoneNumberSharing = build.includes(.qa)

    @objc
    public static let phoneNumberDiscoverability = build.includes(.qa)

    @objc
    public static let complainAboutSlowDBWrites = true

    // Don't consult this flags; consult RemoteConfig.usernames.
    static let usernamesSupported = build.includes(.qa)

    // Don't consult this flags; consult RemoteConfig.groupsV2...
    static var groupsV2Supported: Bool { !CurrentAppContext().isRunningTests }

    @objc
    public static let groupsV2embedProtosInGroupUpdates = true

    @objc
    public static let groupsV2processProtosInGroupUpdates = true

    @objc
    public static let groupsV2showSplash = build.includes(.beta)

    @objc
    public static var groupsV2Migrations = true

    @objc
    public static let groupsV2MigrationSetCapability = groupsV2Migrations

    @objc
    public static let linkedPhones = build.includes(.qa)

    @objc
    public static var isUsingProductionService: Bool {
        if paymentsInternalBeta {
            owsAssertDebug(!paymentsExternalBeta)
            return false
        } else {
            return true
        }
    }

    @objc
    public static let useOrphanDataCleaner = true

    @objc
    public static let sendRecipientUpdates = false

    @objc
    public static let pinsForNewUsers = true

    @objc
    public static let deviceTransferDestroyOldDevice = true

    @objc
    public static let deviceTransferThrowAway = false

    @objc
    public static let attachmentUploadV3ForV1GroupAvatars = false

    @objc
    public static let supportAnimatedStickers_Lottie = false

    @objc
    public static let supportAnimatedStickers_Apng = true

    @objc
    public static let supportAnimatedStickers_AnimatedWebp = true

    @objc
    public static let paymentsInternalBeta = false

    @objc
    public static let paymentsExternalBeta = true

    @objc
    public static let paymentsBeta = paymentsInternalBeta || paymentsExternalBeta

    @objc
    public static let paymentsEnabled = paymentsBeta

    @objc
    public static let paymentsRequests = false

    @objc
    public static let paymentsScrubDetails = false

    @objc
    public static let spamChallenges = false

    @objc
    public static let universalDisappearingMessages = true

    @objc
    public static let groupDescriptionEditing = true

    @objc
    public static let chatColors = true

    @objc
    public static let contextMenus = build.includes(.beta)

    @objc
    public static let newLinkDeviceScheme = build.includes(.dev)

    @objc
    public static let forceSenderKeyAndMessageResend = build.includes(.qa)

    @objc
    public static let permitSenderKeyAndMessageResend = build.includes(.beta)

    @objc
    public static let forceEnableGiphyMP4 = build.includes(.beta)

    public static func buildFlagMap() -> [String: Any] {
        BaseFlags.buildFlagMap(for: FeatureFlags.self) { (key: String) -> Any? in
            FeatureFlags.value(forKey: key)
        }
    }

    public static var allTestableFlags: [TestableFlag] {
        BaseFlags.findTestableFlags(for: FeatureFlags.self) { (key: String) -> Any? in
            FeatureFlags.value(forKey: key)
        }
    }

    @objc
    public static func logFlags() {
        let logFlag = { (prefix: String, key: String, value: Any?) in
            if let value = value {
                Logger.info("\(prefix): \(key) = \(value)", function: "")
            } else {
                Logger.info("\(prefix): \(key) = nil", function: "")
            }
        }

        let flagMap = buildFlagMap()
        for key in Array(flagMap.keys).sorted() {
            let value = flagMap[key]
            logFlag("FeatureFlag", key, value)
        }
    }
}

// MARK: -

/// Flags that we'll leave in the code base indefinitely that are helpful for
/// development should go here, rather than cluttering up FeatureFlags.
@objc(SSKDebugFlags)
public class DebugFlags: BaseFlags {
    @objc
    public static let internalLogging = build.includes(.openPreview)

    @objc
    public static let betaLogging = build.includes(.beta)

    // DEBUG builds won't receive push notifications, which prevents receiving messages
    // while the app is backgrounded or the system call screen is active.
    //
    // Set this flag to true to be able to download messages even when the app is in the background.
    @objc
    public static let keepWebSocketOpenInBackground = false

    @objc
    public static let testPopulationErrorAlerts = build.includes(.beta)

    @objc
    public static let audibleErrorLogging = build.includes(.qa)

    @objc
    public static let internalSettings = build.includes(.qa)

    // This can be used to shut down various background operations.
    @objc
    public static let suppressBackgroundActivity = false

    @objc
    public static let reduceLogChatter = false && build.includes(.dev)

    @objc
    public static let logSQLQueries = build.includes(.dev) && !reduceLogChatter

    @objc
    public static let groupsV2IgnoreCapability = false

    // We can use this to test recovery from "missed updates".
    @objc
    public static let groupsV2dontSendUpdates = TestableFlag(false,
                                                             title: LocalizationNotNeeded("Groups v2: Don't Send Updates"),
                                                             details: LocalizationNotNeeded("The app will not send 'group update' messages for v2 groups. " +
                                                                                                "Other group members will only learn of group changes from normal group messages."))

    // If set, v2 groups will be created and updated with invalid avatars
    // so that we can test clients' robustness to this case.
    @objc
    public static let groupsV2corruptAvatarUrlPaths = TestableFlag(false,
                                                                   title: LocalizationNotNeeded("Groups v2: Corrupt avatar URL paths"),
                                                                   details: LocalizationNotNeeded("Client will update group state with corrupt avatar URL paths."))

    // If set, v2 groups will be created and updated with
    // corrupt avatars, group names, and/or dm state
    // so that we can test clients' robustness to this case.
    @objc
    public static let groupsV2corruptBlobEncryption = TestableFlag(false,
                                                                   title: LocalizationNotNeeded("Groups v2: Corrupt blobs"),
                                                                   details: LocalizationNotNeeded("Client will update group state with corrupt blobs."))

    // If set, client will invite instead of adding other users.
    @objc
    public static let groupsV2forceInvites = TestableFlag(false,
                                                          title: LocalizationNotNeeded("Groups v2: Always Invite"),
                                                          details: LocalizationNotNeeded("Members added to a v2 group will always be invited instead of added."))

    // If set, client will always send corrupt invites.
    @objc
    public static let groupsV2corruptInvites = TestableFlag(false,
                                                            title: LocalizationNotNeeded("Groups v2: Corrupt Invites"),
                                                            details: LocalizationNotNeeded("Client will only emit corrupt invites to v2 groups."))

    @objc
    public static let groupsV2onlyCreateV1Groups = TestableFlag(false,
                                                                title: LocalizationNotNeeded("Groups v2: Only create v1 groups"),
                                                                details: LocalizationNotNeeded("Client will not try to create v2 groups."))

    @objc
    public static let groupsV2migrationsForceEnableAutoMigrations = TestableFlag(build.includes(.beta),
                                                                                 title: LocalizationNotNeeded("Groups v2: Force enable auto-migrations"),
                                                                                 details: LocalizationNotNeeded("Client will try to auto-migrate legacy groups." +
                                                                                                                    "\n\n" + "Do not use this on any device that communicates with devices that might not support migrations."))

    @objc
    public static let groupsV2migrationsForceEnableManualMigrations = TestableFlag(build.includes(.qa),
                                                                                   title: LocalizationNotNeeded("Groups v2: Force enable manual migrations"),
                                                                                   details: LocalizationNotNeeded("Client will allow users to do manual migrations." +
                                                                                                                    "\n\n" + "Do not use this on any device that communicates with devices that might not support migrations."))

    @objc
    public static let groupsV2MigrationForceBlockingMigrations = TestableFlag(false,
                                                                              title: LocalizationNotNeeded("Groups v2: Force Blocking Migrations"),
                                                                              details: LocalizationNotNeeded("Users will not be able to use v1 groups until they are migrated."))

    @objc
    public static let groupsV2migrationsDropOtherMembers = TestableFlag(false,
                                                                        title: LocalizationNotNeeded("Groups v2: Migrations drop others"),
                                                                        details: LocalizationNotNeeded("Group migrations will drop other members."))

    @objc
    public static let groupsV2migrationsInviteOtherMembers = TestableFlag(false,
                                                                          title: LocalizationNotNeeded("Groups v2: Migrations invite others"),
                                                                          details: LocalizationNotNeeded("Group migrations will invite other members."))

    @objc
    public static let groupsV2migrationsDisableMigrationCapability = TestableFlag(false,
                                                                                  title: LocalizationNotNeeded("Groups v2: Disable Migration Capability"),
                                                                                  details: LocalizationNotNeeded("The app will pretend not to support group migrations."),
                                                                                  affectsCapabilities: true)

    @objc
    public static let groupsV2migrationsIgnoreMigrationCapability = false

    @objc
    public static let aggressiveProfileFetching = TestableFlag(false,
                                                               title: LocalizationNotNeeded("Aggressive profile fetching"),
                                                               details: LocalizationNotNeeded("Client will update profiles aggressively."))

    @objc
    public static let groupsV2ignoreCorruptInvites = false

    @objc
    public static let groupsV2memberStatusIndicators = FeatureFlags.groupsV2Supported && build.includes(.qa)

    @objc
    public static let isMessageProcessingVerbose = false

    // Currently this flag is only honored by TSNetworkManager,
    // but we could eventually honor in other places as well:
    //
    // * The socket manager.
    // * Places we make requests using tasks.
    @objc
    public static let logCurlOnSuccess = false

    // Our "group update" info messages should be robust to
    // various situations that shouldn't occur in production,
    // bug we want to be able to test them using the debug UI.
    @objc
    public static let permissiveGroupUpdateInfoMessages = build.includes(.dev)

    @objc
    public static let showContextMenuDebugRects = false

    @objc
    public static let verboseNotificationLogging = build.includes(.qa)

    @objc
    public static let verboseSignalRecipientLogging = build.includes(.qa)

    @objc
    public static let shouldMergeUserProfiles = build.includes(.qa)

    @objc
    public static let deviceTransferVerboseProgressLogging = build.includes(.qa)

    @objc
    public static let reactWithThumbsUpFromLockscreen = build.includes(.qa)

    @objc
    public static let messageDetailsExtraInfo = build.includes(.qa)

    @objc
    public static let exposeCensorshipCircumvention = build.includes(.qa)

    @objc
    public static let allowV1GroupsUpdates = build.includes(.qa)

    @objc
    public static let forceProfilesForAll = build.includes(.beta)

    @objc
    public static let forceGroupCalling = build.includes(.beta)

    @objc
    public static let disableMessageProcessing = TestableFlag(false,
                                                              title: LocalizationNotNeeded("Disable message processing"),
                                                              details: LocalizationNotNeeded("Client will store but not process incoming messages."))

    @objc
    public static let dontSendContactOrGroupSyncMessages = TestableFlag(false,
                                                                        title: LocalizationNotNeeded("Don't send contact or group sync messages"),
                                                                        details: LocalizationNotNeeded("Client will not send contact or group info to linked devices."))

    @objc
    public static let forceAttachmentDownloadFailures = TestableFlag(false,
                                                                     title: LocalizationNotNeeded("Force attachment download failures."),
                                                                     details: LocalizationNotNeeded("All attachment downloads will fail."))

    @objc
    public static let forceAttachmentDownloadPendingMessageRequest = TestableFlag(false,
                                                                                  title: LocalizationNotNeeded("Attachment download vs. message request."),
                                                                                  details: LocalizationNotNeeded("Attachment downloads will be blocked by pending message request."))

    @objc
    public static let forceAttachmentDownloadPendingManualDownload = TestableFlag(false,
                                                                                  title: LocalizationNotNeeded("Attachment download vs. manual download."),
                                                                                  details: LocalizationNotNeeded("Attachment downloads will be blocked by manual download."))

    @objc
    public static let fastPerfTests = false

    @objc
    public static let forceViewedReceiptSending = true

    @objc
    public static let forceNotificationServiceExtension = build.includes(.beta)

    @objc
    public static let extraDebugLogs = build.includes(.openPreview)

    @objc
    public static let fakeLinkedDevices = false

    @objc
    public static let paymentsOnlyInContactThreads = true

    @objc
    public static let paymentsIgnoreBlockTimestamps = TestableFlag(false,
                                                                   title: LocalizationNotNeeded("Payments: Ignore ledger block timestamps"),
                                                                   details: LocalizationNotNeeded("Payments will not fill in missing ledger block timestamps"))

    @objc
    public static let paymentsIgnoreCurrencyConversions = TestableFlag(false,
                                                                       title: LocalizationNotNeeded("Payments: Ignore currency conversions"),
                                                                       details: LocalizationNotNeeded("App will behave as though currency conversions are unavailable"))

    @objc
    public static let paymentsHaltProcessing = TestableFlag(false,
                                                            title: LocalizationNotNeeded("Payments: Halt Processing"),
                                                            details: LocalizationNotNeeded("Processing of payments will pause"))

    @objc
    public static let paymentsIgnoreBadData = TestableFlag(false,
                                                           title: LocalizationNotNeeded("Payments: Ignore bad data"),
                                                           details: LocalizationNotNeeded("App will skip asserts for invalid data"))

    @objc
    public static let paymentsFailOutgoingSubmission = TestableFlag(false,
                                                                    title: LocalizationNotNeeded("Payments: Fail outgoing submission"),
                                                                    details: LocalizationNotNeeded("Submission of outgoing transactions will always fail"))

    @objc
    public static let paymentsFailOutgoingVerification = TestableFlag(false,
                                                                      title: LocalizationNotNeeded("Payments: Fail outgoing verification"),
                                                                      details: LocalizationNotNeeded("Verification of outgoing transactions will always fail"))

    @objc
    public static let paymentsFailIncomingVerification = TestableFlag(false,
                                                                      title: LocalizationNotNeeded("Payments: Fail incoming verification"),
                                                                      details: LocalizationNotNeeded("Verification of incoming receipts will always fail"))

    @objc
    public static let paymentsDoubleNotify = TestableFlag(false,
                                                          title: LocalizationNotNeeded("Payments: Double notify"),
                                                          details: LocalizationNotNeeded("App will send two payment notifications and sync messages for each outgoing payment"))

    @objc
    public static let paymentsNoRequestsComplete = TestableFlag(false,
                                                                title: LocalizationNotNeeded("Payments: No requests complete"),
                                                                details: LocalizationNotNeeded("MC SDK network activity never completes"))

    @objc
    public static let paymentsMalformedMessages = TestableFlag(false,
                                                               title: LocalizationNotNeeded("Payments: Malformed messages"),
                                                               details: LocalizationNotNeeded("Payment notifications and sync messages are malformed."))

    @objc
    public static let paymentsSkipSubmissionAndOutgoingVerification = TestableFlag(false,
                                                                                   title: LocalizationNotNeeded("Payments: Skip Submission And Verification"),
                                                                                   details: LocalizationNotNeeded("Outgoing payments won't be submitted or verified."))

    @objc
    public static let paymentsAllowAllCountries = FeatureFlags.paymentsInternalBeta

    @objc
    public static let messageSendsFail = TestableFlag(false,
                                                      title: LocalizationNotNeeded("Message Sends Fail"),
                                                      details: LocalizationNotNeeded("All outgoing message sends will fail."))

    @objc
    public static let disableUD = TestableFlag(false,
                                               title: LocalizationNotNeeded("Disable sealed sender"),
                                               details: LocalizationNotNeeded("Sealed sender will be disabled for all messages."))

    @objc
    public static let callingUseTestSFU = TestableFlag(false,
                                                       title: LocalizationNotNeeded("Calling: Use Test SFU"),
                                                       details: LocalizationNotNeeded("Group calls will connect to sfu.test.voip.signal.org."))

    @objc
<<<<<<< HEAD
    public static let delayedMessageResend = TestableFlag(false,
                                                          title: LocalizationNotNeeded("Delayed message resend"),
                                                          details: LocalizationNotNeeded("Waits 10s before responding to a resend request."))

    @objc
    public static let forceAnnouncementOnlyGroupsCapability = build.includes(.production)

    @objc
=======
>>>>>>> f85d0bef
    public static let forceAnnouncementOnlyGroupsUI = build.includes(.qa)

    public static func buildFlagMap() -> [String: Any] {
        BaseFlags.buildFlagMap(for: DebugFlags.self) { (key: String) -> Any? in
            DebugFlags.value(forKey: key)
        }
    }

    public static var allTestableFlags: [TestableFlag] {
        BaseFlags.findTestableFlags(for: DebugFlags.self) { (key: String) -> Any? in
            DebugFlags.value(forKey: key)
        }
    }

    @objc
    public static func logFlags() {
        let logFlag = { (prefix: String, key: String, value: Any?) in
            if let flag = value as? TestableFlag {
                Logger.info("\(prefix): \(key) = \(flag.get())", function: "")
            } else if let value = value {
                Logger.info("\(prefix): \(key) = \(value)", function: "")
            } else {
                Logger.info("\(prefix): \(key) = nil", function: "")
            }
        }

        let flagMap = buildFlagMap()
        for key in Array(flagMap.keys).sorted() {
            let value = flagMap[key]
            logFlag("DebugFlag", key, value)
        }
    }
}

// MARK: -

@objc
public class BaseFlags: NSObject {
    static func buildFlagMap(for flagsClass: Any, flagFunc: (String) -> Any?) -> [String: Any] {
        var result = [String: Any]()
        var count: CUnsignedInt = 0
        let methods = class_copyPropertyList(object_getClass(flagsClass), &count)!
        for i in 0 ..< count {
            let selector = property_getName(methods.advanced(by: Int(i)).pointee)
            if let key = String(cString: selector, encoding: .utf8) {
                guard !key.hasPrefix("_") else {
                    continue
                }
                if let value = flagFunc(key) {
                    result[key] = value
                }
            }
        }
        return result
    }

    static func findTestableFlags(for flagsClass: Any, flagFunc: (String) -> Any?) -> [TestableFlag] {
        var result = [TestableFlag]()
        var count: CUnsignedInt = 0
        let methods = class_copyPropertyList(object_getClass(flagsClass), &count)!
        for i in 0 ..< count {
            let selector = property_getName(methods.advanced(by: Int(i)).pointee)
            if let key = String(cString: selector, encoding: .utf8) {
                guard !key.hasPrefix("_") else {
                    continue
                }
                if let value = flagFunc(key) as? TestableFlag {
                    result.append(value)
                }
            }
        }
        return result
    }
}

// MARK: -

@objc
public class TestableFlag: NSObject {
    private let defaultValue: Bool
    private let affectsCapabilities: Bool
    private let flag: AtomicBool
    public let title: String
    public let details: String

    fileprivate init(_ defaultValue: Bool,
                     title: String,
                     details: String,
                     affectsCapabilities: Bool = false) {
        self.defaultValue = defaultValue
        self.title = title
        self.details = details
        self.affectsCapabilities = affectsCapabilities
        self.flag = AtomicBool(defaultValue)

        super.init()

        NotificationCenter.default.addObserver(forName: Self.ResetAllTestableFlagsNotification,
                                               object: nil, queue: nil) { [weak self] _ in
            guard let self = self else { return }
            self.set(self.defaultValue)
        }
    }

    @objc
    @available(swift, obsoleted: 1.0)
    public var value: Bool {
        self.get()
    }

    @objc
    public func get() -> Bool {
        guard build.includes(.qa) else {
            return defaultValue
        }
        return flag.get()
    }

    public func set(_ value: Bool) {
        flag.set(value)

        if affectsCapabilities {
            updateCapabilities()
        }
    }

    @objc
    public func switchDidChange(_ sender: UISwitch) {
        set(sender.isOn)
    }

    @objc
    public var switchSelector: Selector {
        #selector(switchDidChange(_:))
    }

    @objc
    public static let ResetAllTestableFlagsNotification = NSNotification.Name("ResetAllTestableFlags")

    private func updateCapabilities() {
        firstly(on: .global()) { () -> Promise<Void> in
            TSAccountManager.shared.updateAccountAttributes().asVoid()
        }.done {
            Logger.info("")
        }.catch { error in
            owsFailDebug("Error: \(error)")
        }
    }
}<|MERGE_RESOLUTION|>--- conflicted
+++ resolved
@@ -519,17 +519,11 @@
                                                        details: LocalizationNotNeeded("Group calls will connect to sfu.test.voip.signal.org."))
 
     @objc
-<<<<<<< HEAD
     public static let delayedMessageResend = TestableFlag(false,
                                                           title: LocalizationNotNeeded("Delayed message resend"),
                                                           details: LocalizationNotNeeded("Waits 10s before responding to a resend request."))
 
     @objc
-    public static let forceAnnouncementOnlyGroupsCapability = build.includes(.production)
-
-    @objc
-=======
->>>>>>> f85d0bef
     public static let forceAnnouncementOnlyGroupsUI = build.includes(.qa)
 
     public static func buildFlagMap() -> [String: Any] {
