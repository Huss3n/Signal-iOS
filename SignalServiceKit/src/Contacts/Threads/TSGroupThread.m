//
//  Copyright (c) 2020 Open Whisper Systems. All rights reserved.
//

#import "TSGroupThread.h"
#import "TSAttachmentStream.h"
#import <SignalCoreKit/NSData+OWS.h>
#import <SignalServiceKit/SignalServiceKit-Swift.h>
#import <SignalServiceKit/TSAccountManager.h>

NS_ASSUME_NONNULL_BEGIN

NSString *const TSGroupThreadAvatarChangedNotification = @"TSGroupThreadAvatarChangedNotification";
NSString *const TSGroupThread_NotificationKey_UniqueId = @"TSGroupThread_NotificationKey_UniqueId";

@interface TSGroupThread ()

@property (nonatomic) TSGroupModel *groupModel;

@end

#pragma mark -

@implementation TSGroupThread

#define TSGroupThreadPrefix @"g"

// --- CODE GENERATION MARKER

// This snippet is generated by /Scripts/sds_codegen/sds_generate.py. Do not manually edit it, instead run `sds_codegen.sh`.

// clang-format off

- (instancetype)initWithGrdbId:(int64_t)grdbId
                      uniqueId:(NSString *)uniqueId
           conversationColorName:(ConversationColorName)conversationColorName
                    creationDate:(nullable NSDate *)creationDate
                      isArchived:(BOOL)isArchived
            lastInteractionRowId:(int64_t)lastInteractionRowId
                    messageDraft:(nullable NSString *)messageDraft
                  mutedUntilDate:(nullable NSDate *)mutedUntilDate
           shouldThreadBeVisible:(BOOL)shouldThreadBeVisible
                      groupModel:(TSGroupModel *)groupModel
{
    self = [super initWithGrdbId:grdbId
                        uniqueId:uniqueId
             conversationColorName:conversationColorName
                      creationDate:creationDate
                        isArchived:isArchived
              lastInteractionRowId:lastInteractionRowId
                      messageDraft:messageDraft
                    mutedUntilDate:mutedUntilDate
             shouldThreadBeVisible:shouldThreadBeVisible];

    if (!self) {
        return self;
    }

    _groupModel = groupModel;

    return self;
}

// clang-format on

// --- CODE GENERATION MARKER

- (MessageSenderJobQueue *)messageSenderJobQueue
{
    return SSKEnvironment.shared.messageSenderJobQueue;
}

- (instancetype)initWithGroupModelPrivate:(TSGroupModel *)groupModel
{
    OWSAssertDebug(groupModel);
    OWSAssertDebug(groupModel.groupId.length > 0);
    for (SignalServiceAddress *address in groupModel.groupMembers) {
        OWSAssertDebug(address.isValid);
    }

    NSString *uniqueIdentifier = [[self class] threadIdFromGroupId:groupModel.groupId];
    self = [super initWithUniqueId:uniqueIdentifier];
    if (!self) {
        return self;
    }

    _groupModel = groupModel;

    return self;
}

+ (nullable instancetype)fetchWithGroupId:(NSData *)groupId transaction:(SDSAnyReadTransaction *)transaction
{
    OWSAssertDebug(groupId.length > 0);

    NSString *uniqueId = [self threadIdFromGroupId:groupId];
    return [TSGroupThread anyFetchGroupThreadWithUniqueId:uniqueId transaction:transaction];
}

+ (NSString *)threadIdFromGroupId:(NSData *)groupId
{
    OWSAssertDebug(groupId.length > 0);

    return [TSGroupThreadPrefix stringByAppendingString:[groupId base64EncodedString]];
}

+ (NSData *)groupIdFromThreadId:(NSString *)threadId
{
    OWSAssertDebug(threadId.length > 0);

    return [NSData dataFromBase64String:[threadId substringWithRange:NSMakeRange(1, threadId.length - 1)]];
}

- (NSArray<SignalServiceAddress *> *)recipientAddresses
{
    NSMutableArray<SignalServiceAddress *> *groupMembers = [self.groupModel.groupMembers mutableCopy];
    if (groupMembers == nil) {
        return @[];
    }

    [groupMembers removeObject:TSAccountManager.localAddress];

    return [groupMembers copy];
}

// @returns all threads to which the recipient is a member.
//
// @note If this becomes a hotspot we can extract into a YapDB View.
// As is, the number of groups should be small (dozens, *maybe* hundreds), and we only enumerate them upon SN changes.
+ (NSArray<TSGroupThread *> *)groupThreadsWithAddress:(SignalServiceAddress *)address
                                          transaction:(SDSAnyReadTransaction *)transaction
{
    OWSAssertDebug(address.isValid);
    OWSAssertDebug(transaction);

    NSMutableArray<TSGroupThread *> *groupThreads = [NSMutableArray new];

    [TSThread anyEnumerateWithTransaction:transaction
                                  batched:YES
                                    block:^(TSThread *thread, BOOL *stop) {
                                        if ([thread isKindOfClass:[TSGroupThread class]]) {
                                            TSGroupThread *groupThread = (TSGroupThread *)thread;
                                            if ([groupThread.groupModel.groupMembers containsObject:address]) {
                                                [groupThreads addObject:groupThread];
                                            }
                                        }
                                    }];

    return [groupThreads copy];
}

- (BOOL)isGroupThread
{
    return true;
}

- (BOOL)isGroupV1Thread
{
    return self.groupModel.groupsVersion == GroupsVersionV1;
}

- (BOOL)isGroupV2Thread
{
    return self.groupModel.groupsVersion == GroupsVersionV2;
}

- (BOOL)isLocalUserInGroup
{
    SignalServiceAddress *_Nullable localAddress = TSAccountManager.localAddress;
    if (localAddress == nil) {
        return NO;
    }

    return [self.groupModel.groupMembers containsObject:localAddress];
}

- (NSString *)groupNameOrDefault
{
    return self.groupModel.groupNameOrDefault;
}

+ (NSString *)defaultGroupName
{
    return NSLocalizedString(@"NEW_GROUP_DEFAULT_TITLE", @"");
}

<<<<<<< HEAD
=======
- (void)leaveGroupAndSendQuitMessageWithTransaction:(SDSAnyWriteTransaction *)transaction
{
    if (!self.isLocalUserInGroup) {
        OWSFailDebug(@"unexpectedly trying to leave group for which we're not a member.");
        return;
    }

    TSOutgoingMessage *message = [TSOutgoingMessage outgoingMessageInThread:self
                                                           groupMetaMessage:TSGroupMetaMessageQuit
                                                           expiresInSeconds:0];
    [self.messageSenderJobQueue addMessage:message.asPreparer transaction:transaction];

    // Only show the group quit message if there are other messages still in the group
    if ([self numberOfInteractionsWithTransaction:transaction] > 0) {
        TSInfoMessage *infoMessage = [[TSInfoMessage alloc] initWithTimestamp:message.timestamp
                                                                     inThread:self
                                                                  messageType:TSInfoMessageTypeGroupQuit];
        [infoMessage anyInsertWithTransaction:transaction];
    }

    SignalServiceAddress *_Nullable localAddress = [TSAccountManager localAddressWithTransaction:transaction];
    OWSAssertDebug(localAddress);

    [self anyUpdateGroupThreadWithTransaction:transaction
                                        block:^(TSGroupThread *thread) {
                                            NSMutableArray<SignalServiceAddress *> *newGroupMembers =
                                                [thread.groupModel.groupMembers mutableCopy];
                                            [newGroupMembers removeObject:localAddress];
                                            [thread.groupModel updateGroupMembers:newGroupMembers];
                                            thread.groupModel.addedByAddress = nil;
                                        }];
}

>>>>>>> db3a06f8
#pragma mark - Avatar

- (void)updateAvatarWithAttachmentStream:(TSAttachmentStream *)attachmentStream
{
    [self.databaseStorage writeWithBlock:^(SDSAnyWriteTransaction *transaction) {
        [self updateAvatarWithAttachmentStream:attachmentStream transaction:transaction];
    }];
}

- (void)updateAvatarWithAttachmentStream:(TSAttachmentStream *)attachmentStream
                             transaction:(SDSAnyWriteTransaction *)transaction
{
    OWSAssertDebug(attachmentStream);
    OWSAssertDebug(transaction);

    [self anyUpdateGroupThreadWithTransaction:transaction
                                        block:^(TSGroupThread *thread) {
                                            NSData *_Nullable attachmentData =
                                                [NSData dataWithContentsOfFile:attachmentStream.originalFilePath];
                                            if (attachmentData.length < 1) {
                                                return;
                                            }
                                            if (thread.groupModel.groupAvatarData.length > 0 &&
                                                [thread.groupModel.groupAvatarData isEqualToData:attachmentData]) {
                                                // Avatar did not change.
                                                return;
                                            }
                                            UIImage *_Nullable avatarImage = [attachmentStream thumbnailImageSmallSync];
                                            [thread.groupModel setGroupAvatarDataWithImage:avatarImage];
                                        }];

    [transaction addAsyncCompletion:^{
        [self fireAvatarChangedNotification];
    }];

    // Avatars are stored directly in the database, so there's no need
    // to keep the attachment around after assigning the image.
    [attachmentStream anyRemoveWithTransaction:transaction];
}

- (void)updateWithGroupModel:(TSGroupModel *)groupModel transaction:(SDSAnyWriteTransaction *)transaction
{
    OWSAssertDebug(groupModel);
    OWSAssertDebug(transaction);
    OWSAssertDebug(groupModel.groupsVersion == self.groupModel.groupsVersion);

    BOOL didAvatarChange = ![NSObject isNullableObject:groupModel.groupAvatarData
                                               equalTo:self.groupModel.groupAvatarData];

    [self anyUpdateGroupThreadWithTransaction:transaction
                                        block:^(TSGroupThread *thread) {
                                            OWSAssertDebug(
                                                thread.groupModel.groupV2Revision <= groupModel.groupV2Revision);
                                            thread.groupModel = [groupModel copy];
                                        }];

    if (didAvatarChange) {
        [transaction addAsyncCompletion:^{
            [self fireAvatarChangedNotification];
        }];
    }
}

- (void)fireAvatarChangedNotification
{
    OWSAssertIsOnMainThread();

    NSDictionary *userInfo = @{ TSGroupThread_NotificationKey_UniqueId : self.uniqueId };

    [[NSNotificationCenter defaultCenter] postNotificationName:TSGroupThreadAvatarChangedNotification
                                                        object:self.uniqueId
                                                      userInfo:userInfo];
}

+ (ConversationColorName)defaultConversationColorNameForGroupId:(NSData *)groupId
{
    OWSAssertDebug(groupId.length > 0);

    return [self.class stableColorNameForNewConversationWithString:[self threadIdFromGroupId:groupId]];
}

- (NSSet<SignalServiceAddress *> *)allPendingAndNonPendingMembers
{
    return self.groupModel.allPendingAndNonPendingMembers;
}

@end

NS_ASSUME_NONNULL_END<|MERGE_RESOLUTION|>--- conflicted
+++ resolved
@@ -184,42 +184,6 @@
     return NSLocalizedString(@"NEW_GROUP_DEFAULT_TITLE", @"");
 }
 
-<<<<<<< HEAD
-=======
-- (void)leaveGroupAndSendQuitMessageWithTransaction:(SDSAnyWriteTransaction *)transaction
-{
-    if (!self.isLocalUserInGroup) {
-        OWSFailDebug(@"unexpectedly trying to leave group for which we're not a member.");
-        return;
-    }
-
-    TSOutgoingMessage *message = [TSOutgoingMessage outgoingMessageInThread:self
-                                                           groupMetaMessage:TSGroupMetaMessageQuit
-                                                           expiresInSeconds:0];
-    [self.messageSenderJobQueue addMessage:message.asPreparer transaction:transaction];
-
-    // Only show the group quit message if there are other messages still in the group
-    if ([self numberOfInteractionsWithTransaction:transaction] > 0) {
-        TSInfoMessage *infoMessage = [[TSInfoMessage alloc] initWithTimestamp:message.timestamp
-                                                                     inThread:self
-                                                                  messageType:TSInfoMessageTypeGroupQuit];
-        [infoMessage anyInsertWithTransaction:transaction];
-    }
-
-    SignalServiceAddress *_Nullable localAddress = [TSAccountManager localAddressWithTransaction:transaction];
-    OWSAssertDebug(localAddress);
-
-    [self anyUpdateGroupThreadWithTransaction:transaction
-                                        block:^(TSGroupThread *thread) {
-                                            NSMutableArray<SignalServiceAddress *> *newGroupMembers =
-                                                [thread.groupModel.groupMembers mutableCopy];
-                                            [newGroupMembers removeObject:localAddress];
-                                            [thread.groupModel updateGroupMembers:newGroupMembers];
-                                            thread.groupModel.addedByAddress = nil;
-                                        }];
-}
-
->>>>>>> db3a06f8
 #pragma mark - Avatar
 
 - (void)updateAvatarWithAttachmentStream:(TSAttachmentStream *)attachmentStream
