// !$*UTF8*$!
{
	archiveVersion = 1;
	classes = {
	};
	objectVersion = 46;
	objects = {

/* Begin PBXBuildFile section */
		06289300DC49EDEA6FEC730C /* Pods_SignalPerformanceTests.framework in Frameworks */ = {isa = PBXBuildFile; fileRef = C61A9604F0FC0D258C8CE27F /* Pods_SignalPerformanceTests.framework */; };
		2AE2882E4C2B96BFFF9EE27C /* Pods_SignalShareExtension.framework in Frameworks */ = {isa = PBXBuildFile; fileRef = 0F94C85CB0B235DA37F68ED0 /* Pods_SignalShareExtension.framework */; };
		34035D7A2367747400F5215A /* VideoEditorModel.swift in Sources */ = {isa = PBXBuildFile; fileRef = 34035D782367747300F5215A /* VideoEditorModel.swift */; };
		34035D7B2367747400F5215A /* VideoEditorView.swift in Sources */ = {isa = PBXBuildFile; fileRef = 34035D792367747300F5215A /* VideoEditorView.swift */; };
		3403B95D20EA9527001A1F44 /* OWSContactShareButtonsView.m in Sources */ = {isa = PBXBuildFile; fileRef = 3403B95B20EA9526001A1F44 /* OWSContactShareButtonsView.m */; };
		34074F61203D0CBE004596AE /* OWSSounds.m in Sources */ = {isa = PBXBuildFile; fileRef = 34074F5F203D0CBD004596AE /* OWSSounds.m */; };
		34074F62203D0CBE004596AE /* OWSSounds.h in Headers */ = {isa = PBXBuildFile; fileRef = 34074F60203D0CBE004596AE /* OWSSounds.h */; settings = {ATTRIBUTES = (Public, ); }; };
		34080E4022E9F50200B4D9DA /* YDBToGRDBMigration.swift in Sources */ = {isa = PBXBuildFile; fileRef = 34080E3F22E9F50200B4D9DA /* YDBToGRDBMigration.swift */; };
		34080EFE2225F96D0087E99F /* ImageEditorPaletteView.swift in Sources */ = {isa = PBXBuildFile; fileRef = 34080EFD2225F96D0087E99F /* ImageEditorPaletteView.swift */; };
		34080F02222853E30087E99F /* ImageEditorBrushViewController.swift in Sources */ = {isa = PBXBuildFile; fileRef = 34080F01222853E30087E99F /* ImageEditorBrushViewController.swift */; };
		34080F04222858DC0087E99F /* OWSViewController+ImageEditor.swift in Sources */ = {isa = PBXBuildFile; fileRef = 34080F03222858DC0087E99F /* OWSViewController+ImageEditor.swift */; };
		340872BF22393CFA00CB25B0 /* UIGestureRecognizer+OWS.swift in Sources */ = {isa = PBXBuildFile; fileRef = 340872BE22393CF900CB25B0 /* UIGestureRecognizer+OWS.swift */; };
		340872C122394CAA00CB25B0 /* ImageEditorTransform.swift in Sources */ = {isa = PBXBuildFile; fileRef = 340872C022394CAA00CB25B0 /* ImageEditorTransform.swift */; };
		340872C82239563500CB25B0 /* ApprovalRailCellView.swift in Sources */ = {isa = PBXBuildFile; fileRef = 340872C32239563500CB25B0 /* ApprovalRailCellView.swift */; };
		340872C92239563500CB25B0 /* AttachmentItemCollection.swift in Sources */ = {isa = PBXBuildFile; fileRef = 340872C42239563500CB25B0 /* AttachmentItemCollection.swift */; };
		340872CA2239563500CB25B0 /* AttachmentApprovalViewController.swift in Sources */ = {isa = PBXBuildFile; fileRef = 340872C52239563500CB25B0 /* AttachmentApprovalViewController.swift */; };
		340872CB2239563500CB25B0 /* AttachmentPrepViewController.swift in Sources */ = {isa = PBXBuildFile; fileRef = 340872C62239563500CB25B0 /* AttachmentPrepViewController.swift */; };
		340872CE2239596100CB25B0 /* AttachmentApprovalInputAccessoryView.swift in Sources */ = {isa = PBXBuildFile; fileRef = 340872CD2239596000CB25B0 /* AttachmentApprovalInputAccessoryView.swift */; };
		340872D02239787F00CB25B0 /* AttachmentTextToolbar.swift in Sources */ = {isa = PBXBuildFile; fileRef = 340872CF2239787F00CB25B0 /* AttachmentTextToolbar.swift */; };
		340872D622397E6800CB25B0 /* AttachmentCaptionToolbar.swift in Sources */ = {isa = PBXBuildFile; fileRef = 340872D522397E6800CB25B0 /* AttachmentCaptionToolbar.swift */; };
		340872D822397F4600CB25B0 /* AttachmentCaptionViewController.swift in Sources */ = {isa = PBXBuildFile; fileRef = 340872D722397F4500CB25B0 /* AttachmentCaptionViewController.swift */; };
		340872DA22397FEB00CB25B0 /* AttachmentTextView.swift in Sources */ = {isa = PBXBuildFile; fileRef = 340872D922397FEB00CB25B0 /* AttachmentTextView.swift */; };
		340B02BA1FA0D6C700F9CFEC /* ConversationViewItemTest.m in Sources */ = {isa = PBXBuildFile; fileRef = 340B02B91FA0D6C700F9CFEC /* ConversationViewItemTest.m */; };
		340CCB6A23032762005243B3 /* YDBLegacyMigration.m in Sources */ = {isa = PBXBuildFile; fileRef = 340CCB6823032762005243B3 /* YDBLegacyMigration.m */; };
		340CCB712305962B005243B3 /* YDBToGRDBMigrationKeyValueTest.swift in Sources */ = {isa = PBXBuildFile; fileRef = 340CCB6F2305962A005243B3 /* YDBToGRDBMigrationKeyValueTest.swift */; };
		340CCB722305962B005243B3 /* YDBToGRDBMigrationModelTest.swift in Sources */ = {isa = PBXBuildFile; fileRef = 340CCB702305962B005243B3 /* YDBToGRDBMigrationModelTest.swift */; };
		340E9AC0235F876800FA362C /* ForwardMessageNavigationController.swift in Sources */ = {isa = PBXBuildFile; fileRef = 340E9ABF235F876800FA362C /* ForwardMessageNavigationController.swift */; };
		340E9AC2235F878900FA362C /* TextApprovalViewController.swift in Sources */ = {isa = PBXBuildFile; fileRef = 340E9AC1235F878800FA362C /* TextApprovalViewController.swift */; };
		340E9AC4236095CD00FA362C /* AttachmentMultisend.swift in Sources */ = {isa = PBXBuildFile; fileRef = 340E9AC3236095CC00FA362C /* AttachmentMultisend.swift */; };
		340FC8A9204DAC8D007AEB0F /* NotificationSettingsOptionsViewController.m in Sources */ = {isa = PBXBuildFile; fileRef = 340FC87B204DAC8C007AEB0F /* NotificationSettingsOptionsViewController.m */; };
		340FC8AA204DAC8D007AEB0F /* NotificationSettingsViewController.m in Sources */ = {isa = PBXBuildFile; fileRef = 340FC87C204DAC8C007AEB0F /* NotificationSettingsViewController.m */; };
		340FC8AB204DAC8D007AEB0F /* DomainFrontingCountryViewController.m in Sources */ = {isa = PBXBuildFile; fileRef = 340FC87D204DAC8C007AEB0F /* DomainFrontingCountryViewController.m */; };
		340FC8AC204DAC8D007AEB0F /* PrivacySettingsTableViewController.m in Sources */ = {isa = PBXBuildFile; fileRef = 340FC87E204DAC8C007AEB0F /* PrivacySettingsTableViewController.m */; };
		340FC8AD204DAC8D007AEB0F /* OWSLinkedDevicesTableViewController.m in Sources */ = {isa = PBXBuildFile; fileRef = 340FC882204DAC8C007AEB0F /* OWSLinkedDevicesTableViewController.m */; };
		340FC8AE204DAC8D007AEB0F /* OWSSoundSettingsViewController.m in Sources */ = {isa = PBXBuildFile; fileRef = 340FC883204DAC8C007AEB0F /* OWSSoundSettingsViewController.m */; };
		340FC8AF204DAC8D007AEB0F /* OWSLinkDeviceViewController.m in Sources */ = {isa = PBXBuildFile; fileRef = 340FC885204DAC8C007AEB0F /* OWSLinkDeviceViewController.m */; };
		340FC8B1204DAC8D007AEB0F /* BlockListViewController.m in Sources */ = {isa = PBXBuildFile; fileRef = 340FC887204DAC8C007AEB0F /* BlockListViewController.m */; };
		340FC8B2204DAC8D007AEB0F /* AdvancedSettingsTableViewController.m in Sources */ = {isa = PBXBuildFile; fileRef = 340FC88C204DAC8C007AEB0F /* AdvancedSettingsTableViewController.m */; };
		340FC8B3204DAC8D007AEB0F /* AppSettingsViewController.m in Sources */ = {isa = PBXBuildFile; fileRef = 340FC88D204DAC8C007AEB0F /* AppSettingsViewController.m */; };
		340FC8B4204DAC8D007AEB0F /* OWSBackupSettingsViewController.m in Sources */ = {isa = PBXBuildFile; fileRef = 340FC88E204DAC8C007AEB0F /* OWSBackupSettingsViewController.m */; };
		340FC8B5204DAC8D007AEB0F /* AboutTableViewController.m in Sources */ = {isa = PBXBuildFile; fileRef = 340FC893204DAC8C007AEB0F /* AboutTableViewController.m */; };
		340FC8B6204DAC8D007AEB0F /* OWSQRCodeScanningViewController.m in Sources */ = {isa = PBXBuildFile; fileRef = 340FC896204DAC8C007AEB0F /* OWSQRCodeScanningViewController.m */; };
		340FC8B7204DAC8D007AEB0F /* OWSConversationSettingsViewController.m in Sources */ = {isa = PBXBuildFile; fileRef = 340FC89A204DAC8D007AEB0F /* OWSConversationSettingsViewController.m */; };
		340FC8B9204DAC8D007AEB0F /* UpdateGroupViewController.m in Sources */ = {isa = PBXBuildFile; fileRef = 340FC89C204DAC8D007AEB0F /* UpdateGroupViewController.m */; };
		340FC8BA204DAC8D007AEB0F /* FingerprintViewScanController.m in Sources */ = {isa = PBXBuildFile; fileRef = 340FC89F204DAC8D007AEB0F /* FingerprintViewScanController.m */; };
		340FC8BB204DAC8D007AEB0F /* OWSAddToContactViewController.m in Sources */ = {isa = PBXBuildFile; fileRef = 340FC8A1204DAC8D007AEB0F /* OWSAddToContactViewController.m */; };
		340FC8BC204DAC8D007AEB0F /* FingerprintViewController.m in Sources */ = {isa = PBXBuildFile; fileRef = 340FC8A2204DAC8D007AEB0F /* FingerprintViewController.m */; };
		340FC8BD204DAC8D007AEB0F /* ShowGroupMembersViewController.m in Sources */ = {isa = PBXBuildFile; fileRef = 340FC8A6204DAC8D007AEB0F /* ShowGroupMembersViewController.m */; };
		340FC8C5204DE223007AEB0F /* DebugUIBackup.m in Sources */ = {isa = PBXBuildFile; fileRef = 340FC8C4204DE223007AEB0F /* DebugUIBackup.m */; };
		34129B8621EF877A005457A8 /* LinkPreviewView.swift in Sources */ = {isa = PBXBuildFile; fileRef = 34129B8521EF8779005457A8 /* LinkPreviewView.swift */; };
		3412F9BB2350D0840022EDAA /* ThreadPerformanceTest.swift in Sources */ = {isa = PBXBuildFile; fileRef = 3412F9BA2350D0840022EDAA /* ThreadPerformanceTest.swift */; };
		341341EF2187467A00192D59 /* ConversationViewModel.m in Sources */ = {isa = PBXBuildFile; fileRef = 341341EE2187467900192D59 /* ConversationViewModel.m */; };
		3416BCAA227763A500E761B4 /* OWSMessageView.m in Sources */ = {isa = PBXBuildFile; fileRef = 3416BCA8227763A500E761B4 /* OWSMessageView.m */; };
		3416BCAC227798D100E761B4 /* StickerPackViewController.swift in Sources */ = {isa = PBXBuildFile; fileRef = 3416BCAB227798D000E761B4 /* StickerPackViewController.swift */; };
		3416BCAE2277A24000E761B4 /* StickerPackDataSource.swift in Sources */ = {isa = PBXBuildFile; fileRef = 3416BCAD2277A24000E761B4 /* StickerPackDataSource.swift */; };
		341F2C0F1F2B8AE700D07D6B /* DebugUIMisc.m in Sources */ = {isa = PBXBuildFile; fileRef = 341F2C0E1F2B8AE700D07D6B /* DebugUIMisc.m */; };
		3421981C21061D2E00C57195 /* ByteParserTest.swift in Sources */ = {isa = PBXBuildFile; fileRef = 3421981B21061D2E00C57195 /* ByteParserTest.swift */; };
		34277A5E20751BDC006049F2 /* OWSQuotedMessageView.m in Sources */ = {isa = PBXBuildFile; fileRef = 34277A5C20751BDC006049F2 /* OWSQuotedMessageView.m */; };
		3427C64320F500E000EEC730 /* OWSMessageTimerView.m in Sources */ = {isa = PBXBuildFile; fileRef = 3427C64220F500DF00EEC730 /* OWSMessageTimerView.m */; };
		342950822124C9750000B063 /* OWSTextField.m in Sources */ = {isa = PBXBuildFile; fileRef = 3429507E2124C9740000B063 /* OWSTextField.m */; };
		342950832124C9750000B063 /* OWSTextView.m in Sources */ = {isa = PBXBuildFile; fileRef = 3429507F2124C9740000B063 /* OWSTextView.m */; };
		342950842124C9750000B063 /* OWSTextView.h in Headers */ = {isa = PBXBuildFile; fileRef = 342950802124C9740000B063 /* OWSTextView.h */; settings = {ATTRIBUTES = (Public, ); }; };
		342950852124C9750000B063 /* OWSTextField.h in Headers */ = {isa = PBXBuildFile; fileRef = 342950812124C9750000B063 /* OWSTextField.h */; settings = {ATTRIBUTES = (Public, ); }; };
		342950882124CB0A0000B063 /* OWSSearchBar.m in Sources */ = {isa = PBXBuildFile; fileRef = 342950862124CB0A0000B063 /* OWSSearchBar.m */; };
		342950892124CB0A0000B063 /* OWSSearchBar.h in Headers */ = {isa = PBXBuildFile; fileRef = 342950872124CB0A0000B063 /* OWSSearchBar.h */; settings = {ATTRIBUTES = (Public, ); }; };
		342BF24D227A03F8005CEAA9 /* StickerHorizontalListView.swift in Sources */ = {isa = PBXBuildFile; fileRef = 342BF24C227A03F7005CEAA9 /* StickerHorizontalListView.swift */; };
		3430FE181F7751D4000EC51B /* GiphyAPI.swift in Sources */ = {isa = PBXBuildFile; fileRef = 3430FE171F7751D4000EC51B /* GiphyAPI.swift */; };
		34330A5A1E7875FB00DF2FB9 /* fontawesome-webfont.ttf in Resources */ = {isa = PBXBuildFile; fileRef = 34330A591E7875FB00DF2FB9 /* fontawesome-webfont.ttf */; };
		34330A5C1E787A9800DF2FB9 /* dripicons-v2.ttf in Resources */ = {isa = PBXBuildFile; fileRef = 34330A5B1E787A9800DF2FB9 /* dripicons-v2.ttf */; };
		34330A5E1E787BD800DF2FB9 /* ElegantIcons.ttf in Resources */ = {isa = PBXBuildFile; fileRef = 34330A5D1E787BD800DF2FB9 /* ElegantIcons.ttf */; };
		34330AA31E79686200DF2FB9 /* OWSProgressView.m in Sources */ = {isa = PBXBuildFile; fileRef = 34330AA21E79686200DF2FB9 /* OWSProgressView.m */; };
		3434AE1C22AEDE7D002EE04E /* ViewOnceMessageViewController.swift in Sources */ = {isa = PBXBuildFile; fileRef = 3434AE1B22AEDE7D002EE04E /* ViewOnceMessageViewController.swift */; };
		3434AE1E22AEF5A4002EE04E /* CircularProgressView.swift in Sources */ = {isa = PBXBuildFile; fileRef = 3434AE1D22AEF5A4002EE04E /* CircularProgressView.swift */; };
		34386A51207D0C01009F5D9C /* ConversationListViewController.m in Sources */ = {isa = PBXBuildFile; fileRef = 34386A4D207D0C01009F5D9C /* ConversationListViewController.m */; };
		34386A52207D0C01009F5D9C /* ConversationListCell.m in Sources */ = {isa = PBXBuildFile; fileRef = 34386A50207D0C01009F5D9C /* ConversationListCell.m */; };
		34386A54207D271D009F5D9C /* NeverClearView.swift in Sources */ = {isa = PBXBuildFile; fileRef = 34386A53207D271C009F5D9C /* NeverClearView.swift */; };
		343A65951FC47D5E000477A1 /* DebugUISyncMessages.m in Sources */ = {isa = PBXBuildFile; fileRef = 343A65941FC47D5E000477A1 /* DebugUISyncMessages.m */; };
		343A65981FC4CFE7000477A1 /* ConversationScrollButton.m in Sources */ = {isa = PBXBuildFile; fileRef = 343A65961FC4CFE6000477A1 /* ConversationScrollButton.m */; };
		3441FD9F21A3604F00BB9542 /* BackupRestoreViewController.swift in Sources */ = {isa = PBXBuildFile; fileRef = 3441FD9E21A3604F00BB9542 /* BackupRestoreViewController.swift */; };
		34480B361FD0929200BC14EF /* ShareAppExtensionContext.m in Sources */ = {isa = PBXBuildFile; fileRef = 34480B351FD0929200BC14EF /* ShareAppExtensionContext.m */; };
		34480B551FD0A7A400BC14EF /* DebugLogger.h in Headers */ = {isa = PBXBuildFile; fileRef = 34480B4D1FD0A7A300BC14EF /* DebugLogger.h */; settings = {ATTRIBUTES = (Public, ); }; };
		34480B561FD0A7A400BC14EF /* DebugLogger.m in Sources */ = {isa = PBXBuildFile; fileRef = 34480B4E1FD0A7A300BC14EF /* DebugLogger.m */; };
		34480B571FD0A7A400BC14EF /* OWSScrubbingLogFormatter.h in Headers */ = {isa = PBXBuildFile; fileRef = 34480B4F1FD0A7A300BC14EF /* OWSScrubbingLogFormatter.h */; };
		34480B591FD0A7A400BC14EF /* OWSScrubbingLogFormatter.m in Sources */ = {isa = PBXBuildFile; fileRef = 34480B511FD0A7A400BC14EF /* OWSScrubbingLogFormatter.m */; };
		34480B5B1FD0A7E300BC14EF /* SignalMessaging-Prefix.pch in Headers */ = {isa = PBXBuildFile; fileRef = 34480B5A1FD0A7E300BC14EF /* SignalMessaging-Prefix.pch */; };
		34480B631FD0A98800BC14EF /* UIView+OWS.h in Headers */ = {isa = PBXBuildFile; fileRef = 34480B5F1FD0A98800BC14EF /* UIView+OWS.h */; settings = {ATTRIBUTES = (Public, ); }; };
		34480B641FD0A98800BC14EF /* UIView+OWS.m in Sources */ = {isa = PBXBuildFile; fileRef = 34480B601FD0A98800BC14EF /* UIView+OWS.m */; };
		34480B671FD0AA9400BC14EF /* UIFont+OWS.m in Sources */ = {isa = PBXBuildFile; fileRef = 34480B651FD0AA9400BC14EF /* UIFont+OWS.m */; };
		34480B681FD0AA9400BC14EF /* UIFont+OWS.h in Headers */ = {isa = PBXBuildFile; fileRef = 34480B661FD0AA9400BC14EF /* UIFont+OWS.h */; settings = {ATTRIBUTES = (Public, ); }; };
		3448E15C22133274004B052E /* OnboardingPermissionsViewController.swift in Sources */ = {isa = PBXBuildFile; fileRef = 3448E15B22133274004B052E /* OnboardingPermissionsViewController.swift */; };
		3448E15E221333F5004B052E /* OnboardingController.swift in Sources */ = {isa = PBXBuildFile; fileRef = 3448E15D221333F5004B052E /* OnboardingController.swift */; };
		3448E16022134C89004B052E /* OnboardingSplashViewController.swift in Sources */ = {isa = PBXBuildFile; fileRef = 3448E15F22134C88004B052E /* OnboardingSplashViewController.swift */; };
		3448E1622213585C004B052E /* OnboardingBaseViewController.swift in Sources */ = {isa = PBXBuildFile; fileRef = 3448E1612213585C004B052E /* OnboardingBaseViewController.swift */; };
		3448E16422135FFA004B052E /* OnboardingPhoneNumberViewController.swift in Sources */ = {isa = PBXBuildFile; fileRef = 3448E16322135FFA004B052E /* OnboardingPhoneNumberViewController.swift */; };
		3448E1662215B313004B052E /* OnboardingCaptchaViewController.swift in Sources */ = {isa = PBXBuildFile; fileRef = 3448E1652215B313004B052E /* OnboardingCaptchaViewController.swift */; };
		344DC9AF226E483D004E7322 /* ManageStickersViewController.swift in Sources */ = {isa = PBXBuildFile; fileRef = 344DC9AE226E483C004E7322 /* ManageStickersViewController.swift */; };
		344F248D2007CCD600CFB4F4 /* DisplayableText.swift in Sources */ = {isa = PBXBuildFile; fileRef = 344F248C2007CCD600CFB4F4 /* DisplayableText.swift */; };
		345AE2B62317048300DB6225 /* GRDBFinderTest.swift in Sources */ = {isa = PBXBuildFile; fileRef = 345AE2B52317048200DB6225 /* GRDBFinderTest.swift */; };
		345BC30C2047030700257B7C /* OWS2FASettingsViewController.m in Sources */ = {isa = PBXBuildFile; fileRef = 345BC30B2047030600257B7C /* OWS2FASettingsViewController.m */; };
		3461284B1FD0B94000532771 /* SAELoadViewController.swift in Sources */ = {isa = PBXBuildFile; fileRef = 3461284A1FD0B93F00532771 /* SAELoadViewController.swift */; };
		346129391FD1B47300532771 /* OWSPreferences.h in Headers */ = {isa = PBXBuildFile; fileRef = 346129371FD1B47200532771 /* OWSPreferences.h */; settings = {ATTRIBUTES = (Public, ); }; };
		3461293A1FD1B47300532771 /* OWSPreferences.m in Sources */ = {isa = PBXBuildFile; fileRef = 346129381FD1B47200532771 /* OWSPreferences.m */; };
		3461295A1FD1D74C00532771 /* Environment.h in Headers */ = {isa = PBXBuildFile; fileRef = 346129401FD1D74B00532771 /* Environment.h */; settings = {ATTRIBUTES = (Public, ); }; };
		3461295B1FD1D74C00532771 /* Environment.m in Sources */ = {isa = PBXBuildFile; fileRef = 346129411FD1D74B00532771 /* Environment.m */; };
		346129951FD1E30000532771 /* OWSDatabaseMigration.h in Headers */ = {isa = PBXBuildFile; fileRef = 346129931FD1E30000532771 /* OWSDatabaseMigration.h */; settings = {ATTRIBUTES = (Public, ); }; };
		346129961FD1E30000532771 /* OWSDatabaseMigration.m in Sources */ = {isa = PBXBuildFile; fileRef = 346129941FD1E30000532771 /* OWSDatabaseMigration.m */; };
		346129991FD1E4DA00532771 /* SignalApp.m in Sources */ = {isa = PBXBuildFile; fileRef = 346129971FD1E4D900532771 /* SignalApp.m */; };
		346129A51FD1F09100532771 /* OWSContactsManager.h in Headers */ = {isa = PBXBuildFile; fileRef = 346129A21FD1F09100532771 /* OWSContactsManager.h */; settings = {ATTRIBUTES = (Public, ); }; };
		346129A61FD1F09100532771 /* OWSContactsManager.m in Sources */ = {isa = PBXBuildFile; fileRef = 346129A31FD1F09100532771 /* OWSContactsManager.m */; };
		346129A91FD1F0E000532771 /* OWSFormat.h in Headers */ = {isa = PBXBuildFile; fileRef = 346129A81FD1F0DF00532771 /* OWSFormat.h */; settings = {ATTRIBUTES = (Public, ); }; };
		346129AB1FD1F0EE00532771 /* OWSFormat.m in Sources */ = {isa = PBXBuildFile; fileRef = 346129AA1FD1F0EE00532771 /* OWSFormat.m */; };
		346129AD1FD1F34E00532771 /* ImageCache.swift in Sources */ = {isa = PBXBuildFile; fileRef = 346129AC1FD1F34E00532771 /* ImageCache.swift */; };
		346129AF1FD1F5D900532771 /* SystemContactsFetcher.swift in Sources */ = {isa = PBXBuildFile; fileRef = 346129AE1FD1F5D900532771 /* SystemContactsFetcher.swift */; };
		346129B41FD1F7E800532771 /* OWSProfileManager.h in Headers */ = {isa = PBXBuildFile; fileRef = 346129B11FD1F7E800532771 /* OWSProfileManager.h */; settings = {ATTRIBUTES = (Public, ); }; };
		346129B51FD1F7E800532771 /* OWSProfileManager.m in Sources */ = {isa = PBXBuildFile; fileRef = 346129B21FD1F7E800532771 /* OWSProfileManager.m */; };
		346129B61FD1F7E800532771 /* ProfileFetcherJob.swift in Sources */ = {isa = PBXBuildFile; fileRef = 346129B31FD1F7E800532771 /* ProfileFetcherJob.swift */; };
		346129D51FD20ADC00532771 /* UIViewController+OWS.m in Sources */ = {isa = PBXBuildFile; fileRef = 346129D31FD20ADB00532771 /* UIViewController+OWS.m */; };
		346129D61FD20ADC00532771 /* UIViewController+OWS.h in Headers */ = {isa = PBXBuildFile; fileRef = 346129D41FD20ADC00532771 /* UIViewController+OWS.h */; settings = {ATTRIBUTES = (Public, ); }; };
		346129E21FD5C0BE00532771 /* VersionMigrations.h in Headers */ = {isa = PBXBuildFile; fileRef = 346129E01FD5C0BE00532771 /* VersionMigrations.h */; settings = {ATTRIBUTES = (Public, ); }; };
		346129E31FD5C0BE00532771 /* VersionMigrations.m in Sources */ = {isa = PBXBuildFile; fileRef = 346129E11FD5C0BE00532771 /* VersionMigrations.m */; };
		346129E61FD5C0C600532771 /* OWSDatabaseMigrationRunner.m in Sources */ = {isa = PBXBuildFile; fileRef = 346129E41FD5C0C600532771 /* OWSDatabaseMigrationRunner.m */; };
		346129E71FD5C0C600532771 /* OWSDatabaseMigrationRunner.h in Headers */ = {isa = PBXBuildFile; fileRef = 346129E51FD5C0C600532771 /* OWSDatabaseMigrationRunner.h */; };
		346129F51FD5F31400532771 /* OWS102MoveLoggingPreferenceToUserDefaults.m in Sources */ = {isa = PBXBuildFile; fileRef = 346129E81FD5F31200532771 /* OWS102MoveLoggingPreferenceToUserDefaults.m */; };
		346129F61FD5F31400532771 /* OWS103EnableVideoCalling.h in Headers */ = {isa = PBXBuildFile; fileRef = 346129E91FD5F31300532771 /* OWS103EnableVideoCalling.h */; settings = {ATTRIBUTES = (Public, ); }; };
		346129F71FD5F31400532771 /* OWS105AttachmentFilePaths.m in Sources */ = {isa = PBXBuildFile; fileRef = 346129EA1FD5F31300532771 /* OWS105AttachmentFilePaths.m */; };
		346129F81FD5F31400532771 /* OWS100RemoveTSRecipientsMigration.m in Sources */ = {isa = PBXBuildFile; fileRef = 346129EB1FD5F31300532771 /* OWS100RemoveTSRecipientsMigration.m */; };
		346129F91FD5F31400532771 /* OWS104CreateRecipientIdentities.m in Sources */ = {isa = PBXBuildFile; fileRef = 346129EC1FD5F31300532771 /* OWS104CreateRecipientIdentities.m */; };
		346129FA1FD5F31400532771 /* OWS100RemoveTSRecipientsMigration.h in Headers */ = {isa = PBXBuildFile; fileRef = 346129ED1FD5F31300532771 /* OWS100RemoveTSRecipientsMigration.h */; settings = {ATTRIBUTES = (Public, ); }; };
		346129FB1FD5F31400532771 /* OWS101ExistingUsersBlockOnIdentityChange.m in Sources */ = {isa = PBXBuildFile; fileRef = 346129EE1FD5F31300532771 /* OWS101ExistingUsersBlockOnIdentityChange.m */; };
		346129FC1FD5F31400532771 /* OWS101ExistingUsersBlockOnIdentityChange.h in Headers */ = {isa = PBXBuildFile; fileRef = 346129EF1FD5F31400532771 /* OWS101ExistingUsersBlockOnIdentityChange.h */; settings = {ATTRIBUTES = (Public, ); }; };
		346129FD1FD5F31400532771 /* OWS102MoveLoggingPreferenceToUserDefaults.h in Headers */ = {isa = PBXBuildFile; fileRef = 346129F01FD5F31400532771 /* OWS102MoveLoggingPreferenceToUserDefaults.h */; settings = {ATTRIBUTES = (Public, ); }; };
		346129FE1FD5F31400532771 /* OWS106EnsureProfileComplete.swift in Sources */ = {isa = PBXBuildFile; fileRef = 346129F11FD5F31400532771 /* OWS106EnsureProfileComplete.swift */; };
		346129FF1FD5F31400532771 /* OWS103EnableVideoCalling.m in Sources */ = {isa = PBXBuildFile; fileRef = 346129F21FD5F31400532771 /* OWS103EnableVideoCalling.m */; };
		34612A001FD5F31400532771 /* OWS105AttachmentFilePaths.h in Headers */ = {isa = PBXBuildFile; fileRef = 346129F31FD5F31400532771 /* OWS105AttachmentFilePaths.h */; settings = {ATTRIBUTES = (Public, ); }; };
		34612A011FD5F31400532771 /* OWS104CreateRecipientIdentities.h in Headers */ = {isa = PBXBuildFile; fileRef = 346129F41FD5F31400532771 /* OWS104CreateRecipientIdentities.h */; settings = {ATTRIBUTES = (Public, ); }; };
		34612A061FD7238600532771 /* OWSSyncManager.h in Headers */ = {isa = PBXBuildFile; fileRef = 34612A041FD7238500532771 /* OWSSyncManager.h */; settings = {ATTRIBUTES = (Public, ); }; };
		34612A071FD7238600532771 /* OWSSyncManager.m in Sources */ = {isa = PBXBuildFile; fileRef = 34612A051FD7238500532771 /* OWSSyncManager.m */; };
		34641E182088D7E900E2EDE5 /* OWSScreenLock.swift in Sources */ = {isa = PBXBuildFile; fileRef = 34641E172088D7E900E2EDE5 /* OWSScreenLock.swift */; };
		34641E1F2088DA6D00E2EDE5 /* SAEScreenLockViewController.m in Sources */ = {isa = PBXBuildFile; fileRef = 34641E1E2088DA6D00E2EDE5 /* SAEScreenLockViewController.m */; };
		3464450D22B7F93600A957B1 /* OWSOrphanDataCleaner.m in Sources */ = {isa = PBXBuildFile; fileRef = 3464450B22B7F93600A957B1 /* OWSOrphanDataCleaner.m */; };
		3464450E22B7F93600A957B1 /* OWSOrphanDataCleaner.h in Headers */ = {isa = PBXBuildFile; fileRef = 3464450C22B7F93600A957B1 /* OWSOrphanDataCleaner.h */; settings = {ATTRIBUTES = (Public, ); }; };
		3464451122B7F97100A957B1 /* DateUtil.m in Sources */ = {isa = PBXBuildFile; fileRef = 3464450F22B7F97000A957B1 /* DateUtil.m */; };
		3464451222B7F97100A957B1 /* DateUtil.h in Headers */ = {isa = PBXBuildFile; fileRef = 3464451022B7F97100A957B1 /* DateUtil.h */; };
		3466087220E550F400AFFE73 /* ConversationStyle.swift in Sources */ = {isa = PBXBuildFile; fileRef = 3466087120E550F300AFFE73 /* ConversationStyle.swift */; };
		34661FB820C1C0D60056EDD6 /* message_sent.aiff in Resources */ = {isa = PBXBuildFile; fileRef = 34661FB720C1C0D60056EDD6 /* message_sent.aiff */; };
		346941A1215D2EE400B5BFAD /* Theme.h in Headers */ = {isa = PBXBuildFile; fileRef = 3469419D215D2EE400B5BFAD /* Theme.h */; settings = {ATTRIBUTES = (Public, ); }; };
		346941A2215D2EE400B5BFAD /* OWSConversationColor.m in Sources */ = {isa = PBXBuildFile; fileRef = 3469419E215D2EE400B5BFAD /* OWSConversationColor.m */; };
		346941A3215D2EE400B5BFAD /* Theme.m in Sources */ = {isa = PBXBuildFile; fileRef = 3469419F215D2EE400B5BFAD /* Theme.m */; };
		346941A4215D2EE400B5BFAD /* OWSConversationColor.h in Headers */ = {isa = PBXBuildFile; fileRef = 346941A0215D2EE400B5BFAD /* OWSConversationColor.h */; settings = {ATTRIBUTES = (Public, ); }; };
<<<<<<< HEAD
		346B4A772369BFC600B56007 /* PermissiveGestureRecognizer.swift in Sources */ = {isa = PBXBuildFile; fileRef = 346B4A762369BFC600B56007 /* PermissiveGestureRecognizer.swift */; };
=======
		346B4A79236A138C00B56007 /* OWS116UpdatePrekeys.swift in Sources */ = {isa = PBXBuildFile; fileRef = 346B4A78236A138C00B56007 /* OWS116UpdatePrekeys.swift */; };
>>>>>>> 3756f992
		346B66311F4E29B200E5122F /* CropScaleImageViewController.swift in Sources */ = {isa = PBXBuildFile; fileRef = 346B66301F4E29B200E5122F /* CropScaleImageViewController.swift */; };
		346E9D5421B040B700562252 /* RegistrationController.swift in Sources */ = {isa = PBXBuildFile; fileRef = 346E9D5321B040B600562252 /* RegistrationController.swift */; };
		347137FC22A1BCE800F43A63 /* OWSMessageViewOnceView.m in Sources */ = {isa = PBXBuildFile; fileRef = 347137FB22A1BCE800F43A63 /* OWSMessageViewOnceView.m */; };
		347850311FD7494A007B8332 /* dripicons-v2.ttf in Resources */ = {isa = PBXBuildFile; fileRef = 34330A5B1E787A9800DF2FB9 /* dripicons-v2.ttf */; };
		347850321FD7494A007B8332 /* ElegantIcons.ttf in Resources */ = {isa = PBXBuildFile; fileRef = 34330A5D1E787BD800DF2FB9 /* ElegantIcons.ttf */; };
		347850331FD7494A007B8332 /* fontawesome-webfont.ttf in Resources */ = {isa = PBXBuildFile; fileRef = 34330A591E7875FB00DF2FB9 /* fontawesome-webfont.ttf */; };
		3478504C1FD7496D007B8332 /* Images.xcassets in Resources */ = {isa = PBXBuildFile; fileRef = B66DBF4919D5BBC8006EA940 /* Images.xcassets */; };
		347850551FD749C0007B8332 /* Localizable.strings in Resources */ = {isa = PBXBuildFile; fileRef = B6F509951AA53F760068F56A /* Localizable.strings */; };
		347850571FD86544007B8332 /* SAEFailedViewController.swift in Sources */ = {isa = PBXBuildFile; fileRef = 347850561FD86544007B8332 /* SAEFailedViewController.swift */; };
		347850691FD9B78A007B8332 /* AppSetup.m in Sources */ = {isa = PBXBuildFile; fileRef = 347850651FD9B789007B8332 /* AppSetup.m */; };
		3478506A1FD9B78A007B8332 /* AppSetup.h in Headers */ = {isa = PBXBuildFile; fileRef = 347850661FD9B789007B8332 /* AppSetup.h */; settings = {ATTRIBUTES = (Public, ); }; };
		3478506B1FD9B78A007B8332 /* NoopCallMessageHandler.swift in Sources */ = {isa = PBXBuildFile; fileRef = 347850671FD9B78A007B8332 /* NoopCallMessageHandler.swift */; };
		34843B2421432293004DED45 /* SignalBaseTest.m in Sources */ = {isa = PBXBuildFile; fileRef = 34843B2221432292004DED45 /* SignalBaseTest.m */; };
		34843B26214327C9004DED45 /* OWSOrphanDataCleanerTest.m in Sources */ = {isa = PBXBuildFile; fileRef = 34843B25214327C9004DED45 /* OWSOrphanDataCleanerTest.m */; };
		34843B2C214FE296004DED45 /* MockEnvironment.m in Sources */ = {isa = PBXBuildFile; fileRef = 34843B2A214FE295004DED45 /* MockEnvironment.m */; };
		348570A820F67575004FF32B /* OWSMessageHeaderView.m in Sources */ = {isa = PBXBuildFile; fileRef = 348570A620F67574004FF32B /* OWSMessageHeaderView.m */; };
		3488F9362191CC4000E524CC /* ConversationMediaView.swift in Sources */ = {isa = PBXBuildFile; fileRef = 3488F9352191CC4000E524CC /* ConversationMediaView.swift */; };
		348A9C35234E462D00789068 /* ThreadFinderPerformanceTest.swift in Sources */ = {isa = PBXBuildFile; fileRef = 348A9C34234E462D00789068 /* ThreadFinderPerformanceTest.swift */; };
		348BB25D20A0C5530047AEC2 /* ContactShareViewHelper.swift in Sources */ = {isa = PBXBuildFile; fileRef = 348BB25C20A0C5530047AEC2 /* ContactShareViewHelper.swift */; };
		3491D9A121022DB7001EF5A1 /* RemoteAttestationSigningCertificateTest.m in Sources */ = {isa = PBXBuildFile; fileRef = 3491D9A021022DB7001EF5A1 /* RemoteAttestationSigningCertificateTest.m */; };
		3496744D2076768700080B5F /* OWSMessageBubbleView.m in Sources */ = {isa = PBXBuildFile; fileRef = 3496744C2076768700080B5F /* OWSMessageBubbleView.m */; };
		3496744F2076ACD000080B5F /* LongTextViewController.swift in Sources */ = {isa = PBXBuildFile; fileRef = 3496744E2076ACCE00080B5F /* LongTextViewController.swift */; };
		3496955C219B605E00DCFE74 /* ImagePickerController.swift in Sources */ = {isa = PBXBuildFile; fileRef = 34969559219B605E00DCFE74 /* ImagePickerController.swift */; };
		3496955D219B605E00DCFE74 /* PhotoCollectionPickerController.swift in Sources */ = {isa = PBXBuildFile; fileRef = 3496955A219B605E00DCFE74 /* PhotoCollectionPickerController.swift */; };
		3496955E219B605E00DCFE74 /* PhotoLibrary.swift in Sources */ = {isa = PBXBuildFile; fileRef = 3496955B219B605E00DCFE74 /* PhotoLibrary.swift */; };
		3496956021A2FC8100DCFE74 /* CloudKit.framework in Frameworks */ = {isa = PBXBuildFile; fileRef = 3496955F21A2FC8100DCFE74 /* CloudKit.framework */; };
		3496956E21A301A100DCFE74 /* OWSBackupExportJob.m in Sources */ = {isa = PBXBuildFile; fileRef = 3496956221A301A100DCFE74 /* OWSBackupExportJob.m */; };
		3496956F21A301A100DCFE74 /* OWSBackupLazyRestore.swift in Sources */ = {isa = PBXBuildFile; fileRef = 3496956321A301A100DCFE74 /* OWSBackupLazyRestore.swift */; };
		3496957021A301A100DCFE74 /* OWSBackupIO.m in Sources */ = {isa = PBXBuildFile; fileRef = 3496956521A301A100DCFE74 /* OWSBackupIO.m */; };
		3496957121A301A100DCFE74 /* OWSBackupImportJob.m in Sources */ = {isa = PBXBuildFile; fileRef = 3496956621A301A100DCFE74 /* OWSBackupImportJob.m */; };
		3496957221A301A100DCFE74 /* OWSBackup.m in Sources */ = {isa = PBXBuildFile; fileRef = 3496956921A301A100DCFE74 /* OWSBackup.m */; };
		3496957321A301A100DCFE74 /* OWSBackupJob.m in Sources */ = {isa = PBXBuildFile; fileRef = 3496956A21A301A100DCFE74 /* OWSBackupJob.m */; };
		3496957421A301A100DCFE74 /* OWSBackupAPI.swift in Sources */ = {isa = PBXBuildFile; fileRef = 3496956B21A301A100DCFE74 /* OWSBackupAPI.swift */; };
		3499998122EF1E2100654932 /* SearcherTest.swift in Sources */ = {isa = PBXBuildFile; fileRef = 3499997E22EF1E2100654932 /* SearcherTest.swift */; };
		3499998222EF1E2100654932 /* GRDBFullTextSearcherTest.swift in Sources */ = {isa = PBXBuildFile; fileRef = 3499997F22EF1E2100654932 /* GRDBFullTextSearcherTest.swift */; };
		3499998322EF1E2100654932 /* YDBFullTextSearcherTest.swift in Sources */ = {isa = PBXBuildFile; fileRef = 3499998022EF1E2100654932 /* YDBFullTextSearcherTest.swift */; };
		349C3637233D198300D52012 /* LaunchJobs.swift in Sources */ = {isa = PBXBuildFile; fileRef = 349C3636233D198300D52012 /* LaunchJobs.swift */; };
		349EA07C2162AEA800F7B17F /* OWS111UDAttributesMigration.swift in Sources */ = {isa = PBXBuildFile; fileRef = 349EA07B2162AEA700F7B17F /* OWS111UDAttributesMigration.swift */; };
		349ED990221B0194008045B0 /* Onboarding2FAViewController.swift in Sources */ = {isa = PBXBuildFile; fileRef = 349ED98F221B0194008045B0 /* Onboarding2FAViewController.swift */; };
		349ED992221EE80D008045B0 /* AppPreferences.swift in Sources */ = {isa = PBXBuildFile; fileRef = 349ED991221EE80D008045B0 /* AppPreferences.swift */; };
		34A4C61E221613D00042EF2E /* OnboardingVerificationViewController.swift in Sources */ = {isa = PBXBuildFile; fileRef = 34A4C61D221613D00042EF2E /* OnboardingVerificationViewController.swift */; };
		34A6C28021E503E700B5B12E /* OWSImagePickerController.swift in Sources */ = {isa = PBXBuildFile; fileRef = 34A6C27F21E503E600B5B12E /* OWSImagePickerController.swift */; };
		34A8B3512190A40E00218A25 /* MediaAlbumCellView.swift in Sources */ = {isa = PBXBuildFile; fileRef = 34A8B3502190A40E00218A25 /* MediaAlbumCellView.swift */; };
		34ABB2C42090C59700C727A6 /* OWSResaveCollectionDBMigration.m in Sources */ = {isa = PBXBuildFile; fileRef = 34ABB2C22090C59600C727A6 /* OWSResaveCollectionDBMigration.m */; };
		34ABB2C52090C59700C727A6 /* OWSResaveCollectionDBMigration.h in Headers */ = {isa = PBXBuildFile; fileRef = 34ABB2C32090C59700C727A6 /* OWSResaveCollectionDBMigration.h */; settings = {ATTRIBUTES = (Public, ); }; };
		34ABC0E421DD20C500ED9469 /* ConversationMessageMapping.swift in Sources */ = {isa = PBXBuildFile; fileRef = 34ABC0E321DD20C500ED9469 /* ConversationMessageMapping.swift */; };
		34AC09DD211B39B100997B47 /* ViewControllerUtils.h in Headers */ = {isa = PBXBuildFile; fileRef = 34AC09BF211B39AE00997B47 /* ViewControllerUtils.h */; settings = {ATTRIBUTES = (Public, ); }; };
		34AC09DE211B39B100997B47 /* OWSNavigationController.h in Headers */ = {isa = PBXBuildFile; fileRef = 34AC09C0211B39AE00997B47 /* OWSNavigationController.h */; settings = {ATTRIBUTES = (Public, ); }; };
		34AC09DF211B39B100997B47 /* OWSNavigationController.m in Sources */ = {isa = PBXBuildFile; fileRef = 34AC09C1211B39AF00997B47 /* OWSNavigationController.m */; };
		34AC09E1211B39B100997B47 /* SelectThreadViewController.m in Sources */ = {isa = PBXBuildFile; fileRef = 34AC09C3211B39AF00997B47 /* SelectThreadViewController.m */; };
		34AC09E2211B39B100997B47 /* ReturnToCallViewController.swift in Sources */ = {isa = PBXBuildFile; fileRef = 34AC09C4211B39AF00997B47 /* ReturnToCallViewController.swift */; };
		34AC09E3211B39B100997B47 /* OWSViewController.m in Sources */ = {isa = PBXBuildFile; fileRef = 34AC09C5211B39AF00997B47 /* OWSViewController.m */; };
		34AC09E4211B39B100997B47 /* ScreenLockViewController.h in Headers */ = {isa = PBXBuildFile; fileRef = 34AC09C6211B39AF00997B47 /* ScreenLockViewController.h */; settings = {ATTRIBUTES = (Public, ); }; };
		34AC09E5211B39B100997B47 /* ScreenLockViewController.m in Sources */ = {isa = PBXBuildFile; fileRef = 34AC09C7211B39AF00997B47 /* ScreenLockViewController.m */; };
		34AC09E7211B39B100997B47 /* MessageApprovalViewController.swift in Sources */ = {isa = PBXBuildFile; fileRef = 34AC09C9211B39AF00997B47 /* MessageApprovalViewController.swift */; };
		34AC09E9211B39B100997B47 /* OWSTableViewController.m in Sources */ = {isa = PBXBuildFile; fileRef = 34AC09CB211B39AF00997B47 /* OWSTableViewController.m */; };
		34AC09EA211B39B100997B47 /* ModalActivityIndicatorViewController.swift in Sources */ = {isa = PBXBuildFile; fileRef = 34AC09CC211B39B000997B47 /* ModalActivityIndicatorViewController.swift */; };
		34AC09EB211B39B100997B47 /* ContactShareApprovalViewController.swift in Sources */ = {isa = PBXBuildFile; fileRef = 34AC09CD211B39B000997B47 /* ContactShareApprovalViewController.swift */; };
		34AC09EC211B39B100997B47 /* OWSTableViewController.h in Headers */ = {isa = PBXBuildFile; fileRef = 34AC09CE211B39B000997B47 /* OWSTableViewController.h */; settings = {ATTRIBUTES = (Public, ); }; };
		34AC09ED211B39B100997B47 /* ContactFieldView.swift in Sources */ = {isa = PBXBuildFile; fileRef = 34AC09CF211B39B000997B47 /* ContactFieldView.swift */; };
		34AC09EE211B39B100997B47 /* EditContactShareNameViewController.swift in Sources */ = {isa = PBXBuildFile; fileRef = 34AC09D0211B39B000997B47 /* EditContactShareNameViewController.swift */; };
		34AC09EF211B39B100997B47 /* ViewControllerUtils.m in Sources */ = {isa = PBXBuildFile; fileRef = 34AC09D1211B39B000997B47 /* ViewControllerUtils.m */; };
		34AC09F2211B39B100997B47 /* OWSViewController.h in Headers */ = {isa = PBXBuildFile; fileRef = 34AC09D4211B39B000997B47 /* OWSViewController.h */; settings = {ATTRIBUTES = (Public, ); }; };
		34AC09F4211B39B100997B47 /* SelectThreadViewController.h in Headers */ = {isa = PBXBuildFile; fileRef = 34AC09D6211B39B100997B47 /* SelectThreadViewController.h */; settings = {ATTRIBUTES = (Public, ); }; };
		34AC09F5211B39B100997B47 /* SharingThreadPickerViewController.h in Headers */ = {isa = PBXBuildFile; fileRef = 34AC09D7211B39B100997B47 /* SharingThreadPickerViewController.h */; settings = {ATTRIBUTES = (Public, ); }; };
		34AC09F7211B39B100997B47 /* MediaMessageView.swift in Sources */ = {isa = PBXBuildFile; fileRef = 34AC09D9211B39B100997B47 /* MediaMessageView.swift */; };
		34AC09F8211B39B100997B47 /* CountryCodeViewController.m in Sources */ = {isa = PBXBuildFile; fileRef = 34AC09DA211B39B100997B47 /* CountryCodeViewController.m */; };
		34AC09F9211B39B100997B47 /* CountryCodeViewController.h in Headers */ = {isa = PBXBuildFile; fileRef = 34AC09DB211B39B100997B47 /* CountryCodeViewController.h */; settings = {ATTRIBUTES = (Public, ); }; };
		34AC09FA211B39B100997B47 /* SharingThreadPickerViewController.m in Sources */ = {isa = PBXBuildFile; fileRef = 34AC09DC211B39B100997B47 /* SharingThreadPickerViewController.m */; };
		34AC0A0E211B39EA00997B47 /* ContactsViewHelper.h in Headers */ = {isa = PBXBuildFile; fileRef = 34AC09FB211B39E700997B47 /* ContactsViewHelper.h */; settings = {ATTRIBUTES = (Public, ); }; };
		34AC0A0F211B39EA00997B47 /* ContactTableViewCell.h in Headers */ = {isa = PBXBuildFile; fileRef = 34AC09FC211B39E700997B47 /* ContactTableViewCell.h */; settings = {ATTRIBUTES = (Public, ); }; };
		34AC0A10211B39EA00997B47 /* TappableView.swift in Sources */ = {isa = PBXBuildFile; fileRef = 34AC09FD211B39E700997B47 /* TappableView.swift */; };
		34AC0A11211B39EA00997B47 /* OWSLayerView.swift in Sources */ = {isa = PBXBuildFile; fileRef = 34AC09FE211B39E700997B47 /* OWSLayerView.swift */; };
		34AC0A12211B39EA00997B47 /* ContactTableViewCell.m in Sources */ = {isa = PBXBuildFile; fileRef = 34AC09FF211B39E700997B47 /* ContactTableViewCell.m */; };
		34AC0A13211B39EA00997B47 /* DisappearingTimerConfigurationView.swift in Sources */ = {isa = PBXBuildFile; fileRef = 34AC0A00211B39E700997B47 /* DisappearingTimerConfigurationView.swift */; };
		34AC0A14211B39EA00997B47 /* ContactCellView.m in Sources */ = {isa = PBXBuildFile; fileRef = 34AC0A01211B39E700997B47 /* ContactCellView.m */; };
		34AC0A15211B39EA00997B47 /* ContactsViewHelper.m in Sources */ = {isa = PBXBuildFile; fileRef = 34AC0A02211B39E700997B47 /* ContactsViewHelper.m */; };
		34AC0A16211B39EA00997B47 /* OWSNavigationBar.swift in Sources */ = {isa = PBXBuildFile; fileRef = 34AC0A03211B39E800997B47 /* OWSNavigationBar.swift */; };
		34AC0A17211B39EA00997B47 /* VideoPlayerView.swift in Sources */ = {isa = PBXBuildFile; fileRef = 34AC0A04211B39E800997B47 /* VideoPlayerView.swift */; };
		34AC0A18211B39EA00997B47 /* TappableStackView.swift in Sources */ = {isa = PBXBuildFile; fileRef = 34AC0A05211B39E900997B47 /* TappableStackView.swift */; };
		34AC0A19211B39EA00997B47 /* OWSActionSheets.swift in Sources */ = {isa = PBXBuildFile; fileRef = 34AC0A06211B39E900997B47 /* OWSActionSheets.swift */; };
		34AC0A1A211B39EA00997B47 /* CommonStrings.swift in Sources */ = {isa = PBXBuildFile; fileRef = 34AC0A07211B39E900997B47 /* CommonStrings.swift */; };
		34AC0A1B211B39EA00997B47 /* GradientView.swift in Sources */ = {isa = PBXBuildFile; fileRef = 34AC0A08211B39E900997B47 /* GradientView.swift */; };
		34AC0A1C211B39EA00997B47 /* OWSFlatButton.swift in Sources */ = {isa = PBXBuildFile; fileRef = 34AC0A09211B39E900997B47 /* OWSFlatButton.swift */; };
		34AC0A1D211B39EA00997B47 /* ContactCellView.h in Headers */ = {isa = PBXBuildFile; fileRef = 34AC0A0A211B39EA00997B47 /* ContactCellView.h */; settings = {ATTRIBUTES = (Public, ); }; };
		34AC0A1E211B39EA00997B47 /* ThreadViewHelper.m in Sources */ = {isa = PBXBuildFile; fileRef = 34AC0A0B211B39EA00997B47 /* ThreadViewHelper.m */; };
		34AC0A1F211B39EA00997B47 /* AvatarImageView.swift in Sources */ = {isa = PBXBuildFile; fileRef = 34AC0A0C211B39EA00997B47 /* AvatarImageView.swift */; };
		34AC0A20211B39EA00997B47 /* ThreadViewHelper.h in Headers */ = {isa = PBXBuildFile; fileRef = 34AC0A0D211B39EA00997B47 /* ThreadViewHelper.h */; settings = {ATTRIBUTES = (Public, ); }; };
		34AC0A23211C829F00997B47 /* OWSLabel.m in Sources */ = {isa = PBXBuildFile; fileRef = 34AC0A21211C829E00997B47 /* OWSLabel.m */; };
		34B0796D1FCF46B100E248C2 /* MainAppContext.m in Sources */ = {isa = PBXBuildFile; fileRef = 34B0796B1FCF46B000E248C2 /* MainAppContext.m */; };
		34B3F8751E8DF1700035BE1A /* CallViewController.swift in Sources */ = {isa = PBXBuildFile; fileRef = 34B3F83B1E8DF1700035BE1A /* CallViewController.swift */; };
		34B3F8771E8DF1700035BE1A /* ContactsPicker.swift in Sources */ = {isa = PBXBuildFile; fileRef = 34B3F83E1E8DF1700035BE1A /* ContactsPicker.swift */; };
		34B3F87B1E8DF1700035BE1A /* ExperienceUpgradeViewController.swift in Sources */ = {isa = PBXBuildFile; fileRef = 34B3F8441E8DF1700035BE1A /* ExperienceUpgradeViewController.swift */; };
		34B3F8801E8DF1700035BE1A /* InviteFlow.swift in Sources */ = {isa = PBXBuildFile; fileRef = 34B3F84C1E8DF1700035BE1A /* InviteFlow.swift */; };
		34B3F8851E8DF1700035BE1A /* NewGroupViewController.m in Sources */ = {isa = PBXBuildFile; fileRef = 34B3F8551E8DF1700035BE1A /* NewGroupViewController.m */; };
		34B3F8931E8DF1710035BE1A /* SignalsNavigationController.m in Sources */ = {isa = PBXBuildFile; fileRef = 34B3F86E1E8DF1700035BE1A /* SignalsNavigationController.m */; };
		34B6A903218B3F63007C4606 /* TypingIndicatorView.swift in Sources */ = {isa = PBXBuildFile; fileRef = 34B6A902218B3F62007C4606 /* TypingIndicatorView.swift */; };
		34B6A905218B4C91007C4606 /* TypingIndicatorInteraction.swift in Sources */ = {isa = PBXBuildFile; fileRef = 34B6A904218B4C90007C4606 /* TypingIndicatorInteraction.swift */; };
		34B6A907218B5241007C4606 /* TypingIndicatorCell.swift in Sources */ = {isa = PBXBuildFile; fileRef = 34B6A906218B5240007C4606 /* TypingIndicatorCell.swift */; };
		34B6A909218B8824007C4606 /* OWS112TypingIndicatorsMigration.swift in Sources */ = {isa = PBXBuildFile; fileRef = 34B6A908218B8824007C4606 /* OWS112TypingIndicatorsMigration.swift */; };
		34B6D27420F664C900765BE2 /* OWSUnreadIndicator.h in Headers */ = {isa = PBXBuildFile; fileRef = 34B6D27220F664C800765BE2 /* OWSUnreadIndicator.h */; settings = {ATTRIBUTES = (Public, ); }; };
		34B6D27520F664C900765BE2 /* OWSUnreadIndicator.m in Sources */ = {isa = PBXBuildFile; fileRef = 34B6D27320F664C800765BE2 /* OWSUnreadIndicator.m */; };
		34BBC84B220B2CB200857249 /* ImageEditorTextViewController.swift in Sources */ = {isa = PBXBuildFile; fileRef = 34BBC84A220B2CB200857249 /* ImageEditorTextViewController.swift */; };
		34BBC84D220B2D0800857249 /* ImageEditorPinchGestureRecognizer.swift in Sources */ = {isa = PBXBuildFile; fileRef = 34BBC84C220B2D0800857249 /* ImageEditorPinchGestureRecognizer.swift */; };
		34BBC84F220B8A0100857249 /* ImageEditorCropViewController.swift in Sources */ = {isa = PBXBuildFile; fileRef = 34BBC84E220B8A0100857249 /* ImageEditorCropViewController.swift */; };
		34BBC851220B8EEF00857249 /* ImageEditorCanvasView.swift in Sources */ = {isa = PBXBuildFile; fileRef = 34BBC850220B8EEF00857249 /* ImageEditorCanvasView.swift */; };
		34BBC857220C7ADA00857249 /* ImageEditorItem.swift in Sources */ = {isa = PBXBuildFile; fileRef = 34BBC852220C7AD900857249 /* ImageEditorItem.swift */; };
		34BBC858220C7ADA00857249 /* ImageEditorContents.swift in Sources */ = {isa = PBXBuildFile; fileRef = 34BBC853220C7ADA00857249 /* ImageEditorContents.swift */; };
		34BBC859220C7ADA00857249 /* ImageEditorStrokeItem.swift in Sources */ = {isa = PBXBuildFile; fileRef = 34BBC854220C7ADA00857249 /* ImageEditorStrokeItem.swift */; };
		34BBC85A220C7ADA00857249 /* ImageEditorTextItem.swift in Sources */ = {isa = PBXBuildFile; fileRef = 34BBC855220C7ADA00857249 /* ImageEditorTextItem.swift */; };
		34BBC85B220C7ADA00857249 /* OrderedDictionary.swift in Sources */ = {isa = PBXBuildFile; fileRef = 34BBC856220C7ADA00857249 /* OrderedDictionary.swift */; };
		34BBC85D220D19D600857249 /* ImageEditorPanGestureRecognizer.swift in Sources */ = {isa = PBXBuildFile; fileRef = 34BBC85C220D19D600857249 /* ImageEditorPanGestureRecognizer.swift */; };
		34BBC861220E883300857249 /* ImageEditorModelTest.swift in Sources */ = {isa = PBXBuildFile; fileRef = 34BBC85F220E883200857249 /* ImageEditorModelTest.swift */; };
		34BBC862220E883300857249 /* ImageEditorTest.swift in Sources */ = {isa = PBXBuildFile; fileRef = 34BBC860220E883200857249 /* ImageEditorTest.swift */; };
		34BE2F5822A7371D002C94AC /* PdfViewController.swift in Sources */ = {isa = PBXBuildFile; fileRef = 34BE2F5722A7371D002C94AC /* PdfViewController.swift */; };
		34BECE2B1F74C12700D7438D /* DebugUIStress.m in Sources */ = {isa = PBXBuildFile; fileRef = 34BECE2A1F74C12700D7438D /* DebugUIStress.m */; };
		34BECE2E1F7ABCE000D7438D /* GifPickerViewController.swift in Sources */ = {isa = PBXBuildFile; fileRef = 34BECE2D1F7ABCE000D7438D /* GifPickerViewController.swift */; };
		34BECE301F7ABCF800D7438D /* GifPickerLayout.swift in Sources */ = {isa = PBXBuildFile; fileRef = 34BECE2F1F7ABCF800D7438D /* GifPickerLayout.swift */; };
		34BEDB0B21C2FA3D007B0EAE /* OWS114RemoveDynamicInteractions.swift in Sources */ = {isa = PBXBuildFile; fileRef = 34BEDB0A21C2FA3D007B0EAE /* OWS114RemoveDynamicInteractions.swift */; };
		34BEDB0E21C405B0007B0EAE /* ImageEditorModel.swift in Sources */ = {isa = PBXBuildFile; fileRef = 34BEDB0D21C405B0007B0EAE /* ImageEditorModel.swift */; };
		34BEDB1321C43F6A007B0EAE /* ImageEditorView.swift in Sources */ = {isa = PBXBuildFile; fileRef = 34BEDB1221C43F69007B0EAE /* ImageEditorView.swift */; };
		34BEDB1621C80BCA007B0EAE /* OWSAnyTouchGestureRecognizer.h in Headers */ = {isa = PBXBuildFile; fileRef = 34BEDB1421C80BC9007B0EAE /* OWSAnyTouchGestureRecognizer.h */; settings = {ATTRIBUTES = (Public, ); }; };
		34BEDB1721C80BCA007B0EAE /* OWSAnyTouchGestureRecognizer.m in Sources */ = {isa = PBXBuildFile; fileRef = 34BEDB1521C80BCA007B0EAE /* OWSAnyTouchGestureRecognizer.m */; };
		34C2EEAC2270A69400BCA1D0 /* CircleView.swift in Sources */ = {isa = PBXBuildFile; fileRef = 34C2EEAB2270A69400BCA1D0 /* CircleView.swift */; };
		34C2EEB02270B8E200BCA1D0 /* StickerKeyboard.swift in Sources */ = {isa = PBXBuildFile; fileRef = 34C2EEAF2270B8E100BCA1D0 /* StickerKeyboard.swift */; };
		34C2EEB22270CC8E00BCA1D0 /* StickerPackCollectionView.swift in Sources */ = {isa = PBXBuildFile; fileRef = 34C2EEB12270CC8D00BCA1D0 /* StickerPackCollectionView.swift */; };
		34C2EEB42270D1CE00BCA1D0 /* StickerView.swift in Sources */ = {isa = PBXBuildFile; fileRef = 34C2EEB32270D1CE00BCA1D0 /* StickerView.swift */; };
		34C2EEB62270FF7C00BCA1D0 /* LinearHorizontalLayout.swift in Sources */ = {isa = PBXBuildFile; fileRef = 34C2EEB52270FF7B00BCA1D0 /* LinearHorizontalLayout.swift */; };
		34C2EEB92272244600BCA1D0 /* OWSMessageStickerView.m in Sources */ = {isa = PBXBuildFile; fileRef = 34C2EEB72272244500BCA1D0 /* OWSMessageStickerView.m */; };
		34C3C78D20409F320000134C /* Opening.m4r in Resources */ = {isa = PBXBuildFile; fileRef = 34C3C78C20409F320000134C /* Opening.m4r */; };
		34C3C78F2040A4F70000134C /* sonarping.mp3 in Resources */ = {isa = PBXBuildFile; fileRef = 34C3C78E2040A4F70000134C /* sonarping.mp3 */; };
		34C3C7922040B0DD0000134C /* OWSAudioPlayer.h in Headers */ = {isa = PBXBuildFile; fileRef = 34C3C7902040B0DC0000134C /* OWSAudioPlayer.h */; settings = {ATTRIBUTES = (Public, ); }; };
		34C3C7932040B0DD0000134C /* OWSAudioPlayer.m in Sources */ = {isa = PBXBuildFile; fileRef = 34C3C7912040B0DC0000134C /* OWSAudioPlayer.m */; };
		34C529092361D3540009DB2A /* ApprovalFooterView.swift in Sources */ = {isa = PBXBuildFile; fileRef = 34C529082361D3530009DB2A /* ApprovalFooterView.swift */; };
		34C6B0A91FA0E46F00D35993 /* test-gif.gif in Resources */ = {isa = PBXBuildFile; fileRef = 34C6B0A51FA0E46F00D35993 /* test-gif.gif */; };
		34C6B0AB1FA0E46F00D35993 /* test-mp3.mp3 in Resources */ = {isa = PBXBuildFile; fileRef = 34C6B0A71FA0E46F00D35993 /* test-mp3.mp3 */; };
		34C6B0AC1FA0E46F00D35993 /* test-mp4.mp4 in Resources */ = {isa = PBXBuildFile; fileRef = 34C6B0A81FA0E46F00D35993 /* test-mp4.mp4 */; };
		34C6B0AE1FA0E4AA00D35993 /* test-jpg.jpg in Resources */ = {isa = PBXBuildFile; fileRef = 34C6B0AD1FA0E4AA00D35993 /* test-jpg.jpg */; };
		34C758DA2289DDDD00802527 /* StickerSharingViewController.swift in Sources */ = {isa = PBXBuildFile; fileRef = 34C758D92289DDDC00802527 /* StickerSharingViewController.swift */; };
		34C758DD228DD81C00802527 /* StickerTooltip.swift in Sources */ = {isa = PBXBuildFile; fileRef = 34C758DC228DD81C00802527 /* StickerTooltip.swift */; };
		34CA631B2097806F00E526A0 /* OWSContactShareView.m in Sources */ = {isa = PBXBuildFile; fileRef = 34CA631A2097806E00E526A0 /* OWSContactShareView.m */; };
		34CE88E71F2FB9A10098030F /* ProfileViewController.m in Sources */ = {isa = PBXBuildFile; fileRef = 34CE88E61F2FB9A10098030F /* ProfileViewController.m */; };
		34CF0787203E6B78005C4D61 /* busy_tone_ansi.caf in Resources */ = {isa = PBXBuildFile; fileRef = 34CF0783203E6B77005C4D61 /* busy_tone_ansi.caf */; };
		34CF0788203E6B78005C4D61 /* ringback_tone_ansi.caf in Resources */ = {isa = PBXBuildFile; fileRef = 34CF0784203E6B77005C4D61 /* ringback_tone_ansi.caf */; };
		34CF078A203E6B78005C4D61 /* end_call_tone_cept.caf in Resources */ = {isa = PBXBuildFile; fileRef = 34CF0786203E6B78005C4D61 /* end_call_tone_cept.caf */; };
		34D1F0501F7D45A60066283D /* GifPickerCell.swift in Sources */ = {isa = PBXBuildFile; fileRef = 34D1F04F1F7D45A60066283D /* GifPickerCell.swift */; };
		34D1F0521F7E8EA30066283D /* GiphyDownloader.swift in Sources */ = {isa = PBXBuildFile; fileRef = 34D1F0511F7E8EA30066283D /* GiphyDownloader.swift */; };
		34D1F0831F8678AA0066283D /* ConversationInputTextView.m in Sources */ = {isa = PBXBuildFile; fileRef = 34D1F0681F8678AA0066283D /* ConversationInputTextView.m */; };
		34D1F0841F8678AA0066283D /* ConversationInputToolbar.m in Sources */ = {isa = PBXBuildFile; fileRef = 34D1F06A1F8678AA0066283D /* ConversationInputToolbar.m */; };
		34D1F0861F8678AA0066283D /* ConversationViewController.m in Sources */ = {isa = PBXBuildFile; fileRef = 34D1F06E1F8678AA0066283D /* ConversationViewController.m */; };
		34D1F0871F8678AA0066283D /* ConversationViewItem.m in Sources */ = {isa = PBXBuildFile; fileRef = 34D1F0701F8678AA0066283D /* ConversationViewItem.m */; };
		34D1F0881F8678AA0066283D /* ConversationViewLayout.m in Sources */ = {isa = PBXBuildFile; fileRef = 34D1F0721F8678AA0066283D /* ConversationViewLayout.m */; };
		34D1F0A91F867BFC0066283D /* ConversationViewCell.m in Sources */ = {isa = PBXBuildFile; fileRef = 34D1F0971F867BFC0066283D /* ConversationViewCell.m */; };
		34D1F0AB1F867BFC0066283D /* OWSContactOffersCell.m in Sources */ = {isa = PBXBuildFile; fileRef = 34D1F09B1F867BFC0066283D /* OWSContactOffersCell.m */; };
		34D1F0AE1F867BFC0066283D /* OWSMessageCell.m in Sources */ = {isa = PBXBuildFile; fileRef = 34D1F0A21F867BFC0066283D /* OWSMessageCell.m */; };
		34D1F0B01F867BFC0066283D /* OWSSystemMessageCell.m in Sources */ = {isa = PBXBuildFile; fileRef = 34D1F0A61F867BFC0066283D /* OWSSystemMessageCell.m */; };
		34D1F0B41F86D31D0066283D /* ConversationCollectionView.m in Sources */ = {isa = PBXBuildFile; fileRef = 34D1F0B31F86D31D0066283D /* ConversationCollectionView.m */; };
		34D1F0B71F87F8850066283D /* OWSGenericAttachmentView.m in Sources */ = {isa = PBXBuildFile; fileRef = 34D1F0B61F87F8850066283D /* OWSGenericAttachmentView.m */; };
		34D1F0BD1F8D108C0066283D /* AttachmentUploadView.m in Sources */ = {isa = PBXBuildFile; fileRef = 34D1F0BC1F8D108C0066283D /* AttachmentUploadView.m */; };
		34D1F0C01F8EC1760066283D /* MessageRecipientStatusUtils.swift in Sources */ = {isa = PBXBuildFile; fileRef = 34D1F0BF1F8EC1760066283D /* MessageRecipientStatusUtils.swift */; };
		34D2CCDA2062E7D000CB1A14 /* OWSScreenLockUI.m in Sources */ = {isa = PBXBuildFile; fileRef = 34D2CCD92062E7D000CB1A14 /* OWSScreenLockUI.m */; };
		34D2CCDF206939B400CB1A14 /* DebugUIMessagesAction.m in Sources */ = {isa = PBXBuildFile; fileRef = 34D2CCDB206939B100CB1A14 /* DebugUIMessagesAction.m */; };
		34D2CCE0206939B400CB1A14 /* DebugUIMessagesAssetLoader.m in Sources */ = {isa = PBXBuildFile; fileRef = 34D2CCDC206939B200CB1A14 /* DebugUIMessagesAssetLoader.m */; };
		34D5872F208E2C4200D2255A /* OWS109OutgoingMessageState.m in Sources */ = {isa = PBXBuildFile; fileRef = 34D5872D208E2C4100D2255A /* OWS109OutgoingMessageState.m */; };
		34D58730208E2C4200D2255A /* OWS109OutgoingMessageState.h in Headers */ = {isa = PBXBuildFile; fileRef = 34D5872E208E2C4100D2255A /* OWS109OutgoingMessageState.h */; settings = {ATTRIBUTES = (Public, ); }; };
		34D5CCA91EAE3D30005515DB /* AvatarViewHelper.m in Sources */ = {isa = PBXBuildFile; fileRef = 34D5CCA81EAE3D30005515DB /* AvatarViewHelper.m */; };
		34D8C0271ED3673300188D7C /* DebugUIMessages.m in Sources */ = {isa = PBXBuildFile; fileRef = 34D8C0241ED3673300188D7C /* DebugUIMessages.m */; };
		34D8C0281ED3673300188D7C /* DebugUITableViewController.m in Sources */ = {isa = PBXBuildFile; fileRef = 34D8C0261ED3673300188D7C /* DebugUITableViewController.m */; };
		34D8C02B1ED3685800188D7C /* DebugUIContacts.m in Sources */ = {isa = PBXBuildFile; fileRef = 34D8C02A1ED3685800188D7C /* DebugUIContacts.m */; };
		34D920E720E179C200D51158 /* OWSMessageFooterView.m in Sources */ = {isa = PBXBuildFile; fileRef = 34D920E620E179C200D51158 /* OWSMessageFooterView.m */; };
		34D99C931F2937CC00D284D6 /* OWSAnalytics.swift in Sources */ = {isa = PBXBuildFile; fileRef = 34D99C911F2937CC00D284D6 /* OWSAnalytics.swift */; };
		34D99CE4217509C2000AFB39 /* AppEnvironment.swift in Sources */ = {isa = PBXBuildFile; fileRef = 34D99CE3217509C1000AFB39 /* AppEnvironment.swift */; };
		34DB0BED2011548B007B313F /* OWSDatabaseConverterTest.m in Sources */ = {isa = PBXBuildFile; fileRef = 34DB0BEC2011548B007B313F /* OWSDatabaseConverterTest.m */; };
		34DBF003206BD5A500025978 /* OWSMessageTextView.m in Sources */ = {isa = PBXBuildFile; fileRef = 34DBEFFF206BD5A400025978 /* OWSMessageTextView.m */; };
		34DBF004206BD5A500025978 /* OWSBubbleView.m in Sources */ = {isa = PBXBuildFile; fileRef = 34DBF001206BD5A500025978 /* OWSBubbleView.m */; };
		34DBF007206C3CB200025978 /* OWSBubbleShapeView.m in Sources */ = {isa = PBXBuildFile; fileRef = 34DBF006206C3CB200025978 /* OWSBubbleShapeView.m */; };
		34DC9BD921543E0C00FDDCEC /* DebugContactsUtils.m in Sources */ = {isa = PBXBuildFile; fileRef = 34DC9BD721543E0A00FDDCEC /* DebugContactsUtils.m */; };
		34E3EF0D1EFC235B007F6822 /* DebugUIDiskUsage.m in Sources */ = {isa = PBXBuildFile; fileRef = 34E3EF0C1EFC235B007F6822 /* DebugUIDiskUsage.m */; };
		34E3EF101EFC2684007F6822 /* DebugUIPage.m in Sources */ = {isa = PBXBuildFile; fileRef = 34E3EF0F1EFC2684007F6822 /* DebugUIPage.m */; };
		34E5DC8220D8050D00C08145 /* RegistrationUtils.m in Sources */ = {isa = PBXBuildFile; fileRef = 34E5DC8120D8050D00C08145 /* RegistrationUtils.m */; };
		34E88D262098C5AE00A608F4 /* ContactViewController.swift in Sources */ = {isa = PBXBuildFile; fileRef = 34E88D252098C5AE00A608F4 /* ContactViewController.swift */; };
		34E8A8D12085238A00B272B1 /* ProtoParsingTest.m in Sources */ = {isa = PBXBuildFile; fileRef = 34E8A8D02085238900B272B1 /* ProtoParsingTest.m */; };
		34EA69402194933900702471 /* MediaDownloadView.swift in Sources */ = {isa = PBXBuildFile; fileRef = 34EA693F2194933900702471 /* MediaDownloadView.swift */; };
		34EA69422194DE8000702471 /* MediaUploadView.swift in Sources */ = {isa = PBXBuildFile; fileRef = 34EA69412194DE7F00702471 /* MediaUploadView.swift */; };
		34F308A21ECB469700BB7697 /* OWSBezierPathView.m in Sources */ = {isa = PBXBuildFile; fileRef = 34F308A11ECB469700BB7697 /* OWSBezierPathView.m */; };
		34FDB29221FF986600A01202 /* UIView+OWS.swift in Sources */ = {isa = PBXBuildFile; fileRef = 34FDB29121FF986600A01202 /* UIView+OWS.swift */; };
		38AD4FAA2310B7E00038BA75 /* SignalRingRTC.framework in Frameworks */ = {isa = PBXBuildFile; fileRef = 38AD4FA92310B7E00038BA75 /* SignalRingRTC.framework */; };
		4503F1BE20470A5B00CEE724 /* classic-quiet.aifc in Resources */ = {isa = PBXBuildFile; fileRef = 4503F1BB20470A5B00CEE724 /* classic-quiet.aifc */; };
		4503F1BF20470A5B00CEE724 /* classic.aifc in Resources */ = {isa = PBXBuildFile; fileRef = 4503F1BC20470A5B00CEE724 /* classic.aifc */; };
		4503F1C3204711D300CEE724 /* OWS107LegacySounds.m in Sources */ = {isa = PBXBuildFile; fileRef = 4503F1C1204711D200CEE724 /* OWS107LegacySounds.m */; };
		4503F1C4204711D300CEE724 /* OWS107LegacySounds.h in Headers */ = {isa = PBXBuildFile; fileRef = 4503F1C2204711D200CEE724 /* OWS107LegacySounds.h */; settings = {ATTRIBUTES = (Public, ); }; };
		450998651FD8A34D00D89EB3 /* DeviceSleepManager.swift in Sources */ = {isa = PBXBuildFile; fileRef = 348F2EAD1F0D21BC00D4ECE0 /* DeviceSleepManager.swift */; };
		450998681FD8C0FF00D89EB3 /* AttachmentSharing.m in Sources */ = {isa = PBXBuildFile; fileRef = 34B3F83A1E8DF1700035BE1A /* AttachmentSharing.m */; };
		450998691FD8C10200D89EB3 /* AttachmentSharing.h in Headers */ = {isa = PBXBuildFile; fileRef = 34B3F8391E8DF1700035BE1A /* AttachmentSharing.h */; settings = {ATTRIBUTES = (Public, ); }; };
		4509E79A1DD653700025A59F /* WebRTC.framework in Frameworks */ = {isa = PBXBuildFile; fileRef = 4509E7991DD653700025A59F /* WebRTC.framework */; };
		450C800F20AD1AB900F3A091 /* OWSWindowManager.m in Sources */ = {isa = PBXBuildFile; fileRef = 34641E1020878FAF00E2EDE5 /* OWSWindowManager.m */; };
		450C801020AD1AE400F3A091 /* OWSWindowManager.h in Headers */ = {isa = PBXBuildFile; fileRef = 34641E1120878FB000E2EDE5 /* OWSWindowManager.h */; settings = {ATTRIBUTES = (Public, ); }; };
		450C801220AD1D5B00F3A091 /* UIDevice+featureSupport.swift in Sources */ = {isa = PBXBuildFile; fileRef = 45BB93371E688E14001E3939 /* UIDevice+featureSupport.swift */; };
		450D19131F85236600970622 /* RemoteVideoView.m in Sources */ = {isa = PBXBuildFile; fileRef = 450D19121F85236600970622 /* RemoteVideoView.m */; };
		450DF2051E0D74AC003D14BE /* Platform.swift in Sources */ = {isa = PBXBuildFile; fileRef = 450DF2041E0D74AC003D14BE /* Platform.swift */; };
		450DF2091E0DD2C6003D14BE /* UserNotificationsAdaptee.swift in Sources */ = {isa = PBXBuildFile; fileRef = 450DF2081E0DD2C6003D14BE /* UserNotificationsAdaptee.swift */; };
		451166C01FD86B98000739BA /* AccountManager.swift in Sources */ = {isa = PBXBuildFile; fileRef = 451166BF1FD86B98000739BA /* AccountManager.swift */; };
		4517642B1DE939FD00EDB8B9 /* ContactCell.swift in Sources */ = {isa = PBXBuildFile; fileRef = 451764291DE939FD00EDB8B9 /* ContactCell.swift */; };
		45194F8F1FD71FF500333B2C /* ThreadUtil.m in Sources */ = {isa = PBXBuildFile; fileRef = 346129BE1FD2068600532771 /* ThreadUtil.m */; };
		45194F901FD7200000333B2C /* ThreadUtil.h in Headers */ = {isa = PBXBuildFile; fileRef = 346129BD1FD2068600532771 /* ThreadUtil.h */; settings = {ATTRIBUTES = (Public, ); }; };
		451A13B11E13DED2000A50FD /* AppNotifications.swift in Sources */ = {isa = PBXBuildFile; fileRef = 451A13B01E13DED2000A50FD /* AppNotifications.swift */; };
		451F8A341FD710C3005CB9DA /* FullTextSearcher.swift in Sources */ = {isa = PBXBuildFile; fileRef = 451777C71FD61554001225FF /* FullTextSearcher.swift */; };
		451F8A351FD710DE005CB9DA /* Searcher.swift in Sources */ = {isa = PBXBuildFile; fileRef = 45360B8C1F9521F800FA666C /* Searcher.swift */; };
		451F8A3B1FD71297005CB9DA /* UIUtil.m in Sources */ = {isa = PBXBuildFile; fileRef = B97940261832BD2400BD66CB /* UIUtil.m */; };
		451F8A3C1FD71392005CB9DA /* UIUtil.h in Headers */ = {isa = PBXBuildFile; fileRef = B97940251832BD2400BD66CB /* UIUtil.h */; settings = {ATTRIBUTES = (Public, ); }; };
		451F8A441FD7156B005CB9DA /* BlockListUIUtils.m in Sources */ = {isa = PBXBuildFile; fileRef = 343D3D9A1E9283F100165CA4 /* BlockListUIUtils.m */; };
		451F8A451FD71570005CB9DA /* BlockListUIUtils.h in Headers */ = {isa = PBXBuildFile; fileRef = 343D3D991E9283F100165CA4 /* BlockListUIUtils.h */; settings = {ATTRIBUTES = (Public, ); }; };
		451F8A461FD715BA005CB9DA /* OWSGroupAvatarBuilder.m in Sources */ = {isa = PBXBuildFile; fileRef = 45666EC81D994C0D008FE134 /* OWSGroupAvatarBuilder.m */; };
		451F8A471FD715BA005CB9DA /* OWSAvatarBuilder.m in Sources */ = {isa = PBXBuildFile; fileRef = 45666EC51D99483D008FE134 /* OWSAvatarBuilder.m */; };
		451F8A481FD715BA005CB9DA /* OWSContactAvatarBuilder.m in Sources */ = {isa = PBXBuildFile; fileRef = 45855F361D9498A40084F340 /* OWSContactAvatarBuilder.m */; };
		451F8A491FD715CF005CB9DA /* OWSAvatarBuilder.h in Headers */ = {isa = PBXBuildFile; fileRef = 45666EC41D99483D008FE134 /* OWSAvatarBuilder.h */; settings = {ATTRIBUTES = (Public, ); }; };
		451F8A4A1FD715D9005CB9DA /* OWSContactAvatarBuilder.h in Headers */ = {isa = PBXBuildFile; fileRef = 45855F351D9498A40084F340 /* OWSContactAvatarBuilder.h */; settings = {ATTRIBUTES = (Public, ); }; };
		451F8A4B1FD715E1005CB9DA /* OWSGroupAvatarBuilder.h in Headers */ = {isa = PBXBuildFile; fileRef = 45666EC71D994C0D008FE134 /* OWSGroupAvatarBuilder.h */; settings = {ATTRIBUTES = (Public, ); }; };
		452037D11EE84975004E4CDF /* DebugUISessionState.m in Sources */ = {isa = PBXBuildFile; fileRef = 452037D01EE84975004E4CDF /* DebugUISessionState.m */; };
		4520D8D51D417D8E00123472 /* Photos.framework in Frameworks */ = {isa = PBXBuildFile; fileRef = 4520D8D41D417D8E00123472 /* Photos.framework */; };
		4521C3C01F59F3BA00B4C582 /* TextFieldHelper.swift in Sources */ = {isa = PBXBuildFile; fileRef = 4521C3BF1F59F3BA00B4C582 /* TextFieldHelper.swift */; };
		452B999020A34B6B006F2F9E /* AddContactShareToExistingContactViewController.swift in Sources */ = {isa = PBXBuildFile; fileRef = 452B998F20A34B6B006F2F9E /* AddContactShareToExistingContactViewController.swift */; };
		452C468F1E427E200087B011 /* OutboundCallInitiator.swift in Sources */ = {isa = PBXBuildFile; fileRef = 452C468E1E427E200087B011 /* OutboundCallInitiator.swift */; };
		452D1AF12081059C00A67F7F /* StringAdditionsTest.swift in Sources */ = {isa = PBXBuildFile; fileRef = 452D1AF02081059C00A67F7F /* StringAdditionsTest.swift */; };
		452EC6DF205E9E30000E787C /* MediaGallery.swift in Sources */ = {isa = PBXBuildFile; fileRef = 452EC6DE205E9E30000E787C /* MediaGallery.swift */; };
		452ECA4D1E087E7200E2F016 /* MessageFetcherJob.swift in Sources */ = {isa = PBXBuildFile; fileRef = 452ECA4C1E087E7200E2F016 /* MessageFetcherJob.swift */; };
		4535186B1FC635DD00210559 /* ShareViewController.swift in Sources */ = {isa = PBXBuildFile; fileRef = 4535186A1FC635DD00210559 /* ShareViewController.swift */; };
		4535186E1FC635DD00210559 /* MainInterface.storyboard in Resources */ = {isa = PBXBuildFile; fileRef = 4535186C1FC635DD00210559 /* MainInterface.storyboard */; };
		453518721FC635DD00210559 /* SignalShareExtension.appex in Embed App Extensions */ = {isa = PBXBuildFile; fileRef = 453518681FC635DD00210559 /* SignalShareExtension.appex */; settings = {ATTRIBUTES = (RemoveHeadersOnCopy, ); }; };
		453518961FC63DBF00210559 /* SignalMessaging.h in Headers */ = {isa = PBXBuildFile; fileRef = 453518941FC63DBF00210559 /* SignalMessaging.h */; settings = {ATTRIBUTES = (Public, ); }; };
		453518991FC63DBF00210559 /* SignalMessaging.framework in Frameworks */ = {isa = PBXBuildFile; fileRef = 453518921FC63DBF00210559 /* SignalMessaging.framework */; };
		4535189A1FC63DBF00210559 /* SignalMessaging.framework in Embed Frameworks */ = {isa = PBXBuildFile; fileRef = 453518921FC63DBF00210559 /* SignalMessaging.framework */; settings = {ATTRIBUTES = (CodeSignOnCopy, RemoveHeadersOnCopy, ); }; };
		453518A21FC63E2900210559 /* SignalMessaging.framework in Frameworks */ = {isa = PBXBuildFile; fileRef = 453518921FC63DBF00210559 /* SignalMessaging.framework */; };
		45360B911F952AA900FA666C /* MarqueeLabel.swift in Sources */ = {isa = PBXBuildFile; fileRef = 45E5A6981F61E6DD001E4A8A /* MarqueeLabel.swift */; };
		4539B5861F79348F007141FF /* PushRegistrationManager.swift in Sources */ = {isa = PBXBuildFile; fileRef = 4539B5851F79348F007141FF /* PushRegistrationManager.swift */; };
		4541B71D209D3B7A0008608F /* ContactShareViewModel.swift in Sources */ = {isa = PBXBuildFile; fileRef = 4541B71A209D2DAE0008608F /* ContactShareViewModel.swift */; };
		4542DF54208D40AC007B4E76 /* LoadingViewController.swift in Sources */ = {isa = PBXBuildFile; fileRef = 4542DF53208D40AC007B4E76 /* LoadingViewController.swift */; };
		454A84042059C787008B8C75 /* MediaTileViewController.swift in Sources */ = {isa = PBXBuildFile; fileRef = 454A84032059C787008B8C75 /* MediaTileViewController.swift */; };
		454A965A1FD6017E008D2A0E /* SignalAttachment.swift in Sources */ = {isa = PBXBuildFile; fileRef = 34D913491F62D4A500722898 /* SignalAttachment.swift */; };
		454EBAB41F2BE14C00ACE0BB /* OWSAnalytics.swift in Sources */ = {isa = PBXBuildFile; fileRef = 34D99C911F2937CC00D284D6 /* OWSAnalytics.swift */; };
		4551DB5A205C562300C8AE75 /* Collection+OWS.swift in Sources */ = {isa = PBXBuildFile; fileRef = 4551DB59205C562300C8AE75 /* Collection+OWS.swift */; };
		4556FA681F54AA9500AF40DD /* DebugUIProfile.swift in Sources */ = {isa = PBXBuildFile; fileRef = 4556FA671F54AA9500AF40DD /* DebugUIProfile.swift */; };
		455A16DD1F1FEA0000F86704 /* Metal.framework in Frameworks */ = {isa = PBXBuildFile; fileRef = 455A16DB1F1FEA0000F86704 /* Metal.framework */; settings = {ATTRIBUTES = (Weak, ); }; };
		455A16DE1F1FEA0000F86704 /* MetalKit.framework in Frameworks */ = {isa = PBXBuildFile; fileRef = 455A16DC1F1FEA0000F86704 /* MetalKit.framework */; settings = {ATTRIBUTES = (Weak, ); }; };
		455AC69E1F4F8B0300134004 /* ImageCacheTest.swift in Sources */ = {isa = PBXBuildFile; fileRef = 455AC69D1F4F8B0300134004 /* ImageCacheTest.swift */; };
		45638BDC1F3DD0D400128435 /* DebugUICalling.swift in Sources */ = {isa = PBXBuildFile; fileRef = 45638BDB1F3DD0D400128435 /* DebugUICalling.swift */; };
		45666F581D9B2880008FE134 /* OWSScrubbingLogFormatterTest.m in Sources */ = {isa = PBXBuildFile; fileRef = 45666F571D9B2880008FE134 /* OWSScrubbingLogFormatterTest.m */; };
		4574A5D61DD6704700C6B692 /* CallService.swift in Sources */ = {isa = PBXBuildFile; fileRef = 4574A5D51DD6704700C6B692 /* CallService.swift */; };
		4579431E1E7C8CE9008ED0C0 /* Pastelog.m in Sources */ = {isa = PBXBuildFile; fileRef = 4579431D1E7C8CE9008ED0C0 /* Pastelog.m */; };
		45794E861E00620000066731 /* CallUIAdapter.swift in Sources */ = {isa = PBXBuildFile; fileRef = 45794E851E00620000066731 /* CallUIAdapter.swift */; };
		457C87B82032645C008D52D6 /* DebugUINotifications.swift in Sources */ = {isa = PBXBuildFile; fileRef = 457C87B72032645C008D52D6 /* DebugUINotifications.swift */; };
		457F671B20746193000EABCD /* QuotedReplyPreview.swift in Sources */ = {isa = PBXBuildFile; fileRef = 457F671A20746193000EABCD /* QuotedReplyPreview.swift */; };
		45847E871E4283C30080EAB3 /* Intents.framework in Frameworks */ = {isa = PBXBuildFile; fileRef = 45847E861E4283C30080EAB3 /* Intents.framework */; settings = {ATTRIBUTES = (Weak, ); }; };
		4585C4681ED8F8D200896AEA /* SafetyNumberConfirmationAlert.swift in Sources */ = {isa = PBXBuildFile; fileRef = 4585C4671ED8F8D200896AEA /* SafetyNumberConfirmationAlert.swift */; };
		458967111DC117CC00E9DD21 /* AccountManagerTest.swift in Sources */ = {isa = PBXBuildFile; fileRef = 458967101DC117CC00E9DD21 /* AccountManagerTest.swift */; };
		458E38371D668EBF0094BD24 /* OWSDeviceProvisioningURLParser.m in Sources */ = {isa = PBXBuildFile; fileRef = 458E38361D668EBF0094BD24 /* OWSDeviceProvisioningURLParser.m */; };
		458E383A1D6699FA0094BD24 /* OWSDeviceProvisioningURLParserTest.m in Sources */ = {isa = PBXBuildFile; fileRef = 458E38391D6699FA0094BD24 /* OWSDeviceProvisioningURLParserTest.m */; };
		459311FC1D75C948008DD4F0 /* OWSDeviceTableViewCell.m in Sources */ = {isa = PBXBuildFile; fileRef = 459311FB1D75C948008DD4F0 /* OWSDeviceTableViewCell.m */; };
		4598198E204E2F28009414F2 /* OWS108CallLoggingPreference.h in Headers */ = {isa = PBXBuildFile; fileRef = 4598198C204E2F28009414F2 /* OWS108CallLoggingPreference.h */; settings = {ATTRIBUTES = (Public, ); }; };
		4598198F204E2F28009414F2 /* OWS108CallLoggingPreference.m in Sources */ = {isa = PBXBuildFile; fileRef = 4598198D204E2F28009414F2 /* OWS108CallLoggingPreference.m */; };
		459B775C207BA46C0071D0AB /* OWSQuotedReplyModel.m in Sources */ = {isa = PBXBuildFile; fileRef = 459B775A207BA3A80071D0AB /* OWSQuotedReplyModel.m */; };
		459B775D207BA4810071D0AB /* OWSQuotedReplyModel.h in Headers */ = {isa = PBXBuildFile; fileRef = 459B7759207BA3A80071D0AB /* OWSQuotedReplyModel.h */; settings = {ATTRIBUTES = (Public, ); }; };
		45A2F005204473A3002E978A /* NewMessage.aifc in Resources */ = {isa = PBXBuildFile; fileRef = 45A2F004204473A3002E978A /* NewMessage.aifc */; };
		45A663C51F92EC760027B59E /* GroupTableViewCell.swift in Sources */ = {isa = PBXBuildFile; fileRef = 45A663C41F92EC760027B59E /* GroupTableViewCell.swift */; };
		45A6DAD61EBBF85500893231 /* ReminderView.swift in Sources */ = {isa = PBXBuildFile; fileRef = 45A6DAD51EBBF85500893231 /* ReminderView.swift */; };
		45AE48511E0732D6004D96C2 /* TurnServerInfo.swift in Sources */ = {isa = PBXBuildFile; fileRef = 45AE48501E0732D6004D96C2 /* TurnServerInfo.swift */; };
		45B27B862037FFB400A539DF /* DebugUIFileBrowser.swift in Sources */ = {isa = PBXBuildFile; fileRef = 45B27B852037FFB400A539DF /* DebugUIFileBrowser.swift */; };
		45B74A742044AAB600CD42F8 /* aurora-quiet.aifc in Resources */ = {isa = PBXBuildFile; fileRef = 45B74A5B2044AAB300CD42F8 /* aurora-quiet.aifc */; };
		45B74A752044AAB600CD42F8 /* synth-quiet.aifc in Resources */ = {isa = PBXBuildFile; fileRef = 45B74A5C2044AAB300CD42F8 /* synth-quiet.aifc */; };
		45B74A762044AAB600CD42F8 /* keys-quiet.aifc in Resources */ = {isa = PBXBuildFile; fileRef = 45B74A5D2044AAB400CD42F8 /* keys-quiet.aifc */; };
		45B74A772044AAB600CD42F8 /* hello.aifc in Resources */ = {isa = PBXBuildFile; fileRef = 45B74A5E2044AAB400CD42F8 /* hello.aifc */; };
		45B74A782044AAB600CD42F8 /* bamboo-quiet.aifc in Resources */ = {isa = PBXBuildFile; fileRef = 45B74A5F2044AAB400CD42F8 /* bamboo-quiet.aifc */; };
		45B74A792044AAB600CD42F8 /* input.aifc in Resources */ = {isa = PBXBuildFile; fileRef = 45B74A602044AAB400CD42F8 /* input.aifc */; };
		45B74A7A2044AAB600CD42F8 /* keys.aifc in Resources */ = {isa = PBXBuildFile; fileRef = 45B74A612044AAB400CD42F8 /* keys.aifc */; };
		45B74A7B2044AAB600CD42F8 /* chord.aifc in Resources */ = {isa = PBXBuildFile; fileRef = 45B74A622044AAB400CD42F8 /* chord.aifc */; };
		45B74A7C2044AAB600CD42F8 /* hello-quiet.aifc in Resources */ = {isa = PBXBuildFile; fileRef = 45B74A632044AAB400CD42F8 /* hello-quiet.aifc */; };
		45B74A7D2044AAB600CD42F8 /* popcorn-quiet.aifc in Resources */ = {isa = PBXBuildFile; fileRef = 45B74A642044AAB400CD42F8 /* popcorn-quiet.aifc */; };
		45B74A7E2044AAB600CD42F8 /* complete.aifc in Resources */ = {isa = PBXBuildFile; fileRef = 45B74A652044AAB400CD42F8 /* complete.aifc */; };
		45B74A7F2044AAB600CD42F8 /* note-quiet.aifc in Resources */ = {isa = PBXBuildFile; fileRef = 45B74A662044AAB400CD42F8 /* note-quiet.aifc */; };
		45B74A802044AAB600CD42F8 /* pulse-quiet.aifc in Resources */ = {isa = PBXBuildFile; fileRef = 45B74A672044AAB500CD42F8 /* pulse-quiet.aifc */; };
		45B74A812044AAB600CD42F8 /* chord-quiet.aifc in Resources */ = {isa = PBXBuildFile; fileRef = 45B74A682044AAB500CD42F8 /* chord-quiet.aifc */; };
		45B74A822044AAB600CD42F8 /* pulse.aifc in Resources */ = {isa = PBXBuildFile; fileRef = 45B74A692044AAB500CD42F8 /* pulse.aifc */; };
		45B74A832044AAB600CD42F8 /* circles.aifc in Resources */ = {isa = PBXBuildFile; fileRef = 45B74A6A2044AAB500CD42F8 /* circles.aifc */; };
		45B74A842044AAB600CD42F8 /* popcorn.aifc in Resources */ = {isa = PBXBuildFile; fileRef = 45B74A6B2044AAB500CD42F8 /* popcorn.aifc */; };
		45B74A852044AAB600CD42F8 /* bamboo.aifc in Resources */ = {isa = PBXBuildFile; fileRef = 45B74A6C2044AAB500CD42F8 /* bamboo.aifc */; };
		45B74A862044AAB600CD42F8 /* note.aifc in Resources */ = {isa = PBXBuildFile; fileRef = 45B74A6D2044AAB500CD42F8 /* note.aifc */; };
		45B74A872044AAB600CD42F8 /* complete-quiet.aifc in Resources */ = {isa = PBXBuildFile; fileRef = 45B74A6E2044AAB500CD42F8 /* complete-quiet.aifc */; };
		45B74A882044AAB600CD42F8 /* aurora.aifc in Resources */ = {isa = PBXBuildFile; fileRef = 45B74A6F2044AAB500CD42F8 /* aurora.aifc */; };
		45B74A892044AAB600CD42F8 /* circles-quiet.aifc in Resources */ = {isa = PBXBuildFile; fileRef = 45B74A702044AAB500CD42F8 /* circles-quiet.aifc */; };
		45B74A8B2044AAB600CD42F8 /* synth.aifc in Resources */ = {isa = PBXBuildFile; fileRef = 45B74A722044AAB600CD42F8 /* synth.aifc */; };
		45B74A8C2044AAB600CD42F8 /* input-quiet.aifc in Resources */ = {isa = PBXBuildFile; fileRef = 45B74A732044AAB600CD42F8 /* input-quiet.aifc */; };
		45BC829D1FD9C4B400011CF3 /* ShareViewDelegate.swift in Sources */ = {isa = PBXBuildFile; fileRef = 45BC829C1FD9C4B400011CF3 /* ShareViewDelegate.swift */; };
		45BD60821DE9547E00A8F436 /* Contacts.framework in Frameworks */ = {isa = PBXBuildFile; fileRef = 45BD60811DE9547E00A8F436 /* Contacts.framework */; settings = {ATTRIBUTES = (Weak, ); }; };
		45C0DC1B1E68FE9000E04C47 /* UIApplication+OWS.swift in Sources */ = {isa = PBXBuildFile; fileRef = 45C0DC1A1E68FE9000E04C47 /* UIApplication+OWS.swift */; };
		45C0DC1E1E69011F00E04C47 /* UIStoryboard+OWS.swift in Sources */ = {isa = PBXBuildFile; fileRef = 45C0DC1D1E69011F00E04C47 /* UIStoryboard+OWS.swift */; };
		45C9DEB81DF4E35A0065CA84 /* WebRTCCallMessageHandler.swift in Sources */ = {isa = PBXBuildFile; fileRef = 45C9DEB71DF4E35A0065CA84 /* WebRTCCallMessageHandler.swift */; };
		45CB2FA81CB7146C00E1B343 /* Launch Screen.storyboard in Resources */ = {isa = PBXBuildFile; fileRef = 45CB2FA71CB7146C00E1B343 /* Launch Screen.storyboard */; };
		45CD81EF1DC030E7004C9430 /* SyncPushTokensJob.swift in Sources */ = {isa = PBXBuildFile; fileRef = 45CD81EE1DC030E7004C9430 /* SyncPushTokensJob.swift */; };
		45D231771DC7E8F10034FA89 /* SessionResetJob.swift in Sources */ = {isa = PBXBuildFile; fileRef = 45D231761DC7E8F10034FA89 /* SessionResetJob.swift */; };
		45D2AC02204885170033C692 /* OWS2FAReminderViewController.swift in Sources */ = {isa = PBXBuildFile; fileRef = 45D2AC01204885170033C692 /* OWS2FAReminderViewController.swift */; };
		45D308AD2049A439000189E4 /* PinEntryView.m in Sources */ = {isa = PBXBuildFile; fileRef = 45D308AC2049A439000189E4 /* PinEntryView.m */; };
		45DDA6242090CEB500DE97F8 /* ConversationHeaderView.swift in Sources */ = {isa = PBXBuildFile; fileRef = 45DDA6232090CEB500DE97F8 /* ConversationHeaderView.swift */; };
		45DF5DF21DDB843F00C936C7 /* CompareSafetyNumbersActivity.swift in Sources */ = {isa = PBXBuildFile; fileRef = 45DF5DF11DDB843F00C936C7 /* CompareSafetyNumbersActivity.swift */; };
		45E5A6991F61E6DE001E4A8A /* MarqueeLabel.swift in Sources */ = {isa = PBXBuildFile; fileRef = 45E5A6981F61E6DD001E4A8A /* MarqueeLabel.swift */; };
		45E7A6A81E71CA7E00D44FB5 /* DisplayableTextFilterTest.swift in Sources */ = {isa = PBXBuildFile; fileRef = 45E7A6A61E71CA7E00D44FB5 /* DisplayableTextFilterTest.swift */; };
		45F170BB1E2FC5D3003FC1F2 /* CallAudioService.swift in Sources */ = {isa = PBXBuildFile; fileRef = 45F170BA1E2FC5D3003FC1F2 /* CallAudioService.swift */; };
		45F32C222057297A00A300D5 /* MediaDetailViewController.m in Sources */ = {isa = PBXBuildFile; fileRef = 45B9EE9B200E91FB005D2F2D /* MediaDetailViewController.m */; };
		45F32C232057297A00A300D5 /* MediaPageViewController.swift in Sources */ = {isa = PBXBuildFile; fileRef = 45F32C1D205718B000A300D5 /* MediaPageViewController.swift */; };
		45F32C242057297A00A300D5 /* MessageDetailViewController.swift in Sources */ = {isa = PBXBuildFile; fileRef = 34CA1C261F7156F300E51C51 /* MessageDetailViewController.swift */; };
		45F59A082028E4FB00E8D2B0 /* OWSAudioSession.swift in Sources */ = {isa = PBXBuildFile; fileRef = 45F170AB1E2F0351003FC1F2 /* OWSAudioSession.swift */; };
		45F59A0A2029140500E8D2B0 /* OWSVideoPlayer.swift in Sources */ = {isa = PBXBuildFile; fileRef = 45F59A092029140500E8D2B0 /* OWSVideoPlayer.swift */; };
		45F659731E1BD99C00444429 /* CallKitCallUIAdaptee.swift in Sources */ = {isa = PBXBuildFile; fileRef = 45F659721E1BD99C00444429 /* CallKitCallUIAdaptee.swift */; };
		45F659821E1BE77000444429 /* NonCallKitCallUIAdaptee.swift in Sources */ = {isa = PBXBuildFile; fileRef = 45F659811E1BE77000444429 /* NonCallKitCallUIAdaptee.swift */; };
		45FBC5C81DF8575700E9B410 /* CallKitCallManager.swift in Sources */ = {isa = PBXBuildFile; fileRef = 45FBC59A1DF8575700E9B410 /* CallKitCallManager.swift */; };
		45FBC5D11DF8592E00E9B410 /* SignalCall.swift in Sources */ = {isa = PBXBuildFile; fileRef = 45FBC5D01DF8592E00E9B410 /* SignalCall.swift */; };
		4AC4EA13C8A444455DAB351F /* Pods_SignalMessaging.framework in Frameworks */ = {isa = PBXBuildFile; fileRef = 264242150E87D10A357DB07B /* Pods_SignalMessaging.framework */; };
		4C0387532339B3220062D293 /* UIColor+OWS.swift in Sources */ = {isa = PBXBuildFile; fileRef = 4C0387522339B3220062D293 /* UIColor+OWS.swift */; };
		4C04392A220A9EC800BAEA63 /* VoiceNoteLock.swift in Sources */ = {isa = PBXBuildFile; fileRef = 4C043929220A9EC800BAEA63 /* VoiceNoteLock.swift */; };
		4C090A1B210FD9C7001FD7F9 /* HapticFeedback.swift in Sources */ = {isa = PBXBuildFile; fileRef = 4C090A1A210FD9C7001FD7F9 /* HapticFeedback.swift */; };
		4C0C36F8226647FE0083F19A /* ThreadMapping.swift in Sources */ = {isa = PBXBuildFile; fileRef = 4C0C36F7226647FE0083F19A /* ThreadMapping.swift */; };
		4C10B19423176D250099396B /* MockEnvironment.m in Sources */ = {isa = PBXBuildFile; fileRef = 34843B2A214FE295004DED45 /* MockEnvironment.m */; };
		4C10B19523176D250099396B /* MarqueeLabel.swift in Sources */ = {isa = PBXBuildFile; fileRef = 45E5A6981F61E6DD001E4A8A /* MarqueeLabel.swift */; };
		4C10B19623176D250099396B /* OWSAnalytics.swift in Sources */ = {isa = PBXBuildFile; fileRef = 34D99C911F2937CC00D284D6 /* OWSAnalytics.swift */; };
		4C10B1A723176D250099396B /* AudioToolbox.framework in Frameworks */ = {isa = PBXBuildFile; fileRef = B60EDE031A05A01700D73516 /* AudioToolbox.framework */; };
		4C10B1A823176D250099396B /* XCTest.framework in Frameworks */ = {isa = PBXBuildFile; fileRef = B69CD25019773E79005CE69A /* XCTest.framework */; };
		4C10B1A923176D250099396B /* MessageUI.framework in Frameworks */ = {isa = PBXBuildFile; fileRef = B9EB5ABC1884C002007CBB57 /* MessageUI.framework */; };
		4C10B1AA23176D250099396B /* MediaPlayer.framework in Frameworks */ = {isa = PBXBuildFile; fileRef = 76C87F18181EFCE600C4ACAB /* MediaPlayer.framework */; };
		4C10B1AB23176D250099396B /* CoreGraphics.framework in Frameworks */ = {isa = PBXBuildFile; fileRef = D221A091169C9E5E00537ABF /* CoreGraphics.framework */; };
		4C10B1AC23176D250099396B /* QuartzCore.framework in Frameworks */ = {isa = PBXBuildFile; fileRef = A11CD70C17FA230600A2D1B1 /* QuartzCore.framework */; };
		4C10B1AD23176D250099396B /* Security.framework in Frameworks */ = {isa = PBXBuildFile; fileRef = A163E8AA16F3F6A90094D68B /* Security.framework */; };
		4C10B1AE23176D250099396B /* AddressBookUI.framework in Frameworks */ = {isa = PBXBuildFile; fileRef = A1C32D4F17A06537000A904E /* AddressBookUI.framework */; };
		4C10B1AF23176D250099396B /* AddressBook.framework in Frameworks */ = {isa = PBXBuildFile; fileRef = A1C32D4D17A0652C000A904E /* AddressBook.framework */; };
		4C10B1B023176D250099396B /* AVFoundation.framework in Frameworks */ = {isa = PBXBuildFile; fileRef = A1FDCBEE16DAA6C300868894 /* AVFoundation.framework */; };
		4C10B1B123176D250099396B /* CoreTelephony.framework in Frameworks */ = {isa = PBXBuildFile; fileRef = D2179CFB16BB0B3A0006F3AB /* CoreTelephony.framework */; };
		4C10B1B223176D250099396B /* SystemConfiguration.framework in Frameworks */ = {isa = PBXBuildFile; fileRef = D2179CFD16BB0B480006F3AB /* SystemConfiguration.framework */; };
		4C10B1B323176D250099396B /* CFNetwork.framework in Frameworks */ = {isa = PBXBuildFile; fileRef = D2AEACDB16C426DA00C364C0 /* CFNetwork.framework */; };
		4C10B1B423176D250099396B /* UIKit.framework in Frameworks */ = {isa = PBXBuildFile; fileRef = D221A08D169C9E5E00537ABF /* UIKit.framework */; };
		4C10B1B523176D250099396B /* Foundation.framework in Frameworks */ = {isa = PBXBuildFile; fileRef = D221A08F169C9E5E00537ABF /* Foundation.framework */; };
		4C10B1B823176D250099396B /* test-jpg.jpg in Resources */ = {isa = PBXBuildFile; fileRef = 34C6B0AD1FA0E4AA00D35993 /* test-jpg.jpg */; };
		4C10B1B923176D250099396B /* whisperFake.cer in Resources */ = {isa = PBXBuildFile; fileRef = B660F69F1C29868000687D6E /* whisperFake.cer */; };
		4C10B1BA23176D250099396B /* test-gif.gif in Resources */ = {isa = PBXBuildFile; fileRef = 34C6B0A51FA0E46F00D35993 /* test-gif.gif */; };
		4C10B1BB23176D250099396B /* test-mp4.mp4 in Resources */ = {isa = PBXBuildFile; fileRef = 34C6B0A81FA0E46F00D35993 /* test-mp4.mp4 */; };
		4C10B1BC23176D250099396B /* test-mp3.mp3 in Resources */ = {isa = PBXBuildFile; fileRef = 34C6B0A71FA0E46F00D35993 /* test-mp3.mp3 */; };
		4C10B1C723176DD60099396B /* SDSPerformanceTest.swift in Sources */ = {isa = PBXBuildFile; fileRef = 4C10B1C623176DD60099396B /* SDSPerformanceTest.swift */; };
		4C10B1C9231778880099396B /* PerformanceBaseTest.swift in Sources */ = {isa = PBXBuildFile; fileRef = 4C10B1C8231778880099396B /* PerformanceBaseTest.swift */; };
		4C11AA5020FD59C700351FBD /* MessageStatusView.swift in Sources */ = {isa = PBXBuildFile; fileRef = 4C11AA4F20FD59C700351FBD /* MessageStatusView.swift */; };
		4C13C9F620E57BA30089A98B /* ColorPickerViewController.swift in Sources */ = {isa = PBXBuildFile; fileRef = 4C13C9F520E57BA30089A98B /* ColorPickerViewController.swift */; };
		4C1885D2218F8E1C00B67051 /* PhotoGridViewCell.swift in Sources */ = {isa = PBXBuildFile; fileRef = 4C1885D1218F8E1C00B67051 /* PhotoGridViewCell.swift */; };
		4C19A0FC227B356F007A0C7F /* DebugUIMessages+OWS.swift in Sources */ = {isa = PBXBuildFile; fileRef = 4C19A0FB227B356F007A0C7F /* DebugUIMessages+OWS.swift */; };
		4C20B2B720CA0034001BAC90 /* ThreadViewModel.swift in Sources */ = {isa = PBXBuildFile; fileRef = 4542DF51208B82E9007B4E76 /* ThreadViewModel.swift */; };
		4C20B2B920CA10DE001BAC90 /* ConversationSearchViewController.swift in Sources */ = {isa = PBXBuildFile; fileRef = 4C20B2B820CA10DE001BAC90 /* ConversationSearchViewController.swift */; };
		4C21D5D8223AC60F00EF8A77 /* PhotoCapture.swift in Sources */ = {isa = PBXBuildFile; fileRef = 4C21D5D7223AC60F00EF8A77 /* PhotoCapture.swift */; };
		4C23A5F2215C4ADE00534937 /* SheetViewController.swift in Sources */ = {isa = PBXBuildFile; fileRef = 4C23A5F1215C4ADE00534937 /* SheetViewController.swift */; };
		4C295880233AE23000AAB2AA /* Theme+OWS.swift in Sources */ = {isa = PBXBuildFile; fileRef = 4C29587F233AE23000AAB2AA /* Theme+OWS.swift */; };
		4C2EBB7F2356B2B900BBC171 /* SecondaryLinkingSetDeviceNameViewController.swift in Sources */ = {isa = PBXBuildFile; fileRef = 4C2EBB7E2356B2B900BBC171 /* SecondaryLinkingSetDeviceNameViewController.swift */; };
		4C2F454F214C00E1004871FF /* AvatarTableViewCell.swift in Sources */ = {isa = PBXBuildFile; fileRef = 4C2F454E214C00E1004871FF /* AvatarTableViewCell.swift */; };
		4C30E224234F9F34009558B7 /* SecondaryLinkingPrepViewController.swift in Sources */ = {isa = PBXBuildFile; fileRef = 4C30E223234F9F34009558B7 /* SecondaryLinkingPrepViewController.swift */; };
		4C30E226234FB033009558B7 /* SecondaryLinkingQRCodeViewController.swift in Sources */ = {isa = PBXBuildFile; fileRef = 4C30E225234FB033009558B7 /* SecondaryLinkingQRCodeViewController.swift */; };
		4C38E500230374D700E464B9 /* UIViewController+Permissions.h in Headers */ = {isa = PBXBuildFile; fileRef = 4C38E4FE230374D700E464B9 /* UIViewController+Permissions.h */; settings = {ATTRIBUTES = (Public, ); }; };
		4C38E501230374D700E464B9 /* UIViewController+Permissions.m in Sources */ = {isa = PBXBuildFile; fileRef = 4C38E4FF230374D700E464B9 /* UIViewController+Permissions.m */; };
		4C3A2BC72356620E004B3986 /* ProvisioningController.swift in Sources */ = {isa = PBXBuildFile; fileRef = 4C3A2BC62356620E004B3986 /* ProvisioningController.swift */; };
		4C3A556F228C7937000E4935 /* PrivateMethodsForMigration.h in Headers */ = {isa = PBXBuildFile; fileRef = 4C3A556E228C7937000E4935 /* PrivateMethodsForMigration.h */; settings = {ATTRIBUTES = (Public, ); }; };
		4C3E245C21F29FCE000AE092 /* Toast.swift in Sources */ = {isa = PBXBuildFile; fileRef = 4CA5F792211E1F06008C2708 /* Toast.swift */; };
		4C3E245D21F2B395000AE092 /* DirectionalPanGestureRecognizer.swift in Sources */ = {isa = PBXBuildFile; fileRef = 4523149F1F7E9E18003A428C /* DirectionalPanGestureRecognizer.swift */; };
		4C3EF7FD2107DDEE0007EBF7 /* ParamParserTest.swift in Sources */ = {isa = PBXBuildFile; fileRef = 4C3EF7FC2107DDEE0007EBF7 /* ParamParserTest.swift */; };
		4C3EF802210918740007EBF7 /* SSKProtoEnvelopeTest.swift in Sources */ = {isa = PBXBuildFile; fileRef = 4C3EF801210918740007EBF7 /* SSKProtoEnvelopeTest.swift */; };
		4C42960E2318E5EB00D9D240 /* MessageProcessingPerformanceTest.swift in Sources */ = {isa = PBXBuildFile; fileRef = 4C42960D2318E5EB00D9D240 /* MessageProcessingPerformanceTest.swift */; };
		4C429610231A1AA400D9D240 /* MessageSendingPerformanceTest.swift in Sources */ = {isa = PBXBuildFile; fileRef = 4C42960F231A1AA400D9D240 /* MessageSendingPerformanceTest.swift */; };
		4C46361122EB98EC00185951 /* CameraFirstNavigationController.swift in Sources */ = {isa = PBXBuildFile; fileRef = 4C46361022EB98EC00185951 /* CameraFirstNavigationController.swift */; };
		4C46361322EE680700185951 /* ConversationPicker.swift in Sources */ = {isa = PBXBuildFile; fileRef = 4C46361222EE680700185951 /* ConversationPicker.swift */; };
		4C4AE6A1224AF35700D4AF6F /* SendMediaNavigationController.swift in Sources */ = {isa = PBXBuildFile; fileRef = 4C4AE69F224AF21900D4AF6F /* SendMediaNavigationController.swift */; };
		4C4AEC4520EC343B0020E72B /* DismissableTextField.swift in Sources */ = {isa = PBXBuildFile; fileRef = 4C4AEC4420EC343B0020E72B /* DismissableTextField.swift */; };
		4C4BC6C32102D697004040C9 /* ContactDiscoveryOperationTest.swift in Sources */ = {isa = PBXBuildFile; fileRef = 4C4BC6C22102D697004040C9 /* ContactDiscoveryOperationTest.swift */; };
		4C4F5EBC22711EEB00F3DD01 /* SendMediaBottomButton.swift in Sources */ = {isa = PBXBuildFile; fileRef = 4C4F5EBB22711EEB00F3DD01 /* SendMediaBottomButton.swift */; };
		4C5250D221E7BD7D00CE3D95 /* PhoneNumberValidator.swift in Sources */ = {isa = PBXBuildFile; fileRef = 4C5250D121E7BD7D00CE3D95 /* PhoneNumberValidator.swift */; };
		4C5250D421E7C51900CE3D95 /* PhoneNumberValidatorTest.swift in Sources */ = {isa = PBXBuildFile; fileRef = 4C5250D321E7C51900CE3D95 /* PhoneNumberValidatorTest.swift */; };
		4C586926224FAB83003FD070 /* AVAudioSession+OWS.m in Sources */ = {isa = PBXBuildFile; fileRef = 4C586925224FAB83003FD070 /* AVAudioSession+OWS.m */; };
		4C618199219DF03A009BD6B5 /* OWSButton.swift in Sources */ = {isa = PBXBuildFile; fileRef = 4C618198219DF03A009BD6B5 /* OWSButton.swift */; };
		4C63550022F15A1E00A8ECE6 /* ConversationItem.swift in Sources */ = {isa = PBXBuildFile; fileRef = 4C6354FF22F15A1E00A8ECE6 /* ConversationItem.swift */; };
		4C63550222F15A6700A8ECE6 /* ThemeHeaderView.swift in Sources */ = {isa = PBXBuildFile; fileRef = 4C63550122F15A6700A8ECE6 /* ThemeHeaderView.swift */; };
		4C63CC00210A620B003AE45C /* SignalTSan.supp in Resources */ = {isa = PBXBuildFile; fileRef = 4C63CBFF210A620B003AE45C /* SignalTSan.supp */; };
		4C6E446922AEDDEE007982E6 /* NewAccountDiscovery.swift in Sources */ = {isa = PBXBuildFile; fileRef = 4C6E446822AEDDEE007982E6 /* NewAccountDiscovery.swift */; };
		4C6F527C20FFE8400097DEEE /* SignalUBSan.supp in Resources */ = {isa = PBXBuildFile; fileRef = 4C6F527B20FFE8400097DEEE /* SignalUBSan.supp */; };
		4C7537892193779700DF5E37 /* OWS113MultiAttachmentMediaMessages.swift in Sources */ = {isa = PBXBuildFile; fileRef = 4C7537882193779700DF5E37 /* OWS113MultiAttachmentMediaMessages.swift */; };
		4C858A52212DC5E1001B45D3 /* UIImage+OWS.swift in Sources */ = {isa = PBXBuildFile; fileRef = 4C858A51212DC5E1001B45D3 /* UIImage+OWS.swift */; };
		4C8A6DFC22E5499300469AE7 /* MediaZoomAnimationController.swift in Sources */ = {isa = PBXBuildFile; fileRef = 4C8A6DFB22E5499300469AE7 /* MediaZoomAnimationController.swift */; };
		4C8A6DFE22E54AFA00469AE7 /* MediaInteractiveDismiss.swift in Sources */ = {isa = PBXBuildFile; fileRef = 4C8A6DFD22E54AFA00469AE7 /* MediaInteractiveDismiss.swift */; };
		4C948FF72146EB4800349F0D /* BlockListCache.swift in Sources */ = {isa = PBXBuildFile; fileRef = 4C948FF62146EB4800349F0D /* BlockListCache.swift */; };
		4C9B4F23225025F100DD5B9A /* OWS1XXGRDBMigration.swift in Sources */ = {isa = PBXBuildFile; fileRef = 4C9B4F22225025F100DD5B9A /* OWS1XXGRDBMigration.swift */; };
		4C9C50FE22F36FA50054A33F /* OutboundMessage+OWS.swift in Sources */ = {isa = PBXBuildFile; fileRef = 4C9C50FD22F36FA40054A33F /* OutboundMessage+OWS.swift */; };
		4C9C510022F495F60054A33F /* BroadcastMediaMessageJob.swift in Sources */ = {isa = PBXBuildFile; fileRef = 4C9C50FF22F495F60054A33F /* BroadcastMediaMessageJob.swift */; };
		4C9CA25D217E676900607C63 /* ZXingObjC.framework in Frameworks */ = {isa = PBXBuildFile; fileRef = 4C9CA25C217E676900607C63 /* ZXingObjC.framework */; };
		4C9D34952369EFC7006A4307 /* launchApp.json in Resources */ = {isa = PBXBuildFile; fileRef = 4C9D34942369EFC7006A4307 /* launchApp.json */; };
		4C9D34972369F0FC006A4307 /* notificationPermission.json in Resources */ = {isa = PBXBuildFile; fileRef = 4C9D34962369F0FC006A4307 /* notificationPermission.json */; };
		4C9D349B2369F11F006A4307 /* img_1.png in Resources */ = {isa = PBXBuildFile; fileRef = 4C9D34982369F11E006A4307 /* img_1.png */; };
		4C9D349C2369F11F006A4307 /* img_0.png in Resources */ = {isa = PBXBuildFile; fileRef = 4C9D34992369F11E006A4307 /* img_0.png */; };
		4C9D349D2369F11F006A4307 /* img_2.png in Resources */ = {isa = PBXBuildFile; fileRef = 4C9D349A2369F11F006A4307 /* img_2.png */; };
		4CA46F4C219CCC630038ABDE /* CaptionView.swift in Sources */ = {isa = PBXBuildFile; fileRef = 4CA46F4B219CCC630038ABDE /* CaptionView.swift */; };
		4CA46F4D219CFDAA0038ABDE /* GalleryRailView.swift in Sources */ = {isa = PBXBuildFile; fileRef = 4CA46F49219C78050038ABDE /* GalleryRailView.swift */; };
		4CA485BB2232339F004B9E7D /* PhotoCaptureViewController.swift in Sources */ = {isa = PBXBuildFile; fileRef = 4CA485BA2232339F004B9E7D /* PhotoCaptureViewController.swift */; };
		4CB5F26720F6E1E2004D1B42 /* MenuActionsViewController.swift in Sources */ = {isa = PBXBuildFile; fileRef = 4CFF4C0920F55BBA005DA313 /* MenuActionsViewController.swift */; };
		4CB5F26920F7D060004D1B42 /* MessageActions.swift in Sources */ = {isa = PBXBuildFile; fileRef = 4CB5F26820F7D060004D1B42 /* MessageActions.swift */; };
		4CB93DC22180FF07004B9764 /* ProximityMonitoringManager.swift in Sources */ = {isa = PBXBuildFile; fileRef = 4CB93DC12180FF07004B9764 /* ProximityMonitoringManager.swift */; };
		4CBBCA6321714B4500EEB37D /* OWS110SortIdMigration.swift in Sources */ = {isa = PBXBuildFile; fileRef = 4CBBCA6221714B4500EEB37D /* OWS110SortIdMigration.swift */; };
		4CBBFE4A2306F5D300B37450 /* LogViewController.swift in Sources */ = {isa = PBXBuildFile; fileRef = 4CBBFE492306F5D300B37450 /* LogViewController.swift */; };
		4CBF6F7B230B03C000549FFC /* OWS115CleanupProfileAvatars.swift in Sources */ = {isa = PBXBuildFile; fileRef = 4CBF6F7A230B03C000549FFC /* OWS115CleanupProfileAvatars.swift */; };
		4CC0B59C20EC5F2E00CF6EE0 /* ConversationConfigurationSyncOperation.swift in Sources */ = {isa = PBXBuildFile; fileRef = 4CC0B59B20EC5F2E00CF6EE0 /* ConversationConfigurationSyncOperation.swift */; };
		4CC1ECF9211A47CE00CC13BE /* StoreKit.framework in Frameworks */ = {isa = PBXBuildFile; fileRef = 4CC1ECF8211A47CD00CC13BE /* StoreKit.framework */; settings = {ATTRIBUTES = (Weak, ); }; };
		4CC1ECFB211A553000CC13BE /* AppUpdateNag.swift in Sources */ = {isa = PBXBuildFile; fileRef = 4CC1ECFA211A553000CC13BE /* AppUpdateNag.swift */; };
		4CC613362227A00400E21A3A /* ConversationSearch.swift in Sources */ = {isa = PBXBuildFile; fileRef = 4CC613352227A00400E21A3A /* ConversationSearch.swift */; };
		4CD675BE22E7BE35008010D2 /* MediaDismissAnimationController.swift in Sources */ = {isa = PBXBuildFile; fileRef = 4CD675BD22E7BE35008010D2 /* MediaDismissAnimationController.swift */; };
		4CD675C522E7CF22008010D2 /* ConversationViewController+OWS.swift in Sources */ = {isa = PBXBuildFile; fileRef = 4CD675C422E7CF22008010D2 /* ConversationViewController+OWS.swift */; };
		4CD675C722E7D393008010D2 /* MediaPresentationContext.swift in Sources */ = {isa = PBXBuildFile; fileRef = 4CD675C622E7D393008010D2 /* MediaPresentationContext.swift */; };
		4CFD151D22415AA400F2450F /* CallVideoHintView.swift in Sources */ = {isa = PBXBuildFile; fileRef = 4CFD151C22415AA400F2450F /* CallVideoHintView.swift */; };
		4CFE6B6C21F92BA700006701 /* LegacyNotificationsAdaptee.swift in Sources */ = {isa = PBXBuildFile; fileRef = 4CFE6B6B21F92BA700006701 /* LegacyNotificationsAdaptee.swift */; };
		5AC566C518874973406105BF /* Pods_SignalTests.framework in Frameworks */ = {isa = PBXBuildFile; fileRef = 748A5CAEDD7C919FC64C6807 /* Pods_SignalTests.framework */; };
		70377AAB1918450100CAF501 /* MobileCoreServices.framework in Frameworks */ = {isa = PBXBuildFile; fileRef = 70377AAA1918450100CAF501 /* MobileCoreServices.framework */; };
		768A1A2B17FC9CD300E00ED8 /* libz.dylib in Frameworks */ = {isa = PBXBuildFile; fileRef = 768A1A2A17FC9CD300E00ED8 /* libz.dylib */; };
		76C87F19181EFCE600C4ACAB /* MediaPlayer.framework in Frameworks */ = {isa = PBXBuildFile; fileRef = 76C87F18181EFCE600C4ACAB /* MediaPlayer.framework */; };
		76EB054018170B33006006FC /* AppDelegate.m in Sources */ = {isa = PBXBuildFile; fileRef = 76EB03C318170B33006006FC /* AppDelegate.m */; };
		88081437234D80150004C187 /* UIResponder+OWS.swift in Sources */ = {isa = PBXBuildFile; fileRef = 88081436234D80150004C187 /* UIResponder+OWS.swift */; };
		8809CE8122F534B200D38867 /* CustomKeyboard.swift in Sources */ = {isa = PBXBuildFile; fileRef = 8809CE8022F534B200D38867 /* CustomKeyboard.swift */; };
		8809CE8722F8FE6D00D38867 /* AttachmentKeyboard.swift in Sources */ = {isa = PBXBuildFile; fileRef = 8809CE8622F8FE6D00D38867 /* AttachmentKeyboard.swift */; };
		8809CE8A22F93C2200D38867 /* RecentPhotoCollectionView.swift in Sources */ = {isa = PBXBuildFile; fileRef = 8809CE8922F93C2200D38867 /* RecentPhotoCollectionView.swift */; };
		880BFFEA234590FA00F6FAB1 /* ConversationSplitViewController.swift in Sources */ = {isa = PBXBuildFile; fileRef = 880BFFE82345907600F6FAB1 /* ConversationSplitViewController.swift */; };
		880C0FF7233D3F7C00386FB8 /* playPauseButton.json in Resources */ = {isa = PBXBuildFile; fileRef = 880C0FF6233D3F7C00386FB8 /* playPauseButton.json */; };
		8810223722DF9C2300A7C44F /* OnboardingAccountLockedViewController.swift in Sources */ = {isa = PBXBuildFile; fileRef = 8810223622DF9C2300A7C44F /* OnboardingAccountLockedViewController.swift */; };
		8811CF842295D8DA00FF6549 /* VolumeButtons.swift in Sources */ = {isa = PBXBuildFile; fileRef = 8811CF832295D8DA00FF6549 /* VolumeButtons.swift */; };
		88139CD6236290090003B264 /* ActionSheetController.swift in Sources */ = {isa = PBXBuildFile; fileRef = 885DDD212362695B0003AC9C /* ActionSheetController.swift */; };
		8813F6E12330082900ADEC6A /* AudioWaveformProgressView.swift in Sources */ = {isa = PBXBuildFile; fileRef = 88A695BC232C18DF002F7B9B /* AudioWaveformProgressView.swift */; };
		881677C522DD2B21007BAF49 /* OWSPinReminderViewController.swift in Sources */ = {isa = PBXBuildFile; fileRef = 881677C422DD2B21007BAF49 /* OWSPinReminderViewController.swift */; };
		881D85B822D92C2B00E118DF /* OWSPinSetupViewController.swift in Sources */ = {isa = PBXBuildFile; fileRef = 881D85B722D92C2B00E118DF /* OWSPinSetupViewController.swift */; };
		8821334E2304E72700353626 /* NonContactTableViewCell.swift in Sources */ = {isa = PBXBuildFile; fileRef = 8821334D2304E72700353626 /* NonContactTableViewCell.swift */; };
		8827004C232071C500F01C46 /* OWSWindow.swift in Sources */ = {isa = PBXBuildFile; fileRef = 8827004B232071C500F01C46 /* OWSWindow.swift */; };
		8827004E23208A1900F01C46 /* AppearanceSettingsTableViewController.swift in Sources */ = {isa = PBXBuildFile; fileRef = 8827004D23208A1900F01C46 /* AppearanceSettingsTableViewController.swift */; };
		8835DDF9230CEDC300DC6B66 /* RecipientPickerViewController.m in Sources */ = {isa = PBXBuildFile; fileRef = 8835DDF8230CEDC300DC6B66 /* RecipientPickerViewController.m */; };
		8835DDFD230CEE8900DC6B66 /* RecipientPickerDelegate.swift in Sources */ = {isa = PBXBuildFile; fileRef = 8835DDFC230CEE8900DC6B66 /* RecipientPickerDelegate.swift */; };
		8835DE01230DBF7E00DC6B66 /* ComposeViewController.swift in Sources */ = {isa = PBXBuildFile; fileRef = 8835DE00230DBF7E00DC6B66 /* ComposeViewController.swift */; };
		8835DE03230DEC6A00DC6B66 /* AddToBlockListViewController.swift in Sources */ = {isa = PBXBuildFile; fileRef = 8835DE02230DEC6A00DC6B66 /* AddToBlockListViewController.swift */; };
		8835DE08230E092F00DC6B66 /* FindByPhoneNumberViewController.swift in Sources */ = {isa = PBXBuildFile; fileRef = 8835DE06230DFFC500DC6B66 /* FindByPhoneNumberViewController.swift */; };
		88594E5A2335B08000390B19 /* AudioMessageView.swift in Sources */ = {isa = PBXBuildFile; fileRef = 88594E592335B08000390B19 /* AudioMessageView.swift */; };
		886F08A7234958970085C27F /* InputAccessoryViewPlaceholder.swift in Sources */ = {isa = PBXBuildFile; fileRef = 886F08A6234958970085C27F /* InputAccessoryViewPlaceholder.swift */; };
		88905E9E229CCA96004E4234 /* ExpirationNagView.swift in Sources */ = {isa = PBXBuildFile; fileRef = 88905E9D229CCA96004E4234 /* ExpirationNagView.swift */; };
		88A357B923639384009D6B9A /* MemberActionSheet.swift in Sources */ = {isa = PBXBuildFile; fileRef = 88A357B823639384009D6B9A /* MemberActionSheet.swift */; };
		88A9729222FA5D4B004B4FBF /* AttachmentFormatPickerView.swift in Sources */ = {isa = PBXBuildFile; fileRef = 88A9729122FA5D4B004B4FBF /* AttachmentFormatPickerView.swift */; };
		88A9729422FB4D02004B4FBF /* LocationPicker.swift in Sources */ = {isa = PBXBuildFile; fileRef = 88A9729322FB4D02004B4FBF /* LocationPicker.swift */; };
		88BFD4732335C2B3001797D7 /* waveformLoading.json in Resources */ = {isa = PBXBuildFile; fileRef = 88BFD4722335C2B3001797D7 /* waveformLoading.json */; };
		88D1D40222EBB5A100F472C5 /* MessageRequestView.swift in Sources */ = {isa = PBXBuildFile; fileRef = 88D1D40122EBB5A100F472C5 /* MessageRequestView.swift */; };
		88D1D40422EF8A9700F472C5 /* ThreadDetailsInteraction.swift in Sources */ = {isa = PBXBuildFile; fileRef = 88D1D40322EF8A9700F472C5 /* ThreadDetailsInteraction.swift */; };
		88D1D40622EF8F1100F472C5 /* ThreadDetailsCell.swift in Sources */ = {isa = PBXBuildFile; fileRef = 88D1D40522EF8F1100F472C5 /* ThreadDetailsCell.swift */; };
		88E34F2722F269E900966CC2 /* StorageServiceManager.swift in Sources */ = {isa = PBXBuildFile; fileRef = 88E34F2622F269E900966CC2 /* StorageServiceManager.swift */; };
		88E34F2922F26CC100966CC2 /* StorageServiceProto+Sync.swift in Sources */ = {isa = PBXBuildFile; fileRef = 88E34F2822F26CC100966CC2 /* StorageServiceProto+Sync.swift */; };
		88F7EE93230253C5003ADF7D /* UsernameViewController.swift in Sources */ = {isa = PBXBuildFile; fileRef = 88F7EE92230253C5003ADF7D /* UsernameViewController.swift */; };
		954AEE6A1DF33E01002E5410 /* ContactsPickerTest.swift in Sources */ = {isa = PBXBuildFile; fileRef = 954AEE681DF33D32002E5410 /* ContactsPickerTest.swift */; };
		A10FDF79184FB4BB007FF963 /* MediaPlayer.framework in Frameworks */ = {isa = PBXBuildFile; fileRef = 76C87F18181EFCE600C4ACAB /* MediaPlayer.framework */; };
		A11CD70D17FA230600A2D1B1 /* QuartzCore.framework in Frameworks */ = {isa = PBXBuildFile; fileRef = A11CD70C17FA230600A2D1B1 /* QuartzCore.framework */; };
		A123C14916F902EE000AE905 /* Security.framework in Frameworks */ = {isa = PBXBuildFile; fileRef = A163E8AA16F3F6A90094D68B /* Security.framework */; };
		A163E8AB16F3F6AA0094D68B /* Security.framework in Frameworks */ = {isa = PBXBuildFile; fileRef = A163E8AA16F3F6A90094D68B /* Security.framework */; };
		A194D3B917A08CD1004BD3A9 /* AddressBook.framework in Frameworks */ = {isa = PBXBuildFile; fileRef = A1C32D4D17A0652C000A904E /* AddressBook.framework */; };
		A194D3BA17A08CD5004BD3A9 /* AddressBookUI.framework in Frameworks */ = {isa = PBXBuildFile; fileRef = A1C32D4F17A06537000A904E /* AddressBookUI.framework */; };
		A1A018521805C5E800A052A6 /* QuartzCore.framework in Frameworks */ = {isa = PBXBuildFile; fileRef = A11CD70C17FA230600A2D1B1 /* QuartzCore.framework */; };
		A1A018531805C60D00A052A6 /* CoreGraphics.framework in Frameworks */ = {isa = PBXBuildFile; fileRef = D221A091169C9E5E00537ABF /* CoreGraphics.framework */; };
		A1C32D5017A06538000A904E /* AddressBookUI.framework in Frameworks */ = {isa = PBXBuildFile; fileRef = A1C32D4F17A06537000A904E /* AddressBookUI.framework */; };
		A1C32D5117A06544000A904E /* AddressBook.framework in Frameworks */ = {isa = PBXBuildFile; fileRef = A1C32D4D17A0652C000A904E /* AddressBook.framework */; };
		A5509ECA1A69AB8B00ABA4BC /* Main.storyboard in Resources */ = {isa = PBXBuildFile; fileRef = A5509EC91A69AB8B00ABA4BC /* Main.storyboard */; };
		B60EDE041A05A01700D73516 /* AudioToolbox.framework in Frameworks */ = {isa = PBXBuildFile; fileRef = B60EDE031A05A01700D73516 /* AudioToolbox.framework */; };
		B660F6D41C29868000687D6E /* whisperFake.cer in Resources */ = {isa = PBXBuildFile; fileRef = B660F69F1C29868000687D6E /* whisperFake.cer */; };
		B660F6DB1C29868000687D6E /* FunctionalUtilTest.m in Sources */ = {isa = PBXBuildFile; fileRef = B660F6AD1C29868000687D6E /* FunctionalUtilTest.m */; };
		B660F6E01C29868000687D6E /* UtilTest.m in Sources */ = {isa = PBXBuildFile; fileRef = B660F6B41C29868000687D6E /* UtilTest.m */; };
		B66DBF4A19D5BBC8006EA940 /* Images.xcassets in Resources */ = {isa = PBXBuildFile; fileRef = B66DBF4919D5BBC8006EA940 /* Images.xcassets */; };
		B67EBF5D19194AC60084CCFD /* Settings.bundle in Resources */ = {isa = PBXBuildFile; fileRef = B67EBF5C19194AC60084CCFD /* Settings.bundle */; };
		B69CD25119773E79005CE69A /* XCTest.framework in Frameworks */ = {isa = PBXBuildFile; fileRef = B69CD25019773E79005CE69A /* XCTest.framework */; };
		B6B226971BE4B7D200860F4D /* ContactsUI.framework in Frameworks */ = {isa = PBXBuildFile; fileRef = B6B226961BE4B7D200860F4D /* ContactsUI.framework */; settings = {ATTRIBUTES = (Weak, ); }; };
		B6F509971AA53F760068F56A /* Localizable.strings in Resources */ = {isa = PBXBuildFile; fileRef = B6F509951AA53F760068F56A /* Localizable.strings */; };
		B6FE7EB71ADD62FA00A6D22F /* PushKit.framework in Frameworks */ = {isa = PBXBuildFile; fileRef = B6FE7EB61ADD62FA00A6D22F /* PushKit.framework */; };
		B9EB5ABD1884C002007CBB57 /* MessageUI.framework in Frameworks */ = {isa = PBXBuildFile; fileRef = B9EB5ABC1884C002007CBB57 /* MessageUI.framework */; };
		BFF3FB9730634F37D25903F4 /* Pods_Signal.framework in Frameworks */ = {isa = PBXBuildFile; fileRef = D17BB5C25D615AB49813100C /* Pods_Signal.framework */; };
		CC875800737563D6891B741D /* Pods_SignalTests.framework in Frameworks */ = {isa = PBXBuildFile; fileRef = 748A5CAEDD7C919FC64C6807 /* Pods_SignalTests.framework */; };
		D202868116DBE0E7009068E9 /* CFNetwork.framework in Frameworks */ = {isa = PBXBuildFile; fileRef = D2AEACDB16C426DA00C364C0 /* CFNetwork.framework */; };
		D202868216DBE0F4009068E9 /* SystemConfiguration.framework in Frameworks */ = {isa = PBXBuildFile; fileRef = D2179CFD16BB0B480006F3AB /* SystemConfiguration.framework */; };
		D202868316DBE0FC009068E9 /* CoreTelephony.framework in Frameworks */ = {isa = PBXBuildFile; fileRef = D2179CFB16BB0B3A0006F3AB /* CoreTelephony.framework */; };
		D202868416DBE108009068E9 /* AVFoundation.framework in Frameworks */ = {isa = PBXBuildFile; fileRef = A1FDCBEE16DAA6C300868894 /* AVFoundation.framework */; };
		D2179CFC16BB0B3A0006F3AB /* CoreTelephony.framework in Frameworks */ = {isa = PBXBuildFile; fileRef = D2179CFB16BB0B3A0006F3AB /* CoreTelephony.framework */; };
		D2179CFE16BB0B480006F3AB /* SystemConfiguration.framework in Frameworks */ = {isa = PBXBuildFile; fileRef = D2179CFD16BB0B480006F3AB /* SystemConfiguration.framework */; };
		D221A08E169C9E5E00537ABF /* UIKit.framework in Frameworks */ = {isa = PBXBuildFile; fileRef = D221A08D169C9E5E00537ABF /* UIKit.framework */; };
		D221A090169C9E5E00537ABF /* Foundation.framework in Frameworks */ = {isa = PBXBuildFile; fileRef = D221A08F169C9E5E00537ABF /* Foundation.framework */; };
		D221A09A169C9E5E00537ABF /* main.m in Sources */ = {isa = PBXBuildFile; fileRef = D221A099169C9E5E00537ABF /* main.m */; };
		D221A0AD169C9E5F00537ABF /* UIKit.framework in Frameworks */ = {isa = PBXBuildFile; fileRef = D221A08D169C9E5E00537ABF /* UIKit.framework */; };
		D221A0AE169C9E5F00537ABF /* Foundation.framework in Frameworks */ = {isa = PBXBuildFile; fileRef = D221A08F169C9E5E00537ABF /* Foundation.framework */; };
		D221A0E8169DFFC500537ABF /* AVFoundation.framework in Frameworks */ = {isa = PBXBuildFile; fileRef = D221A0E7169DFFC500537ABF /* AVFoundation.framework */; };
		D24B5BD5169F568C00681372 /* AudioToolbox.framework in Frameworks */ = {isa = PBXBuildFile; fileRef = D24B5BD4169F568C00681372 /* AudioToolbox.framework */; };
		D2AEACDC16C426DA00C364C0 /* CFNetwork.framework in Frameworks */ = {isa = PBXBuildFile; fileRef = D2AEACDB16C426DA00C364C0 /* CFNetwork.framework */; };
		E1368CBE18A1C36B00109378 /* MessageUI.framework in Frameworks */ = {isa = PBXBuildFile; fileRef = B9EB5ABC1884C002007CBB57 /* MessageUI.framework */; };
		FC3BD9881A30A790005B96BB /* Social.framework in Frameworks */ = {isa = PBXBuildFile; fileRef = FC3BD9871A30A790005B96BB /* Social.framework */; };
		FCB11D8C1A129A76002F93FB /* CoreMedia.framework in Frameworks */ = {isa = PBXBuildFile; fileRef = FCB11D8B1A129A76002F93FB /* CoreMedia.framework */; };
/* End PBXBuildFile section */

/* Begin PBXContainerItemProxy section */
		34480B391FD0950000BC14EF /* PBXContainerItemProxy */ = {
			isa = PBXContainerItemProxy;
			containerPortal = D221A080169C9E5E00537ABF /* Project object */;
			proxyType = 1;
			remoteGlobalIDString = 453518911FC63DBF00210559;
			remoteInfo = SignalMessaging;
		};
		3478506D1FD9CFF4007B8332 /* PBXContainerItemProxy */ = {
			isa = PBXContainerItemProxy;
			containerPortal = D221A080169C9E5E00537ABF /* Project object */;
			proxyType = 1;
			remoteGlobalIDString = 453518911FC63DBF00210559;
			remoteInfo = SignalMessaging;
		};
		453518701FC635DD00210559 /* PBXContainerItemProxy */ = {
			isa = PBXContainerItemProxy;
			containerPortal = D221A080169C9E5E00537ABF /* Project object */;
			proxyType = 1;
			remoteGlobalIDString = 453518671FC635DD00210559;
			remoteInfo = SignalShareExtension;
		};
		453518971FC63DBF00210559 /* PBXContainerItemProxy */ = {
			isa = PBXContainerItemProxy;
			containerPortal = D221A080169C9E5E00537ABF /* Project object */;
			proxyType = 1;
			remoteGlobalIDString = 453518911FC63DBF00210559;
			remoteInfo = SignalMessaging;
		};
		4C10B18123176D250099396B /* PBXContainerItemProxy */ = {
			isa = PBXContainerItemProxy;
			containerPortal = D221A080169C9E5E00537ABF /* Project object */;
			proxyType = 1;
			remoteGlobalIDString = 453518911FC63DBF00210559;
			remoteInfo = SignalMessaging;
		};
		4C10B18323176D250099396B /* PBXContainerItemProxy */ = {
			isa = PBXContainerItemProxy;
			containerPortal = D221A080169C9E5E00537ABF /* Project object */;
			proxyType = 1;
			remoteGlobalIDString = D221A088169C9E5E00537ABF;
			remoteInfo = Signal;
		};
		B6AFCEBA19A93DA60098CFCB /* PBXContainerItemProxy */ = {
			isa = PBXContainerItemProxy;
			containerPortal = D221A080169C9E5E00537ABF /* Project object */;
			proxyType = 1;
			remoteGlobalIDString = D221A088169C9E5E00537ABF;
			remoteInfo = Signal;
		};
/* End PBXContainerItemProxy section */

/* Begin PBXCopyFilesBuildPhase section */
		453518771FC635DD00210559 /* Embed App Extensions */ = {
			isa = PBXCopyFilesBuildPhase;
			buildActionMask = 2147483647;
			dstPath = "";
			dstSubfolderSpec = 13;
			files = (
				453518721FC635DD00210559 /* SignalShareExtension.appex in Embed App Extensions */,
			);
			name = "Embed App Extensions";
			runOnlyForDeploymentPostprocessing = 0;
		};
		4535189F1FC63DBF00210559 /* Embed Frameworks */ = {
			isa = PBXCopyFilesBuildPhase;
			buildActionMask = 2147483647;
			dstPath = "";
			dstSubfolderSpec = 10;
			files = (
				4535189A1FC63DBF00210559 /* SignalMessaging.framework in Embed Frameworks */,
			);
			name = "Embed Frameworks";
			runOnlyForDeploymentPostprocessing = 0;
		};
/* End PBXCopyFilesBuildPhase section */

/* Begin PBXFileReference section */
		02CD38E58B58A689DCF037AD /* Pods-SignalTests.app store release.xcconfig */ = {isa = PBXFileReference; includeInIndex = 1; lastKnownFileType = text.xcconfig; name = "Pods-SignalTests.app store release.xcconfig"; path = "Pods/Target Support Files/Pods-SignalTests/Pods-SignalTests.app store release.xcconfig"; sourceTree = "<group>"; };
		0F94C85CB0B235DA37F68ED0 /* Pods_SignalShareExtension.framework */ = {isa = PBXFileReference; explicitFileType = wrapper.framework; includeInIndex = 0; path = Pods_SignalShareExtension.framework; sourceTree = BUILT_PRODUCTS_DIR; };
		1BC279B87E730B066A5AFB2A /* Pods-SignalPerformanceTests.app store release.xcconfig */ = {isa = PBXFileReference; includeInIndex = 1; lastKnownFileType = text.xcconfig; name = "Pods-SignalPerformanceTests.app store release.xcconfig"; path = "Pods/Target Support Files/Pods-SignalPerformanceTests/Pods-SignalPerformanceTests.app store release.xcconfig"; sourceTree = "<group>"; };
		1C93CF3971B64E8B6C1F9AC1 /* Pods-SignalShareExtension.test.xcconfig */ = {isa = PBXFileReference; includeInIndex = 1; lastKnownFileType = text.xcconfig; name = "Pods-SignalShareExtension.test.xcconfig"; path = "Pods/Target Support Files/Pods-SignalShareExtension/Pods-SignalShareExtension.test.xcconfig"; sourceTree = "<group>"; };
		1CE3CD5C23334683BDD3D78C /* Pods-Signal.test.xcconfig */ = {isa = PBXFileReference; includeInIndex = 1; lastKnownFileType = text.xcconfig; name = "Pods-Signal.test.xcconfig"; path = "Pods/Target Support Files/Pods-Signal/Pods-Signal.test.xcconfig"; sourceTree = "<group>"; };
		264242150E87D10A357DB07B /* Pods_SignalMessaging.framework */ = {isa = PBXFileReference; explicitFileType = wrapper.framework; includeInIndex = 0; path = Pods_SignalMessaging.framework; sourceTree = BUILT_PRODUCTS_DIR; };
		34035D782367747300F5215A /* VideoEditorModel.swift */ = {isa = PBXFileReference; fileEncoding = 4; lastKnownFileType = sourcecode.swift; path = VideoEditorModel.swift; sourceTree = "<group>"; };
		34035D792367747300F5215A /* VideoEditorView.swift */ = {isa = PBXFileReference; fileEncoding = 4; lastKnownFileType = sourcecode.swift; path = VideoEditorView.swift; sourceTree = "<group>"; };
		3403B95B20EA9526001A1F44 /* OWSContactShareButtonsView.m */ = {isa = PBXFileReference; fileEncoding = 4; lastKnownFileType = sourcecode.c.objc; path = OWSContactShareButtonsView.m; sourceTree = "<group>"; };
		3403B95C20EA9527001A1F44 /* OWSContactShareButtonsView.h */ = {isa = PBXFileReference; fileEncoding = 4; lastKnownFileType = sourcecode.c.h; path = OWSContactShareButtonsView.h; sourceTree = "<group>"; };
		34074F5F203D0CBD004596AE /* OWSSounds.m */ = {isa = PBXFileReference; fileEncoding = 4; lastKnownFileType = sourcecode.c.objc; path = OWSSounds.m; sourceTree = "<group>"; };
		34074F60203D0CBE004596AE /* OWSSounds.h */ = {isa = PBXFileReference; fileEncoding = 4; lastKnownFileType = sourcecode.c.h; path = OWSSounds.h; sourceTree = "<group>"; };
		34080E3F22E9F50200B4D9DA /* YDBToGRDBMigration.swift */ = {isa = PBXFileReference; fileEncoding = 4; lastKnownFileType = sourcecode.swift; path = YDBToGRDBMigration.swift; sourceTree = "<group>"; };
		34080EFD2225F96D0087E99F /* ImageEditorPaletteView.swift */ = {isa = PBXFileReference; fileEncoding = 4; lastKnownFileType = sourcecode.swift; path = ImageEditorPaletteView.swift; sourceTree = "<group>"; };
		34080F01222853E30087E99F /* ImageEditorBrushViewController.swift */ = {isa = PBXFileReference; fileEncoding = 4; lastKnownFileType = sourcecode.swift; path = ImageEditorBrushViewController.swift; sourceTree = "<group>"; };
		34080F03222858DC0087E99F /* OWSViewController+ImageEditor.swift */ = {isa = PBXFileReference; fileEncoding = 4; lastKnownFileType = sourcecode.swift; path = "OWSViewController+ImageEditor.swift"; sourceTree = "<group>"; };
		340872BE22393CF900CB25B0 /* UIGestureRecognizer+OWS.swift */ = {isa = PBXFileReference; fileEncoding = 4; lastKnownFileType = sourcecode.swift; path = "UIGestureRecognizer+OWS.swift"; sourceTree = "<group>"; };
		340872C022394CAA00CB25B0 /* ImageEditorTransform.swift */ = {isa = PBXFileReference; fileEncoding = 4; lastKnownFileType = sourcecode.swift; path = ImageEditorTransform.swift; sourceTree = "<group>"; };
		340872C32239563500CB25B0 /* ApprovalRailCellView.swift */ = {isa = PBXFileReference; fileEncoding = 4; lastKnownFileType = sourcecode.swift; path = ApprovalRailCellView.swift; sourceTree = "<group>"; };
		340872C42239563500CB25B0 /* AttachmentItemCollection.swift */ = {isa = PBXFileReference; fileEncoding = 4; lastKnownFileType = sourcecode.swift; path = AttachmentItemCollection.swift; sourceTree = "<group>"; };
		340872C52239563500CB25B0 /* AttachmentApprovalViewController.swift */ = {isa = PBXFileReference; fileEncoding = 4; lastKnownFileType = sourcecode.swift; path = AttachmentApprovalViewController.swift; sourceTree = "<group>"; };
		340872C62239563500CB25B0 /* AttachmentPrepViewController.swift */ = {isa = PBXFileReference; fileEncoding = 4; lastKnownFileType = sourcecode.swift; path = AttachmentPrepViewController.swift; sourceTree = "<group>"; };
		340872CD2239596000CB25B0 /* AttachmentApprovalInputAccessoryView.swift */ = {isa = PBXFileReference; fileEncoding = 4; lastKnownFileType = sourcecode.swift; path = AttachmentApprovalInputAccessoryView.swift; sourceTree = "<group>"; };
		340872CF2239787F00CB25B0 /* AttachmentTextToolbar.swift */ = {isa = PBXFileReference; fileEncoding = 4; lastKnownFileType = sourcecode.swift; path = AttachmentTextToolbar.swift; sourceTree = "<group>"; };
		340872D522397E6800CB25B0 /* AttachmentCaptionToolbar.swift */ = {isa = PBXFileReference; fileEncoding = 4; lastKnownFileType = sourcecode.swift; path = AttachmentCaptionToolbar.swift; sourceTree = "<group>"; };
		340872D722397F4500CB25B0 /* AttachmentCaptionViewController.swift */ = {isa = PBXFileReference; fileEncoding = 4; lastKnownFileType = sourcecode.swift; path = AttachmentCaptionViewController.swift; sourceTree = "<group>"; };
		340872D922397FEB00CB25B0 /* AttachmentTextView.swift */ = {isa = PBXFileReference; fileEncoding = 4; lastKnownFileType = sourcecode.swift; path = AttachmentTextView.swift; sourceTree = "<group>"; };
		340B02B61F9FD31800F9CFEC /* he */ = {isa = PBXFileReference; lastKnownFileType = text.plist.strings; name = he; path = translations/he.lproj/Localizable.strings; sourceTree = "<group>"; };
		340B02B91FA0D6C700F9CFEC /* ConversationViewItemTest.m */ = {isa = PBXFileReference; fileEncoding = 4; lastKnownFileType = sourcecode.c.objc; path = ConversationViewItemTest.m; sourceTree = "<group>"; };
		340CCB6823032762005243B3 /* YDBLegacyMigration.m */ = {isa = PBXFileReference; fileEncoding = 4; lastKnownFileType = sourcecode.c.objc; path = YDBLegacyMigration.m; sourceTree = "<group>"; };
		340CCB6923032762005243B3 /* YDBLegacyMigration.h */ = {isa = PBXFileReference; fileEncoding = 4; lastKnownFileType = sourcecode.c.h; path = YDBLegacyMigration.h; sourceTree = "<group>"; };
		340CCB6F2305962A005243B3 /* YDBToGRDBMigrationKeyValueTest.swift */ = {isa = PBXFileReference; fileEncoding = 4; lastKnownFileType = sourcecode.swift; path = YDBToGRDBMigrationKeyValueTest.swift; sourceTree = "<group>"; };
		340CCB702305962B005243B3 /* YDBToGRDBMigrationModelTest.swift */ = {isa = PBXFileReference; fileEncoding = 4; lastKnownFileType = sourcecode.swift; path = YDBToGRDBMigrationModelTest.swift; sourceTree = "<group>"; };
		340E9ABF235F876800FA362C /* ForwardMessageNavigationController.swift */ = {isa = PBXFileReference; fileEncoding = 4; lastKnownFileType = sourcecode.swift; path = ForwardMessageNavigationController.swift; sourceTree = "<group>"; };
		340E9AC1235F878800FA362C /* TextApprovalViewController.swift */ = {isa = PBXFileReference; fileEncoding = 4; lastKnownFileType = sourcecode.swift; path = TextApprovalViewController.swift; sourceTree = "<group>"; };
		340E9AC3236095CC00FA362C /* AttachmentMultisend.swift */ = {isa = PBXFileReference; fileEncoding = 4; lastKnownFileType = sourcecode.swift; path = AttachmentMultisend.swift; sourceTree = "<group>"; };
		340FC87B204DAC8C007AEB0F /* NotificationSettingsOptionsViewController.m */ = {isa = PBXFileReference; fileEncoding = 4; lastKnownFileType = sourcecode.c.objc; path = NotificationSettingsOptionsViewController.m; sourceTree = "<group>"; };
		340FC87C204DAC8C007AEB0F /* NotificationSettingsViewController.m */ = {isa = PBXFileReference; fileEncoding = 4; lastKnownFileType = sourcecode.c.objc; path = NotificationSettingsViewController.m; sourceTree = "<group>"; };
		340FC87D204DAC8C007AEB0F /* DomainFrontingCountryViewController.m */ = {isa = PBXFileReference; fileEncoding = 4; lastKnownFileType = sourcecode.c.objc; path = DomainFrontingCountryViewController.m; sourceTree = "<group>"; };
		340FC87E204DAC8C007AEB0F /* PrivacySettingsTableViewController.m */ = {isa = PBXFileReference; fileEncoding = 4; lastKnownFileType = sourcecode.c.objc; path = PrivacySettingsTableViewController.m; sourceTree = "<group>"; };
		340FC87F204DAC8C007AEB0F /* OWSBackupSettingsViewController.h */ = {isa = PBXFileReference; fileEncoding = 4; lastKnownFileType = sourcecode.c.h; path = OWSBackupSettingsViewController.h; sourceTree = "<group>"; };
		340FC880204DAC8C007AEB0F /* AppSettingsViewController.h */ = {isa = PBXFileReference; fileEncoding = 4; lastKnownFileType = sourcecode.c.h; path = AppSettingsViewController.h; sourceTree = "<group>"; };
		340FC881204DAC8C007AEB0F /* AdvancedSettingsTableViewController.h */ = {isa = PBXFileReference; fileEncoding = 4; lastKnownFileType = sourcecode.c.h; path = AdvancedSettingsTableViewController.h; sourceTree = "<group>"; };
		340FC882204DAC8C007AEB0F /* OWSLinkedDevicesTableViewController.m */ = {isa = PBXFileReference; fileEncoding = 4; lastKnownFileType = sourcecode.c.objc; path = OWSLinkedDevicesTableViewController.m; sourceTree = "<group>"; };
		340FC883204DAC8C007AEB0F /* OWSSoundSettingsViewController.m */ = {isa = PBXFileReference; fileEncoding = 4; lastKnownFileType = sourcecode.c.objc; path = OWSSoundSettingsViewController.m; sourceTree = "<group>"; };
		340FC884204DAC8C007AEB0F /* AboutTableViewController.h */ = {isa = PBXFileReference; fileEncoding = 4; lastKnownFileType = sourcecode.c.h; path = AboutTableViewController.h; sourceTree = "<group>"; };
		340FC885204DAC8C007AEB0F /* OWSLinkDeviceViewController.m */ = {isa = PBXFileReference; fileEncoding = 4; lastKnownFileType = sourcecode.c.objc; path = OWSLinkDeviceViewController.m; sourceTree = "<group>"; };
		340FC887204DAC8C007AEB0F /* BlockListViewController.m */ = {isa = PBXFileReference; fileEncoding = 4; lastKnownFileType = sourcecode.c.objc; path = BlockListViewController.m; sourceTree = "<group>"; };
		340FC888204DAC8C007AEB0F /* OWSQRCodeScanningViewController.h */ = {isa = PBXFileReference; fileEncoding = 4; lastKnownFileType = sourcecode.c.h; path = OWSQRCodeScanningViewController.h; sourceTree = "<group>"; };
		340FC889204DAC8C007AEB0F /* DomainFrontingCountryViewController.h */ = {isa = PBXFileReference; fileEncoding = 4; lastKnownFileType = sourcecode.c.h; path = DomainFrontingCountryViewController.h; sourceTree = "<group>"; };
		340FC88A204DAC8C007AEB0F /* NotificationSettingsViewController.h */ = {isa = PBXFileReference; fileEncoding = 4; lastKnownFileType = sourcecode.c.h; path = NotificationSettingsViewController.h; sourceTree = "<group>"; };
		340FC88B204DAC8C007AEB0F /* NotificationSettingsOptionsViewController.h */ = {isa = PBXFileReference; fileEncoding = 4; lastKnownFileType = sourcecode.c.h; path = NotificationSettingsOptionsViewController.h; sourceTree = "<group>"; };
		340FC88C204DAC8C007AEB0F /* AdvancedSettingsTableViewController.m */ = {isa = PBXFileReference; fileEncoding = 4; lastKnownFileType = sourcecode.c.objc; path = AdvancedSettingsTableViewController.m; sourceTree = "<group>"; };
		340FC88D204DAC8C007AEB0F /* AppSettingsViewController.m */ = {isa = PBXFileReference; fileEncoding = 4; lastKnownFileType = sourcecode.c.objc; path = AppSettingsViewController.m; sourceTree = "<group>"; };
		340FC88E204DAC8C007AEB0F /* OWSBackupSettingsViewController.m */ = {isa = PBXFileReference; fileEncoding = 4; lastKnownFileType = sourcecode.c.objc; path = OWSBackupSettingsViewController.m; sourceTree = "<group>"; };
		340FC88F204DAC8C007AEB0F /* PrivacySettingsTableViewController.h */ = {isa = PBXFileReference; fileEncoding = 4; lastKnownFileType = sourcecode.c.h; path = PrivacySettingsTableViewController.h; sourceTree = "<group>"; };
		340FC890204DAC8C007AEB0F /* BlockListViewController.h */ = {isa = PBXFileReference; fileEncoding = 4; lastKnownFileType = sourcecode.c.h; path = BlockListViewController.h; sourceTree = "<group>"; };
		340FC891204DAC8C007AEB0F /* OWSLinkDeviceViewController.h */ = {isa = PBXFileReference; fileEncoding = 4; lastKnownFileType = sourcecode.c.h; path = OWSLinkDeviceViewController.h; sourceTree = "<group>"; };
		340FC893204DAC8C007AEB0F /* AboutTableViewController.m */ = {isa = PBXFileReference; fileEncoding = 4; lastKnownFileType = sourcecode.c.objc; path = AboutTableViewController.m; sourceTree = "<group>"; };
		340FC894204DAC8C007AEB0F /* OWSSoundSettingsViewController.h */ = {isa = PBXFileReference; fileEncoding = 4; lastKnownFileType = sourcecode.c.h; path = OWSSoundSettingsViewController.h; sourceTree = "<group>"; };
		340FC895204DAC8C007AEB0F /* OWSLinkedDevicesTableViewController.h */ = {isa = PBXFileReference; fileEncoding = 4; lastKnownFileType = sourcecode.c.h; path = OWSLinkedDevicesTableViewController.h; sourceTree = "<group>"; };
		340FC896204DAC8C007AEB0F /* OWSQRCodeScanningViewController.m */ = {isa = PBXFileReference; fileEncoding = 4; lastKnownFileType = sourcecode.c.objc; path = OWSQRCodeScanningViewController.m; sourceTree = "<group>"; };
		340FC898204DAC8D007AEB0F /* OWSAddToContactViewController.h */ = {isa = PBXFileReference; fileEncoding = 4; lastKnownFileType = sourcecode.c.h; path = OWSAddToContactViewController.h; sourceTree = "<group>"; };
		340FC899204DAC8D007AEB0F /* OWSConversationSettingsViewDelegate.h */ = {isa = PBXFileReference; fileEncoding = 4; lastKnownFileType = sourcecode.c.h; path = OWSConversationSettingsViewDelegate.h; sourceTree = "<group>"; };
		340FC89A204DAC8D007AEB0F /* OWSConversationSettingsViewController.m */ = {isa = PBXFileReference; fileEncoding = 4; lastKnownFileType = sourcecode.c.objc; path = OWSConversationSettingsViewController.m; sourceTree = "<group>"; };
		340FC89C204DAC8D007AEB0F /* UpdateGroupViewController.m */ = {isa = PBXFileReference; fileEncoding = 4; lastKnownFileType = sourcecode.c.objc; path = UpdateGroupViewController.m; sourceTree = "<group>"; };
		340FC89D204DAC8D007AEB0F /* FingerprintViewController.h */ = {isa = PBXFileReference; fileEncoding = 4; lastKnownFileType = sourcecode.c.h; path = FingerprintViewController.h; sourceTree = "<group>"; };
		340FC89E204DAC8D007AEB0F /* ShowGroupMembersViewController.h */ = {isa = PBXFileReference; fileEncoding = 4; lastKnownFileType = sourcecode.c.h; path = ShowGroupMembersViewController.h; sourceTree = "<group>"; };
		340FC89F204DAC8D007AEB0F /* FingerprintViewScanController.m */ = {isa = PBXFileReference; fileEncoding = 4; lastKnownFileType = sourcecode.c.objc; path = FingerprintViewScanController.m; sourceTree = "<group>"; };
		340FC8A0204DAC8D007AEB0F /* OWSConversationSettingsViewController.h */ = {isa = PBXFileReference; fileEncoding = 4; lastKnownFileType = sourcecode.c.h; path = OWSConversationSettingsViewController.h; sourceTree = "<group>"; };
		340FC8A1204DAC8D007AEB0F /* OWSAddToContactViewController.m */ = {isa = PBXFileReference; fileEncoding = 4; lastKnownFileType = sourcecode.c.objc; path = OWSAddToContactViewController.m; sourceTree = "<group>"; };
		340FC8A2204DAC8D007AEB0F /* FingerprintViewController.m */ = {isa = PBXFileReference; fileEncoding = 4; lastKnownFileType = sourcecode.c.objc; path = FingerprintViewController.m; sourceTree = "<group>"; };
		340FC8A3204DAC8D007AEB0F /* UpdateGroupViewController.h */ = {isa = PBXFileReference; fileEncoding = 4; lastKnownFileType = sourcecode.c.h; path = UpdateGroupViewController.h; sourceTree = "<group>"; };
		340FC8A5204DAC8D007AEB0F /* FingerprintViewScanController.h */ = {isa = PBXFileReference; fileEncoding = 4; lastKnownFileType = sourcecode.c.h; path = FingerprintViewScanController.h; sourceTree = "<group>"; };
		340FC8A6204DAC8D007AEB0F /* ShowGroupMembersViewController.m */ = {isa = PBXFileReference; fileEncoding = 4; lastKnownFileType = sourcecode.c.objc; path = ShowGroupMembersViewController.m; sourceTree = "<group>"; };
		340FC8C3204DE223007AEB0F /* DebugUIBackup.h */ = {isa = PBXFileReference; fileEncoding = 4; lastKnownFileType = sourcecode.c.h; path = DebugUIBackup.h; sourceTree = "<group>"; };
		340FC8C4204DE223007AEB0F /* DebugUIBackup.m */ = {isa = PBXFileReference; fileEncoding = 4; lastKnownFileType = sourcecode.c.objc; path = DebugUIBackup.m; sourceTree = "<group>"; };
		34129B8521EF8779005457A8 /* LinkPreviewView.swift */ = {isa = PBXFileReference; fileEncoding = 4; lastKnownFileType = sourcecode.swift; path = LinkPreviewView.swift; sourceTree = "<group>"; };
		3412F9BA2350D0840022EDAA /* ThreadPerformanceTest.swift */ = {isa = PBXFileReference; fileEncoding = 4; lastKnownFileType = sourcecode.swift; path = ThreadPerformanceTest.swift; sourceTree = "<group>"; };
		341341ED2187467900192D59 /* ConversationViewModel.h */ = {isa = PBXFileReference; fileEncoding = 4; lastKnownFileType = sourcecode.c.h; path = ConversationViewModel.h; sourceTree = "<group>"; };
		341341EE2187467900192D59 /* ConversationViewModel.m */ = {isa = PBXFileReference; fileEncoding = 4; lastKnownFileType = sourcecode.c.objc; path = ConversationViewModel.m; sourceTree = "<group>"; };
		341458471FBE11C4005ABCF9 /* fa */ = {isa = PBXFileReference; lastKnownFileType = text.plist.strings; name = fa; path = translations/fa.lproj/Localizable.strings; sourceTree = "<group>"; };
		3416BCA8227763A500E761B4 /* OWSMessageView.m */ = {isa = PBXFileReference; fileEncoding = 4; lastKnownFileType = sourcecode.c.objc; path = OWSMessageView.m; sourceTree = "<group>"; };
		3416BCA9227763A500E761B4 /* OWSMessageView.h */ = {isa = PBXFileReference; fileEncoding = 4; lastKnownFileType = sourcecode.c.h; path = OWSMessageView.h; sourceTree = "<group>"; };
		3416BCAB227798D000E761B4 /* StickerPackViewController.swift */ = {isa = PBXFileReference; fileEncoding = 4; lastKnownFileType = sourcecode.swift; path = StickerPackViewController.swift; sourceTree = "<group>"; };
		3416BCAD2277A24000E761B4 /* StickerPackDataSource.swift */ = {isa = PBXFileReference; fileEncoding = 4; lastKnownFileType = sourcecode.swift; path = StickerPackDataSource.swift; sourceTree = "<group>"; };
		341F2C0D1F2B8AE700D07D6B /* DebugUIMisc.h */ = {isa = PBXFileReference; fileEncoding = 4; lastKnownFileType = sourcecode.c.h; path = DebugUIMisc.h; sourceTree = "<group>"; };
		341F2C0E1F2B8AE700D07D6B /* DebugUIMisc.m */ = {isa = PBXFileReference; fileEncoding = 4; lastKnownFileType = sourcecode.c.objc; path = DebugUIMisc.m; sourceTree = "<group>"; };
		3421981B21061D2E00C57195 /* ByteParserTest.swift */ = {isa = PBXFileReference; fileEncoding = 4; lastKnownFileType = sourcecode.swift; path = ByteParserTest.swift; sourceTree = "<group>"; };
		34277A5C20751BDC006049F2 /* OWSQuotedMessageView.m */ = {isa = PBXFileReference; fileEncoding = 4; lastKnownFileType = sourcecode.c.objc; path = OWSQuotedMessageView.m; sourceTree = "<group>"; };
		34277A5D20751BDC006049F2 /* OWSQuotedMessageView.h */ = {isa = PBXFileReference; fileEncoding = 4; lastKnownFileType = sourcecode.c.h; path = OWSQuotedMessageView.h; sourceTree = "<group>"; };
		3427C64120F500DE00EEC730 /* OWSMessageTimerView.h */ = {isa = PBXFileReference; fileEncoding = 4; lastKnownFileType = sourcecode.c.h; path = OWSMessageTimerView.h; sourceTree = "<group>"; };
		3427C64220F500DF00EEC730 /* OWSMessageTimerView.m */ = {isa = PBXFileReference; fileEncoding = 4; lastKnownFileType = sourcecode.c.objc; path = OWSMessageTimerView.m; sourceTree = "<group>"; };
		3429507E2124C9740000B063 /* OWSTextField.m */ = {isa = PBXFileReference; fileEncoding = 4; lastKnownFileType = sourcecode.c.objc; path = OWSTextField.m; sourceTree = "<group>"; };
		3429507F2124C9740000B063 /* OWSTextView.m */ = {isa = PBXFileReference; fileEncoding = 4; lastKnownFileType = sourcecode.c.objc; path = OWSTextView.m; sourceTree = "<group>"; };
		342950802124C9740000B063 /* OWSTextView.h */ = {isa = PBXFileReference; fileEncoding = 4; lastKnownFileType = sourcecode.c.h; path = OWSTextView.h; sourceTree = "<group>"; };
		342950812124C9750000B063 /* OWSTextField.h */ = {isa = PBXFileReference; fileEncoding = 4; lastKnownFileType = sourcecode.c.h; path = OWSTextField.h; sourceTree = "<group>"; };
		342950862124CB0A0000B063 /* OWSSearchBar.m */ = {isa = PBXFileReference; fileEncoding = 4; lastKnownFileType = sourcecode.c.objc; path = OWSSearchBar.m; sourceTree = "<group>"; };
		342950872124CB0A0000B063 /* OWSSearchBar.h */ = {isa = PBXFileReference; fileEncoding = 4; lastKnownFileType = sourcecode.c.h; path = OWSSearchBar.h; sourceTree = "<group>"; };
		342BF24C227A03F7005CEAA9 /* StickerHorizontalListView.swift */ = {isa = PBXFileReference; fileEncoding = 4; lastKnownFileType = sourcecode.swift; path = StickerHorizontalListView.swift; sourceTree = "<group>"; };
		3430FE171F7751D4000EC51B /* GiphyAPI.swift */ = {isa = PBXFileReference; fileEncoding = 4; lastKnownFileType = sourcecode.swift; path = GiphyAPI.swift; sourceTree = "<group>"; };
		34330A591E7875FB00DF2FB9 /* fontawesome-webfont.ttf */ = {isa = PBXFileReference; lastKnownFileType = file; path = "fontawesome-webfont.ttf"; sourceTree = "<group>"; };
		34330A5B1E787A9800DF2FB9 /* dripicons-v2.ttf */ = {isa = PBXFileReference; lastKnownFileType = file; path = "dripicons-v2.ttf"; sourceTree = "<group>"; };
		34330A5D1E787BD800DF2FB9 /* ElegantIcons.ttf */ = {isa = PBXFileReference; lastKnownFileType = file; path = ElegantIcons.ttf; sourceTree = "<group>"; };
		34330AA11E79686200DF2FB9 /* OWSProgressView.h */ = {isa = PBXFileReference; fileEncoding = 4; lastKnownFileType = sourcecode.c.h; path = OWSProgressView.h; sourceTree = "<group>"; };
		34330AA21E79686200DF2FB9 /* OWSProgressView.m */ = {isa = PBXFileReference; fileEncoding = 4; lastKnownFileType = sourcecode.c.objc; path = OWSProgressView.m; sourceTree = "<group>"; };
		3434AE1B22AEDE7D002EE04E /* ViewOnceMessageViewController.swift */ = {isa = PBXFileReference; fileEncoding = 4; lastKnownFileType = sourcecode.swift; path = ViewOnceMessageViewController.swift; sourceTree = "<group>"; };
		3434AE1D22AEF5A4002EE04E /* CircularProgressView.swift */ = {isa = PBXFileReference; fileEncoding = 4; lastKnownFileType = sourcecode.swift; path = CircularProgressView.swift; sourceTree = "<group>"; };
		34386A4D207D0C01009F5D9C /* ConversationListViewController.m */ = {isa = PBXFileReference; fileEncoding = 4; lastKnownFileType = sourcecode.c.objc; path = ConversationListViewController.m; sourceTree = "<group>"; };
		34386A4E207D0C01009F5D9C /* ConversationListCell.h */ = {isa = PBXFileReference; fileEncoding = 4; lastKnownFileType = sourcecode.c.h; path = ConversationListCell.h; sourceTree = "<group>"; };
		34386A4F207D0C01009F5D9C /* ConversationListViewController.h */ = {isa = PBXFileReference; fileEncoding = 4; lastKnownFileType = sourcecode.c.h; path = ConversationListViewController.h; sourceTree = "<group>"; };
		34386A50207D0C01009F5D9C /* ConversationListCell.m */ = {isa = PBXFileReference; fileEncoding = 4; lastKnownFileType = sourcecode.c.objc; path = ConversationListCell.m; sourceTree = "<group>"; };
		34386A53207D271C009F5D9C /* NeverClearView.swift */ = {isa = PBXFileReference; fileEncoding = 4; lastKnownFileType = sourcecode.swift; path = NeverClearView.swift; sourceTree = "<group>"; };
		343A65931FC47D5D000477A1 /* DebugUISyncMessages.h */ = {isa = PBXFileReference; fileEncoding = 4; lastKnownFileType = sourcecode.c.h; path = DebugUISyncMessages.h; sourceTree = "<group>"; };
		343A65941FC47D5E000477A1 /* DebugUISyncMessages.m */ = {isa = PBXFileReference; fileEncoding = 4; lastKnownFileType = sourcecode.c.objc; path = DebugUISyncMessages.m; sourceTree = "<group>"; };
		343A65961FC4CFE6000477A1 /* ConversationScrollButton.m */ = {isa = PBXFileReference; fileEncoding = 4; lastKnownFileType = sourcecode.c.objc; path = ConversationScrollButton.m; sourceTree = "<group>"; };
		343A65971FC4CFE7000477A1 /* ConversationScrollButton.h */ = {isa = PBXFileReference; fileEncoding = 4; lastKnownFileType = sourcecode.c.h; path = ConversationScrollButton.h; sourceTree = "<group>"; };
		343D3D991E9283F100165CA4 /* BlockListUIUtils.h */ = {isa = PBXFileReference; fileEncoding = 4; lastKnownFileType = sourcecode.c.h; path = BlockListUIUtils.h; sourceTree = "<group>"; };
		343D3D9A1E9283F100165CA4 /* BlockListUIUtils.m */ = {isa = PBXFileReference; fileEncoding = 4; lastKnownFileType = sourcecode.c.objc; path = BlockListUIUtils.m; sourceTree = "<group>"; };
		3441FD9E21A3604F00BB9542 /* BackupRestoreViewController.swift */ = {isa = PBXFileReference; fileEncoding = 4; lastKnownFileType = sourcecode.swift; path = BackupRestoreViewController.swift; sourceTree = "<group>"; };
		34480B341FD0929200BC14EF /* ShareAppExtensionContext.h */ = {isa = PBXFileReference; fileEncoding = 4; lastKnownFileType = sourcecode.c.h; path = ShareAppExtensionContext.h; sourceTree = "<group>"; };
		34480B351FD0929200BC14EF /* ShareAppExtensionContext.m */ = {isa = PBXFileReference; fileEncoding = 4; lastKnownFileType = sourcecode.c.objc; path = ShareAppExtensionContext.m; sourceTree = "<group>"; };
		34480B371FD092A900BC14EF /* SignalShareExtension-Bridging-Header.h */ = {isa = PBXFileReference; fileEncoding = 4; lastKnownFileType = sourcecode.c.h; path = "SignalShareExtension-Bridging-Header.h"; sourceTree = "<group>"; };
		34480B381FD092E300BC14EF /* SignalShareExtension-Prefix.pch */ = {isa = PBXFileReference; fileEncoding = 4; lastKnownFileType = sourcecode.c.h; path = "SignalShareExtension-Prefix.pch"; sourceTree = "<group>"; };
		34480B4D1FD0A7A300BC14EF /* DebugLogger.h */ = {isa = PBXFileReference; fileEncoding = 4; lastKnownFileType = sourcecode.c.h; path = DebugLogger.h; sourceTree = "<group>"; };
		34480B4E1FD0A7A300BC14EF /* DebugLogger.m */ = {isa = PBXFileReference; fileEncoding = 4; lastKnownFileType = sourcecode.c.objc; path = DebugLogger.m; sourceTree = "<group>"; };
		34480B4F1FD0A7A300BC14EF /* OWSScrubbingLogFormatter.h */ = {isa = PBXFileReference; fileEncoding = 4; lastKnownFileType = sourcecode.c.h; path = OWSScrubbingLogFormatter.h; sourceTree = "<group>"; };
		34480B511FD0A7A400BC14EF /* OWSScrubbingLogFormatter.m */ = {isa = PBXFileReference; fileEncoding = 4; lastKnownFileType = sourcecode.c.objc; path = OWSScrubbingLogFormatter.m; sourceTree = "<group>"; };
		34480B5A1FD0A7E300BC14EF /* SignalMessaging-Prefix.pch */ = {isa = PBXFileReference; fileEncoding = 4; lastKnownFileType = sourcecode.c.h; path = "SignalMessaging-Prefix.pch"; sourceTree = "<group>"; };
		34480B5F1FD0A98800BC14EF /* UIView+OWS.h */ = {isa = PBXFileReference; fileEncoding = 4; lastKnownFileType = sourcecode.c.h; path = "UIView+OWS.h"; sourceTree = "<group>"; };
		34480B601FD0A98800BC14EF /* UIView+OWS.m */ = {isa = PBXFileReference; fileEncoding = 4; lastKnownFileType = sourcecode.c.objc; path = "UIView+OWS.m"; sourceTree = "<group>"; };
		34480B651FD0AA9400BC14EF /* UIFont+OWS.m */ = {isa = PBXFileReference; fileEncoding = 4; lastKnownFileType = sourcecode.c.objc; path = "UIFont+OWS.m"; sourceTree = "<group>"; };
		34480B661FD0AA9400BC14EF /* UIFont+OWS.h */ = {isa = PBXFileReference; fileEncoding = 4; lastKnownFileType = sourcecode.c.h; path = "UIFont+OWS.h"; sourceTree = "<group>"; };
		3448E15B22133274004B052E /* OnboardingPermissionsViewController.swift */ = {isa = PBXFileReference; fileEncoding = 4; lastKnownFileType = sourcecode.swift; path = OnboardingPermissionsViewController.swift; sourceTree = "<group>"; };
		3448E15D221333F5004B052E /* OnboardingController.swift */ = {isa = PBXFileReference; fileEncoding = 4; lastKnownFileType = sourcecode.swift; path = OnboardingController.swift; sourceTree = "<group>"; };
		3448E15F22134C88004B052E /* OnboardingSplashViewController.swift */ = {isa = PBXFileReference; fileEncoding = 4; lastKnownFileType = sourcecode.swift; path = OnboardingSplashViewController.swift; sourceTree = "<group>"; };
		3448E1612213585C004B052E /* OnboardingBaseViewController.swift */ = {isa = PBXFileReference; fileEncoding = 4; lastKnownFileType = sourcecode.swift; path = OnboardingBaseViewController.swift; sourceTree = "<group>"; };
		3448E16322135FFA004B052E /* OnboardingPhoneNumberViewController.swift */ = {isa = PBXFileReference; fileEncoding = 4; lastKnownFileType = sourcecode.swift; path = OnboardingPhoneNumberViewController.swift; sourceTree = "<group>"; };
		3448E1652215B313004B052E /* OnboardingCaptchaViewController.swift */ = {isa = PBXFileReference; fileEncoding = 4; lastKnownFileType = sourcecode.swift; path = OnboardingCaptchaViewController.swift; sourceTree = "<group>"; };
		34491FC11FB0F78500B3E5A3 /* my */ = {isa = PBXFileReference; lastKnownFileType = text.plist.strings; name = my; path = translations/my.lproj/Localizable.strings; sourceTree = "<group>"; };
		344DC9AE226E483C004E7322 /* ManageStickersViewController.swift */ = {isa = PBXFileReference; fileEncoding = 4; lastKnownFileType = sourcecode.swift; path = ManageStickersViewController.swift; sourceTree = "<group>"; };
		344F248C2007CCD600CFB4F4 /* DisplayableText.swift */ = {isa = PBXFileReference; fileEncoding = 4; lastKnownFileType = sourcecode.swift; path = DisplayableText.swift; sourceTree = "<group>"; };
		345AE2B52317048200DB6225 /* GRDBFinderTest.swift */ = {isa = PBXFileReference; fileEncoding = 4; lastKnownFileType = sourcecode.swift; path = GRDBFinderTest.swift; sourceTree = "<group>"; };
		345BC30A2047030600257B7C /* OWS2FASettingsViewController.h */ = {isa = PBXFileReference; fileEncoding = 4; lastKnownFileType = sourcecode.c.h; path = OWS2FASettingsViewController.h; sourceTree = "<group>"; };
		345BC30B2047030600257B7C /* OWS2FASettingsViewController.m */ = {isa = PBXFileReference; fileEncoding = 4; lastKnownFileType = sourcecode.c.objc; path = OWS2FASettingsViewController.m; sourceTree = "<group>"; };
		3461284A1FD0B93F00532771 /* SAELoadViewController.swift */ = {isa = PBXFileReference; fileEncoding = 4; lastKnownFileType = sourcecode.swift; path = SAELoadViewController.swift; sourceTree = "<group>"; };
		346129371FD1B47200532771 /* OWSPreferences.h */ = {isa = PBXFileReference; fileEncoding = 4; lastKnownFileType = sourcecode.c.h; path = OWSPreferences.h; sourceTree = "<group>"; };
		346129381FD1B47200532771 /* OWSPreferences.m */ = {isa = PBXFileReference; fileEncoding = 4; lastKnownFileType = sourcecode.c.objc; path = OWSPreferences.m; sourceTree = "<group>"; };
		346129401FD1D74B00532771 /* Environment.h */ = {isa = PBXFileReference; fileEncoding = 4; lastKnownFileType = sourcecode.c.h; path = Environment.h; sourceTree = "<group>"; };
		346129411FD1D74B00532771 /* Environment.m */ = {isa = PBXFileReference; fileEncoding = 4; lastKnownFileType = sourcecode.c.objc; path = Environment.m; sourceTree = "<group>"; };
		346129931FD1E30000532771 /* OWSDatabaseMigration.h */ = {isa = PBXFileReference; fileEncoding = 4; lastKnownFileType = sourcecode.c.h; path = OWSDatabaseMigration.h; sourceTree = "<group>"; };
		346129941FD1E30000532771 /* OWSDatabaseMigration.m */ = {isa = PBXFileReference; fileEncoding = 4; lastKnownFileType = sourcecode.c.objc; path = OWSDatabaseMigration.m; sourceTree = "<group>"; };
		346129971FD1E4D900532771 /* SignalApp.m */ = {isa = PBXFileReference; fileEncoding = 4; lastKnownFileType = sourcecode.c.objc; path = SignalApp.m; sourceTree = "<group>"; };
		346129981FD1E4DA00532771 /* SignalApp.h */ = {isa = PBXFileReference; fileEncoding = 4; lastKnownFileType = sourcecode.c.h; path = SignalApp.h; sourceTree = "<group>"; };
		346129A21FD1F09100532771 /* OWSContactsManager.h */ = {isa = PBXFileReference; fileEncoding = 4; lastKnownFileType = sourcecode.c.h; path = OWSContactsManager.h; sourceTree = "<group>"; };
		346129A31FD1F09100532771 /* OWSContactsManager.m */ = {isa = PBXFileReference; fileEncoding = 4; lastKnownFileType = sourcecode.c.objc; path = OWSContactsManager.m; sourceTree = "<group>"; };
		346129A81FD1F0DF00532771 /* OWSFormat.h */ = {isa = PBXFileReference; fileEncoding = 4; lastKnownFileType = sourcecode.c.h; path = OWSFormat.h; sourceTree = "<group>"; };
		346129AA1FD1F0EE00532771 /* OWSFormat.m */ = {isa = PBXFileReference; fileEncoding = 4; lastKnownFileType = sourcecode.c.objc; path = OWSFormat.m; sourceTree = "<group>"; };
		346129AC1FD1F34E00532771 /* ImageCache.swift */ = {isa = PBXFileReference; fileEncoding = 4; lastKnownFileType = sourcecode.swift; path = ImageCache.swift; sourceTree = "<group>"; };
		346129AE1FD1F5D900532771 /* SystemContactsFetcher.swift */ = {isa = PBXFileReference; fileEncoding = 4; lastKnownFileType = sourcecode.swift; path = SystemContactsFetcher.swift; sourceTree = "<group>"; };
		346129B11FD1F7E800532771 /* OWSProfileManager.h */ = {isa = PBXFileReference; fileEncoding = 4; lastKnownFileType = sourcecode.c.h; path = OWSProfileManager.h; sourceTree = "<group>"; };
		346129B21FD1F7E800532771 /* OWSProfileManager.m */ = {isa = PBXFileReference; fileEncoding = 4; lastKnownFileType = sourcecode.c.objc; path = OWSProfileManager.m; sourceTree = "<group>"; };
		346129B31FD1F7E800532771 /* ProfileFetcherJob.swift */ = {isa = PBXFileReference; fileEncoding = 4; lastKnownFileType = sourcecode.swift; path = ProfileFetcherJob.swift; sourceTree = "<group>"; };
		346129BD1FD2068600532771 /* ThreadUtil.h */ = {isa = PBXFileReference; fileEncoding = 4; lastKnownFileType = sourcecode.c.h; path = ThreadUtil.h; sourceTree = "<group>"; };
		346129BE1FD2068600532771 /* ThreadUtil.m */ = {isa = PBXFileReference; fileEncoding = 4; lastKnownFileType = sourcecode.c.objc; path = ThreadUtil.m; sourceTree = "<group>"; };
		346129D31FD20ADB00532771 /* UIViewController+OWS.m */ = {isa = PBXFileReference; fileEncoding = 4; lastKnownFileType = sourcecode.c.objc; path = "UIViewController+OWS.m"; sourceTree = "<group>"; };
		346129D41FD20ADC00532771 /* UIViewController+OWS.h */ = {isa = PBXFileReference; fileEncoding = 4; lastKnownFileType = sourcecode.c.h; path = "UIViewController+OWS.h"; sourceTree = "<group>"; };
		346129E01FD5C0BE00532771 /* VersionMigrations.h */ = {isa = PBXFileReference; fileEncoding = 4; lastKnownFileType = sourcecode.c.h; path = VersionMigrations.h; sourceTree = "<group>"; };
		346129E11FD5C0BE00532771 /* VersionMigrations.m */ = {isa = PBXFileReference; fileEncoding = 4; lastKnownFileType = sourcecode.c.objc; path = VersionMigrations.m; sourceTree = "<group>"; };
		346129E41FD5C0C600532771 /* OWSDatabaseMigrationRunner.m */ = {isa = PBXFileReference; fileEncoding = 4; lastKnownFileType = sourcecode.c.objc; path = OWSDatabaseMigrationRunner.m; sourceTree = "<group>"; };
		346129E51FD5C0C600532771 /* OWSDatabaseMigrationRunner.h */ = {isa = PBXFileReference; fileEncoding = 4; lastKnownFileType = sourcecode.c.h; path = OWSDatabaseMigrationRunner.h; sourceTree = "<group>"; };
		346129E81FD5F31200532771 /* OWS102MoveLoggingPreferenceToUserDefaults.m */ = {isa = PBXFileReference; fileEncoding = 4; lastKnownFileType = sourcecode.c.objc; path = OWS102MoveLoggingPreferenceToUserDefaults.m; sourceTree = "<group>"; };
		346129E91FD5F31300532771 /* OWS103EnableVideoCalling.h */ = {isa = PBXFileReference; fileEncoding = 4; lastKnownFileType = sourcecode.c.h; path = OWS103EnableVideoCalling.h; sourceTree = "<group>"; };
		346129EA1FD5F31300532771 /* OWS105AttachmentFilePaths.m */ = {isa = PBXFileReference; fileEncoding = 4; lastKnownFileType = sourcecode.c.objc; path = OWS105AttachmentFilePaths.m; sourceTree = "<group>"; };
		346129EB1FD5F31300532771 /* OWS100RemoveTSRecipientsMigration.m */ = {isa = PBXFileReference; fileEncoding = 4; lastKnownFileType = sourcecode.c.objc; path = OWS100RemoveTSRecipientsMigration.m; sourceTree = "<group>"; };
		346129EC1FD5F31300532771 /* OWS104CreateRecipientIdentities.m */ = {isa = PBXFileReference; fileEncoding = 4; lastKnownFileType = sourcecode.c.objc; path = OWS104CreateRecipientIdentities.m; sourceTree = "<group>"; };
		346129ED1FD5F31300532771 /* OWS100RemoveTSRecipientsMigration.h */ = {isa = PBXFileReference; fileEncoding = 4; lastKnownFileType = sourcecode.c.h; path = OWS100RemoveTSRecipientsMigration.h; sourceTree = "<group>"; };
		346129EE1FD5F31300532771 /* OWS101ExistingUsersBlockOnIdentityChange.m */ = {isa = PBXFileReference; fileEncoding = 4; lastKnownFileType = sourcecode.c.objc; path = OWS101ExistingUsersBlockOnIdentityChange.m; sourceTree = "<group>"; };
		346129EF1FD5F31400532771 /* OWS101ExistingUsersBlockOnIdentityChange.h */ = {isa = PBXFileReference; fileEncoding = 4; lastKnownFileType = sourcecode.c.h; path = OWS101ExistingUsersBlockOnIdentityChange.h; sourceTree = "<group>"; };
		346129F01FD5F31400532771 /* OWS102MoveLoggingPreferenceToUserDefaults.h */ = {isa = PBXFileReference; fileEncoding = 4; lastKnownFileType = sourcecode.c.h; path = OWS102MoveLoggingPreferenceToUserDefaults.h; sourceTree = "<group>"; };
		346129F11FD5F31400532771 /* OWS106EnsureProfileComplete.swift */ = {isa = PBXFileReference; fileEncoding = 4; lastKnownFileType = sourcecode.swift; path = OWS106EnsureProfileComplete.swift; sourceTree = "<group>"; };
		346129F21FD5F31400532771 /* OWS103EnableVideoCalling.m */ = {isa = PBXFileReference; fileEncoding = 4; lastKnownFileType = sourcecode.c.objc; path = OWS103EnableVideoCalling.m; sourceTree = "<group>"; };
		346129F31FD5F31400532771 /* OWS105AttachmentFilePaths.h */ = {isa = PBXFileReference; fileEncoding = 4; lastKnownFileType = sourcecode.c.h; path = OWS105AttachmentFilePaths.h; sourceTree = "<group>"; };
		346129F41FD5F31400532771 /* OWS104CreateRecipientIdentities.h */ = {isa = PBXFileReference; fileEncoding = 4; lastKnownFileType = sourcecode.c.h; path = OWS104CreateRecipientIdentities.h; sourceTree = "<group>"; };
		34612A041FD7238500532771 /* OWSSyncManager.h */ = {isa = PBXFileReference; fileEncoding = 4; lastKnownFileType = sourcecode.c.h; path = OWSSyncManager.h; sourceTree = "<group>"; };
		34612A051FD7238500532771 /* OWSSyncManager.m */ = {isa = PBXFileReference; fileEncoding = 4; lastKnownFileType = sourcecode.c.objc; path = OWSSyncManager.m; sourceTree = "<group>"; };
		34641E1020878FAF00E2EDE5 /* OWSWindowManager.m */ = {isa = PBXFileReference; fileEncoding = 4; lastKnownFileType = sourcecode.c.objc; path = OWSWindowManager.m; sourceTree = "<group>"; };
		34641E1120878FB000E2EDE5 /* OWSWindowManager.h */ = {isa = PBXFileReference; fileEncoding = 4; lastKnownFileType = sourcecode.c.h; path = OWSWindowManager.h; sourceTree = "<group>"; };
		34641E172088D7E900E2EDE5 /* OWSScreenLock.swift */ = {isa = PBXFileReference; fileEncoding = 4; lastKnownFileType = sourcecode.swift; path = OWSScreenLock.swift; sourceTree = "<group>"; };
		34641E1D2088DA6C00E2EDE5 /* SAEScreenLockViewController.h */ = {isa = PBXFileReference; fileEncoding = 4; lastKnownFileType = sourcecode.c.h; path = SAEScreenLockViewController.h; sourceTree = "<group>"; };
		34641E1E2088DA6D00E2EDE5 /* SAEScreenLockViewController.m */ = {isa = PBXFileReference; fileEncoding = 4; lastKnownFileType = sourcecode.c.objc; path = SAEScreenLockViewController.m; sourceTree = "<group>"; };
		3464450B22B7F93600A957B1 /* OWSOrphanDataCleaner.m */ = {isa = PBXFileReference; fileEncoding = 4; lastKnownFileType = sourcecode.c.objc; path = OWSOrphanDataCleaner.m; sourceTree = "<group>"; };
		3464450C22B7F93600A957B1 /* OWSOrphanDataCleaner.h */ = {isa = PBXFileReference; fileEncoding = 4; lastKnownFileType = sourcecode.c.h; path = OWSOrphanDataCleaner.h; sourceTree = "<group>"; };
		3464450F22B7F97000A957B1 /* DateUtil.m */ = {isa = PBXFileReference; fileEncoding = 4; lastKnownFileType = sourcecode.c.objc; path = DateUtil.m; sourceTree = "<group>"; };
		3464451022B7F97100A957B1 /* DateUtil.h */ = {isa = PBXFileReference; fileEncoding = 4; lastKnownFileType = sourcecode.c.h; path = DateUtil.h; sourceTree = "<group>"; };
		3466087120E550F300AFFE73 /* ConversationStyle.swift */ = {isa = PBXFileReference; fileEncoding = 4; lastKnownFileType = sourcecode.swift; path = ConversationStyle.swift; sourceTree = "<group>"; };
		34661FB720C1C0D60056EDD6 /* message_sent.aiff */ = {isa = PBXFileReference; lastKnownFileType = audio.aiff; name = message_sent.aiff; path = Signal/AudioFiles/message_sent.aiff; sourceTree = SOURCE_ROOT; };
		3469419D215D2EE400B5BFAD /* Theme.h */ = {isa = PBXFileReference; fileEncoding = 4; lastKnownFileType = sourcecode.c.h; path = Theme.h; sourceTree = "<group>"; };
		3469419E215D2EE400B5BFAD /* OWSConversationColor.m */ = {isa = PBXFileReference; fileEncoding = 4; lastKnownFileType = sourcecode.c.objc; path = OWSConversationColor.m; sourceTree = "<group>"; };
		3469419F215D2EE400B5BFAD /* Theme.m */ = {isa = PBXFileReference; fileEncoding = 4; lastKnownFileType = sourcecode.c.objc; path = Theme.m; sourceTree = "<group>"; };
		346941A0215D2EE400B5BFAD /* OWSConversationColor.h */ = {isa = PBXFileReference; fileEncoding = 4; lastKnownFileType = sourcecode.c.h; path = OWSConversationColor.h; sourceTree = "<group>"; };
<<<<<<< HEAD
		346B4A762369BFC600B56007 /* PermissiveGestureRecognizer.swift */ = {isa = PBXFileReference; fileEncoding = 4; lastKnownFileType = sourcecode.swift; path = PermissiveGestureRecognizer.swift; sourceTree = "<group>"; };
=======
		346B4A78236A138C00B56007 /* OWS116UpdatePrekeys.swift */ = {isa = PBXFileReference; fileEncoding = 4; lastKnownFileType = sourcecode.swift; path = OWS116UpdatePrekeys.swift; sourceTree = "<group>"; };
>>>>>>> 3756f992
		346B66301F4E29B200E5122F /* CropScaleImageViewController.swift */ = {isa = PBXFileReference; fileEncoding = 4; lastKnownFileType = sourcecode.swift; path = CropScaleImageViewController.swift; sourceTree = "<group>"; };
		346E9D5321B040B600562252 /* RegistrationController.swift */ = {isa = PBXFileReference; fileEncoding = 4; lastKnownFileType = sourcecode.swift; path = RegistrationController.swift; sourceTree = "<group>"; };
		347137FA22A1BCE800F43A63 /* OWSMessageViewOnceView.h */ = {isa = PBXFileReference; fileEncoding = 4; lastKnownFileType = sourcecode.c.h; path = OWSMessageViewOnceView.h; sourceTree = "<group>"; };
		347137FB22A1BCE800F43A63 /* OWSMessageViewOnceView.m */ = {isa = PBXFileReference; fileEncoding = 4; lastKnownFileType = sourcecode.c.objc; path = OWSMessageViewOnceView.m; sourceTree = "<group>"; };
		347850561FD86544007B8332 /* SAEFailedViewController.swift */ = {isa = PBXFileReference; fileEncoding = 4; lastKnownFileType = sourcecode.swift; path = SAEFailedViewController.swift; sourceTree = "<group>"; };
		3478505A1FD999D5007B8332 /* et */ = {isa = PBXFileReference; lastKnownFileType = text.plist.strings; name = et; path = translations/et.lproj/Localizable.strings; sourceTree = "<group>"; };
		3478505C1FD99A1F007B8332 /* zh_TW */ = {isa = PBXFileReference; lastKnownFileType = text.plist.strings; name = zh_TW; path = translations/zh_TW.lproj/Localizable.strings; sourceTree = "<group>"; };
		347850651FD9B789007B8332 /* AppSetup.m */ = {isa = PBXFileReference; fileEncoding = 4; lastKnownFileType = sourcecode.c.objc; path = AppSetup.m; sourceTree = "<group>"; };
		347850661FD9B789007B8332 /* AppSetup.h */ = {isa = PBXFileReference; fileEncoding = 4; lastKnownFileType = sourcecode.c.h; path = AppSetup.h; sourceTree = "<group>"; };
		347850671FD9B78A007B8332 /* NoopCallMessageHandler.swift */ = {isa = PBXFileReference; fileEncoding = 4; lastKnownFileType = sourcecode.swift; path = NoopCallMessageHandler.swift; sourceTree = "<group>"; };
		34843B2221432292004DED45 /* SignalBaseTest.m */ = {isa = PBXFileReference; fileEncoding = 4; lastKnownFileType = sourcecode.c.objc; path = SignalBaseTest.m; sourceTree = "<group>"; };
		34843B2321432293004DED45 /* SignalBaseTest.h */ = {isa = PBXFileReference; fileEncoding = 4; lastKnownFileType = sourcecode.c.h; path = SignalBaseTest.h; sourceTree = "<group>"; };
		34843B25214327C9004DED45 /* OWSOrphanDataCleanerTest.m */ = {isa = PBXFileReference; fileEncoding = 4; lastKnownFileType = sourcecode.c.objc; path = OWSOrphanDataCleanerTest.m; sourceTree = "<group>"; };
		34843B2A214FE295004DED45 /* MockEnvironment.m */ = {isa = PBXFileReference; fileEncoding = 4; lastKnownFileType = sourcecode.c.objc; path = MockEnvironment.m; sourceTree = "<group>"; };
		34843B2B214FE295004DED45 /* MockEnvironment.h */ = {isa = PBXFileReference; fileEncoding = 4; lastKnownFileType = sourcecode.c.h; path = MockEnvironment.h; sourceTree = "<group>"; };
		348570A620F67574004FF32B /* OWSMessageHeaderView.m */ = {isa = PBXFileReference; fileEncoding = 4; lastKnownFileType = sourcecode.c.objc; path = OWSMessageHeaderView.m; sourceTree = "<group>"; };
		348570A720F67574004FF32B /* OWSMessageHeaderView.h */ = {isa = PBXFileReference; fileEncoding = 4; lastKnownFileType = sourcecode.c.h; path = OWSMessageHeaderView.h; sourceTree = "<group>"; };
		3488F9352191CC4000E524CC /* ConversationMediaView.swift */ = {isa = PBXFileReference; fileEncoding = 4; lastKnownFileType = sourcecode.swift; path = ConversationMediaView.swift; sourceTree = "<group>"; };
		348A9C34234E462D00789068 /* ThreadFinderPerformanceTest.swift */ = {isa = PBXFileReference; fileEncoding = 4; lastKnownFileType = sourcecode.swift; path = ThreadFinderPerformanceTest.swift; sourceTree = "<group>"; };
		348BB25C20A0C5530047AEC2 /* ContactShareViewHelper.swift */ = {isa = PBXFileReference; fileEncoding = 4; lastKnownFileType = sourcecode.swift; path = ContactShareViewHelper.swift; sourceTree = "<group>"; };
		348F2EAD1F0D21BC00D4ECE0 /* DeviceSleepManager.swift */ = {isa = PBXFileReference; fileEncoding = 4; lastKnownFileType = sourcecode.swift; path = DeviceSleepManager.swift; sourceTree = "<group>"; };
		3491D9A021022DB7001EF5A1 /* RemoteAttestationSigningCertificateTest.m */ = {isa = PBXFileReference; fileEncoding = 4; lastKnownFileType = sourcecode.c.objc; path = RemoteAttestationSigningCertificateTest.m; sourceTree = "<group>"; };
		3495BC911F1426B800B478F5 /* ar */ = {isa = PBXFileReference; lastKnownFileType = text.plist.strings; name = ar; path = translations/ar.lproj/Localizable.strings; sourceTree = "<group>"; };
		3496744B2076768600080B5F /* OWSMessageBubbleView.h */ = {isa = PBXFileReference; fileEncoding = 4; lastKnownFileType = sourcecode.c.h; path = OWSMessageBubbleView.h; sourceTree = "<group>"; };
		3496744C2076768700080B5F /* OWSMessageBubbleView.m */ = {isa = PBXFileReference; fileEncoding = 4; lastKnownFileType = sourcecode.c.objc; path = OWSMessageBubbleView.m; sourceTree = "<group>"; };
		3496744E2076ACCE00080B5F /* LongTextViewController.swift */ = {isa = PBXFileReference; fileEncoding = 4; lastKnownFileType = sourcecode.swift; path = LongTextViewController.swift; sourceTree = "<group>"; };
		34969559219B605E00DCFE74 /* ImagePickerController.swift */ = {isa = PBXFileReference; fileEncoding = 4; lastKnownFileType = sourcecode.swift; path = ImagePickerController.swift; sourceTree = "<group>"; };
		3496955A219B605E00DCFE74 /* PhotoCollectionPickerController.swift */ = {isa = PBXFileReference; fileEncoding = 4; lastKnownFileType = sourcecode.swift; path = PhotoCollectionPickerController.swift; sourceTree = "<group>"; };
		3496955B219B605E00DCFE74 /* PhotoLibrary.swift */ = {isa = PBXFileReference; fileEncoding = 4; lastKnownFileType = sourcecode.swift; path = PhotoLibrary.swift; sourceTree = "<group>"; };
		3496955F21A2FC8100DCFE74 /* CloudKit.framework */ = {isa = PBXFileReference; lastKnownFileType = wrapper.framework; name = CloudKit.framework; path = System/Library/Frameworks/CloudKit.framework; sourceTree = SDKROOT; };
		3496956221A301A100DCFE74 /* OWSBackupExportJob.m */ = {isa = PBXFileReference; fileEncoding = 4; lastKnownFileType = sourcecode.c.objc; path = OWSBackupExportJob.m; sourceTree = "<group>"; };
		3496956321A301A100DCFE74 /* OWSBackupLazyRestore.swift */ = {isa = PBXFileReference; fileEncoding = 4; lastKnownFileType = sourcecode.swift; path = OWSBackupLazyRestore.swift; sourceTree = "<group>"; };
		3496956421A301A100DCFE74 /* OWSBackup.h */ = {isa = PBXFileReference; fileEncoding = 4; lastKnownFileType = sourcecode.c.h; path = OWSBackup.h; sourceTree = "<group>"; };
		3496956521A301A100DCFE74 /* OWSBackupIO.m */ = {isa = PBXFileReference; fileEncoding = 4; lastKnownFileType = sourcecode.c.objc; path = OWSBackupIO.m; sourceTree = "<group>"; };
		3496956621A301A100DCFE74 /* OWSBackupImportJob.m */ = {isa = PBXFileReference; fileEncoding = 4; lastKnownFileType = sourcecode.c.objc; path = OWSBackupImportJob.m; sourceTree = "<group>"; };
		3496956721A301A100DCFE74 /* OWSBackupJob.h */ = {isa = PBXFileReference; fileEncoding = 4; lastKnownFileType = sourcecode.c.h; path = OWSBackupJob.h; sourceTree = "<group>"; };
		3496956821A301A100DCFE74 /* OWSBackupExportJob.h */ = {isa = PBXFileReference; fileEncoding = 4; lastKnownFileType = sourcecode.c.h; path = OWSBackupExportJob.h; sourceTree = "<group>"; };
		3496956921A301A100DCFE74 /* OWSBackup.m */ = {isa = PBXFileReference; fileEncoding = 4; lastKnownFileType = sourcecode.c.objc; path = OWSBackup.m; sourceTree = "<group>"; };
		3496956A21A301A100DCFE74 /* OWSBackupJob.m */ = {isa = PBXFileReference; fileEncoding = 4; lastKnownFileType = sourcecode.c.objc; path = OWSBackupJob.m; sourceTree = "<group>"; };
		3496956B21A301A100DCFE74 /* OWSBackupAPI.swift */ = {isa = PBXFileReference; fileEncoding = 4; lastKnownFileType = sourcecode.swift; path = OWSBackupAPI.swift; sourceTree = "<group>"; };
		3496956C21A301A100DCFE74 /* OWSBackupImportJob.h */ = {isa = PBXFileReference; fileEncoding = 4; lastKnownFileType = sourcecode.c.h; path = OWSBackupImportJob.h; sourceTree = "<group>"; };
		3496956D21A301A100DCFE74 /* OWSBackupIO.h */ = {isa = PBXFileReference; fileEncoding = 4; lastKnownFileType = sourcecode.c.h; path = OWSBackupIO.h; sourceTree = "<group>"; };
		3499997E22EF1E2100654932 /* SearcherTest.swift */ = {isa = PBXFileReference; fileEncoding = 4; lastKnownFileType = sourcecode.swift; path = SearcherTest.swift; sourceTree = "<group>"; };
		3499997F22EF1E2100654932 /* GRDBFullTextSearcherTest.swift */ = {isa = PBXFileReference; fileEncoding = 4; lastKnownFileType = sourcecode.swift; path = GRDBFullTextSearcherTest.swift; sourceTree = "<group>"; };
		3499998022EF1E2100654932 /* YDBFullTextSearcherTest.swift */ = {isa = PBXFileReference; fileEncoding = 4; lastKnownFileType = sourcecode.swift; path = YDBFullTextSearcherTest.swift; sourceTree = "<group>"; };
		349C3636233D198300D52012 /* LaunchJobs.swift */ = {isa = PBXFileReference; fileEncoding = 4; lastKnownFileType = sourcecode.swift; path = LaunchJobs.swift; sourceTree = "<group>"; };
		349EA07B2162AEA700F7B17F /* OWS111UDAttributesMigration.swift */ = {isa = PBXFileReference; fileEncoding = 4; lastKnownFileType = sourcecode.swift; path = OWS111UDAttributesMigration.swift; sourceTree = "<group>"; };
		349ED98F221B0194008045B0 /* Onboarding2FAViewController.swift */ = {isa = PBXFileReference; fileEncoding = 4; lastKnownFileType = sourcecode.swift; path = Onboarding2FAViewController.swift; sourceTree = "<group>"; };
		349ED991221EE80D008045B0 /* AppPreferences.swift */ = {isa = PBXFileReference; fileEncoding = 4; lastKnownFileType = sourcecode.swift; path = AppPreferences.swift; sourceTree = "<group>"; };
		34A4C61D221613D00042EF2E /* OnboardingVerificationViewController.swift */ = {isa = PBXFileReference; fileEncoding = 4; lastKnownFileType = sourcecode.swift; path = OnboardingVerificationViewController.swift; sourceTree = "<group>"; };
		34A6C27F21E503E600B5B12E /* OWSImagePickerController.swift */ = {isa = PBXFileReference; fileEncoding = 4; lastKnownFileType = sourcecode.swift; path = OWSImagePickerController.swift; sourceTree = "<group>"; };
		34A8B3502190A40E00218A25 /* MediaAlbumCellView.swift */ = {isa = PBXFileReference; fileEncoding = 4; lastKnownFileType = sourcecode.swift; path = MediaAlbumCellView.swift; sourceTree = "<group>"; };
		34ABB2C22090C59600C727A6 /* OWSResaveCollectionDBMigration.m */ = {isa = PBXFileReference; fileEncoding = 4; lastKnownFileType = sourcecode.c.objc; path = OWSResaveCollectionDBMigration.m; sourceTree = "<group>"; };
		34ABB2C32090C59700C727A6 /* OWSResaveCollectionDBMigration.h */ = {isa = PBXFileReference; fileEncoding = 4; lastKnownFileType = sourcecode.c.h; path = OWSResaveCollectionDBMigration.h; sourceTree = "<group>"; };
		34ABC0E321DD20C500ED9469 /* ConversationMessageMapping.swift */ = {isa = PBXFileReference; fileEncoding = 4; lastKnownFileType = sourcecode.swift; path = ConversationMessageMapping.swift; sourceTree = "<group>"; };
		34AC09BF211B39AE00997B47 /* ViewControllerUtils.h */ = {isa = PBXFileReference; fileEncoding = 4; lastKnownFileType = sourcecode.c.h; path = ViewControllerUtils.h; sourceTree = "<group>"; };
		34AC09C0211B39AE00997B47 /* OWSNavigationController.h */ = {isa = PBXFileReference; fileEncoding = 4; lastKnownFileType = sourcecode.c.h; path = OWSNavigationController.h; sourceTree = "<group>"; };
		34AC09C1211B39AF00997B47 /* OWSNavigationController.m */ = {isa = PBXFileReference; fileEncoding = 4; lastKnownFileType = sourcecode.c.objc; path = OWSNavigationController.m; sourceTree = "<group>"; };
		34AC09C3211B39AF00997B47 /* SelectThreadViewController.m */ = {isa = PBXFileReference; fileEncoding = 4; lastKnownFileType = sourcecode.c.objc; path = SelectThreadViewController.m; sourceTree = "<group>"; };
		34AC09C4211B39AF00997B47 /* ReturnToCallViewController.swift */ = {isa = PBXFileReference; fileEncoding = 4; lastKnownFileType = sourcecode.swift; path = ReturnToCallViewController.swift; sourceTree = "<group>"; };
		34AC09C5211B39AF00997B47 /* OWSViewController.m */ = {isa = PBXFileReference; fileEncoding = 4; lastKnownFileType = sourcecode.c.objc; path = OWSViewController.m; sourceTree = "<group>"; };
		34AC09C6211B39AF00997B47 /* ScreenLockViewController.h */ = {isa = PBXFileReference; fileEncoding = 4; lastKnownFileType = sourcecode.c.h; path = ScreenLockViewController.h; sourceTree = "<group>"; };
		34AC09C7211B39AF00997B47 /* ScreenLockViewController.m */ = {isa = PBXFileReference; fileEncoding = 4; lastKnownFileType = sourcecode.c.objc; path = ScreenLockViewController.m; sourceTree = "<group>"; };
		34AC09C9211B39AF00997B47 /* MessageApprovalViewController.swift */ = {isa = PBXFileReference; fileEncoding = 4; lastKnownFileType = sourcecode.swift; path = MessageApprovalViewController.swift; sourceTree = "<group>"; };
		34AC09CB211B39AF00997B47 /* OWSTableViewController.m */ = {isa = PBXFileReference; fileEncoding = 4; lastKnownFileType = sourcecode.c.objc; path = OWSTableViewController.m; sourceTree = "<group>"; };
		34AC09CC211B39B000997B47 /* ModalActivityIndicatorViewController.swift */ = {isa = PBXFileReference; fileEncoding = 4; lastKnownFileType = sourcecode.swift; path = ModalActivityIndicatorViewController.swift; sourceTree = "<group>"; };
		34AC09CD211B39B000997B47 /* ContactShareApprovalViewController.swift */ = {isa = PBXFileReference; fileEncoding = 4; lastKnownFileType = sourcecode.swift; path = ContactShareApprovalViewController.swift; sourceTree = "<group>"; };
		34AC09CE211B39B000997B47 /* OWSTableViewController.h */ = {isa = PBXFileReference; fileEncoding = 4; lastKnownFileType = sourcecode.c.h; path = OWSTableViewController.h; sourceTree = "<group>"; };
		34AC09CF211B39B000997B47 /* ContactFieldView.swift */ = {isa = PBXFileReference; fileEncoding = 4; lastKnownFileType = sourcecode.swift; path = ContactFieldView.swift; sourceTree = "<group>"; };
		34AC09D0211B39B000997B47 /* EditContactShareNameViewController.swift */ = {isa = PBXFileReference; fileEncoding = 4; lastKnownFileType = sourcecode.swift; path = EditContactShareNameViewController.swift; sourceTree = "<group>"; };
		34AC09D1211B39B000997B47 /* ViewControllerUtils.m */ = {isa = PBXFileReference; fileEncoding = 4; lastKnownFileType = sourcecode.c.objc; path = ViewControllerUtils.m; sourceTree = "<group>"; };
		34AC09D4211B39B000997B47 /* OWSViewController.h */ = {isa = PBXFileReference; fileEncoding = 4; lastKnownFileType = sourcecode.c.h; path = OWSViewController.h; sourceTree = "<group>"; };
		34AC09D6211B39B100997B47 /* SelectThreadViewController.h */ = {isa = PBXFileReference; fileEncoding = 4; lastKnownFileType = sourcecode.c.h; path = SelectThreadViewController.h; sourceTree = "<group>"; };
		34AC09D7211B39B100997B47 /* SharingThreadPickerViewController.h */ = {isa = PBXFileReference; fileEncoding = 4; lastKnownFileType = sourcecode.c.h; path = SharingThreadPickerViewController.h; sourceTree = "<group>"; };
		34AC09D9211B39B100997B47 /* MediaMessageView.swift */ = {isa = PBXFileReference; fileEncoding = 4; lastKnownFileType = sourcecode.swift; path = MediaMessageView.swift; sourceTree = "<group>"; };
		34AC09DA211B39B100997B47 /* CountryCodeViewController.m */ = {isa = PBXFileReference; fileEncoding = 4; lastKnownFileType = sourcecode.c.objc; path = CountryCodeViewController.m; sourceTree = "<group>"; };
		34AC09DB211B39B100997B47 /* CountryCodeViewController.h */ = {isa = PBXFileReference; fileEncoding = 4; lastKnownFileType = sourcecode.c.h; path = CountryCodeViewController.h; sourceTree = "<group>"; };
		34AC09DC211B39B100997B47 /* SharingThreadPickerViewController.m */ = {isa = PBXFileReference; fileEncoding = 4; lastKnownFileType = sourcecode.c.objc; path = SharingThreadPickerViewController.m; sourceTree = "<group>"; };
		34AC09FB211B39E700997B47 /* ContactsViewHelper.h */ = {isa = PBXFileReference; fileEncoding = 4; lastKnownFileType = sourcecode.c.h; path = ContactsViewHelper.h; sourceTree = "<group>"; };
		34AC09FC211B39E700997B47 /* ContactTableViewCell.h */ = {isa = PBXFileReference; fileEncoding = 4; lastKnownFileType = sourcecode.c.h; path = ContactTableViewCell.h; sourceTree = "<group>"; };
		34AC09FD211B39E700997B47 /* TappableView.swift */ = {isa = PBXFileReference; fileEncoding = 4; lastKnownFileType = sourcecode.swift; path = TappableView.swift; sourceTree = "<group>"; };
		34AC09FE211B39E700997B47 /* OWSLayerView.swift */ = {isa = PBXFileReference; fileEncoding = 4; lastKnownFileType = sourcecode.swift; path = OWSLayerView.swift; sourceTree = "<group>"; };
		34AC09FF211B39E700997B47 /* ContactTableViewCell.m */ = {isa = PBXFileReference; fileEncoding = 4; lastKnownFileType = sourcecode.c.objc; path = ContactTableViewCell.m; sourceTree = "<group>"; };
		34AC0A00211B39E700997B47 /* DisappearingTimerConfigurationView.swift */ = {isa = PBXFileReference; fileEncoding = 4; lastKnownFileType = sourcecode.swift; path = DisappearingTimerConfigurationView.swift; sourceTree = "<group>"; };
		34AC0A01211B39E700997B47 /* ContactCellView.m */ = {isa = PBXFileReference; fileEncoding = 4; lastKnownFileType = sourcecode.c.objc; path = ContactCellView.m; sourceTree = "<group>"; };
		34AC0A02211B39E700997B47 /* ContactsViewHelper.m */ = {isa = PBXFileReference; fileEncoding = 4; lastKnownFileType = sourcecode.c.objc; path = ContactsViewHelper.m; sourceTree = "<group>"; };
		34AC0A03211B39E800997B47 /* OWSNavigationBar.swift */ = {isa = PBXFileReference; fileEncoding = 4; lastKnownFileType = sourcecode.swift; path = OWSNavigationBar.swift; sourceTree = "<group>"; };
		34AC0A04211B39E800997B47 /* VideoPlayerView.swift */ = {isa = PBXFileReference; fileEncoding = 4; lastKnownFileType = sourcecode.swift; path = VideoPlayerView.swift; sourceTree = "<group>"; };
		34AC0A05211B39E900997B47 /* TappableStackView.swift */ = {isa = PBXFileReference; fileEncoding = 4; lastKnownFileType = sourcecode.swift; path = TappableStackView.swift; sourceTree = "<group>"; };
		34AC0A06211B39E900997B47 /* OWSActionSheets.swift */ = {isa = PBXFileReference; fileEncoding = 4; lastKnownFileType = sourcecode.swift; path = OWSActionSheets.swift; sourceTree = "<group>"; };
		34AC0A07211B39E900997B47 /* CommonStrings.swift */ = {isa = PBXFileReference; fileEncoding = 4; lastKnownFileType = sourcecode.swift; path = CommonStrings.swift; sourceTree = "<group>"; };
		34AC0A08211B39E900997B47 /* GradientView.swift */ = {isa = PBXFileReference; fileEncoding = 4; lastKnownFileType = sourcecode.swift; path = GradientView.swift; sourceTree = "<group>"; };
		34AC0A09211B39E900997B47 /* OWSFlatButton.swift */ = {isa = PBXFileReference; fileEncoding = 4; lastKnownFileType = sourcecode.swift; path = OWSFlatButton.swift; sourceTree = "<group>"; };
		34AC0A0A211B39EA00997B47 /* ContactCellView.h */ = {isa = PBXFileReference; fileEncoding = 4; lastKnownFileType = sourcecode.c.h; path = ContactCellView.h; sourceTree = "<group>"; };
		34AC0A0B211B39EA00997B47 /* ThreadViewHelper.m */ = {isa = PBXFileReference; fileEncoding = 4; lastKnownFileType = sourcecode.c.objc; path = ThreadViewHelper.m; sourceTree = "<group>"; };
		34AC0A0C211B39EA00997B47 /* AvatarImageView.swift */ = {isa = PBXFileReference; fileEncoding = 4; lastKnownFileType = sourcecode.swift; path = AvatarImageView.swift; sourceTree = "<group>"; };
		34AC0A0D211B39EA00997B47 /* ThreadViewHelper.h */ = {isa = PBXFileReference; fileEncoding = 4; lastKnownFileType = sourcecode.c.h; path = ThreadViewHelper.h; sourceTree = "<group>"; };
		34AC0A21211C829E00997B47 /* OWSLabel.m */ = {isa = PBXFileReference; fileEncoding = 4; lastKnownFileType = sourcecode.c.objc; path = OWSLabel.m; sourceTree = "<group>"; };
		34AC0A22211C829E00997B47 /* OWSLabel.h */ = {isa = PBXFileReference; fileEncoding = 4; lastKnownFileType = sourcecode.c.h; path = OWSLabel.h; sourceTree = "<group>"; };
		34B0796B1FCF46B000E248C2 /* MainAppContext.m */ = {isa = PBXFileReference; fileEncoding = 4; lastKnownFileType = sourcecode.c.objc; path = MainAppContext.m; sourceTree = "<group>"; };
		34B0796C1FCF46B000E248C2 /* MainAppContext.h */ = {isa = PBXFileReference; fileEncoding = 4; lastKnownFileType = sourcecode.c.h; path = MainAppContext.h; sourceTree = "<group>"; };
		34B0796E1FD07B1E00E248C2 /* SignalShareExtension.entitlements */ = {isa = PBXFileReference; lastKnownFileType = text.plist.entitlements; path = SignalShareExtension.entitlements; sourceTree = "<group>"; };
		34B3F8391E8DF1700035BE1A /* AttachmentSharing.h */ = {isa = PBXFileReference; fileEncoding = 4; lastKnownFileType = sourcecode.c.h; path = AttachmentSharing.h; sourceTree = "<group>"; };
		34B3F83A1E8DF1700035BE1A /* AttachmentSharing.m */ = {isa = PBXFileReference; fileEncoding = 4; lastKnownFileType = sourcecode.c.objc; path = AttachmentSharing.m; sourceTree = "<group>"; };
		34B3F83B1E8DF1700035BE1A /* CallViewController.swift */ = {isa = PBXFileReference; fileEncoding = 4; lastKnownFileType = sourcecode.swift; path = CallViewController.swift; sourceTree = "<group>"; };
		34B3F83E1E8DF1700035BE1A /* ContactsPicker.swift */ = {isa = PBXFileReference; fileEncoding = 4; lastKnownFileType = sourcecode.swift; path = ContactsPicker.swift; sourceTree = "<group>"; };
		34B3F8441E8DF1700035BE1A /* ExperienceUpgradeViewController.swift */ = {isa = PBXFileReference; fileEncoding = 4; lastKnownFileType = sourcecode.swift; path = ExperienceUpgradeViewController.swift; sourceTree = "<group>"; };
		34B3F84C1E8DF1700035BE1A /* InviteFlow.swift */ = {isa = PBXFileReference; fileEncoding = 4; lastKnownFileType = sourcecode.swift; path = InviteFlow.swift; sourceTree = "<group>"; };
		34B3F8541E8DF1700035BE1A /* NewGroupViewController.h */ = {isa = PBXFileReference; fileEncoding = 4; lastKnownFileType = sourcecode.c.h; path = NewGroupViewController.h; sourceTree = "<group>"; };
		34B3F8551E8DF1700035BE1A /* NewGroupViewController.m */ = {isa = PBXFileReference; fileEncoding = 4; lastKnownFileType = sourcecode.c.objc; path = NewGroupViewController.m; sourceTree = "<group>"; };
		34B3F86D1E8DF1700035BE1A /* SignalsNavigationController.h */ = {isa = PBXFileReference; fileEncoding = 4; lastKnownFileType = sourcecode.c.h; path = SignalsNavigationController.h; sourceTree = "<group>"; };
		34B3F86E1E8DF1700035BE1A /* SignalsNavigationController.m */ = {isa = PBXFileReference; fileEncoding = 4; lastKnownFileType = sourcecode.c.objc; path = SignalsNavigationController.m; sourceTree = "<group>"; };
		34B6A902218B3F62007C4606 /* TypingIndicatorView.swift */ = {isa = PBXFileReference; fileEncoding = 4; lastKnownFileType = sourcecode.swift; path = TypingIndicatorView.swift; sourceTree = "<group>"; };
		34B6A904218B4C90007C4606 /* TypingIndicatorInteraction.swift */ = {isa = PBXFileReference; fileEncoding = 4; lastKnownFileType = sourcecode.swift; path = TypingIndicatorInteraction.swift; sourceTree = "<group>"; };
		34B6A906218B5240007C4606 /* TypingIndicatorCell.swift */ = {isa = PBXFileReference; fileEncoding = 4; lastKnownFileType = sourcecode.swift; path = TypingIndicatorCell.swift; sourceTree = "<group>"; };
		34B6A908218B8824007C4606 /* OWS112TypingIndicatorsMigration.swift */ = {isa = PBXFileReference; fileEncoding = 4; lastKnownFileType = sourcecode.swift; path = OWS112TypingIndicatorsMigration.swift; sourceTree = "<group>"; };
		34B6D27220F664C800765BE2 /* OWSUnreadIndicator.h */ = {isa = PBXFileReference; fileEncoding = 4; lastKnownFileType = sourcecode.c.h; path = OWSUnreadIndicator.h; sourceTree = "<group>"; };
		34B6D27320F664C800765BE2 /* OWSUnreadIndicator.m */ = {isa = PBXFileReference; fileEncoding = 4; lastKnownFileType = sourcecode.c.objc; path = OWSUnreadIndicator.m; sourceTree = "<group>"; };
		34BBC84A220B2CB200857249 /* ImageEditorTextViewController.swift */ = {isa = PBXFileReference; fileEncoding = 4; lastKnownFileType = sourcecode.swift; path = ImageEditorTextViewController.swift; sourceTree = "<group>"; };
		34BBC84C220B2D0800857249 /* ImageEditorPinchGestureRecognizer.swift */ = {isa = PBXFileReference; fileEncoding = 4; lastKnownFileType = sourcecode.swift; path = ImageEditorPinchGestureRecognizer.swift; sourceTree = "<group>"; };
		34BBC84E220B8A0100857249 /* ImageEditorCropViewController.swift */ = {isa = PBXFileReference; fileEncoding = 4; lastKnownFileType = sourcecode.swift; path = ImageEditorCropViewController.swift; sourceTree = "<group>"; };
		34BBC850220B8EEF00857249 /* ImageEditorCanvasView.swift */ = {isa = PBXFileReference; fileEncoding = 4; lastKnownFileType = sourcecode.swift; path = ImageEditorCanvasView.swift; sourceTree = "<group>"; };
		34BBC852220C7AD900857249 /* ImageEditorItem.swift */ = {isa = PBXFileReference; fileEncoding = 4; lastKnownFileType = sourcecode.swift; path = ImageEditorItem.swift; sourceTree = "<group>"; };
		34BBC853220C7ADA00857249 /* ImageEditorContents.swift */ = {isa = PBXFileReference; fileEncoding = 4; lastKnownFileType = sourcecode.swift; path = ImageEditorContents.swift; sourceTree = "<group>"; };
		34BBC854220C7ADA00857249 /* ImageEditorStrokeItem.swift */ = {isa = PBXFileReference; fileEncoding = 4; lastKnownFileType = sourcecode.swift; path = ImageEditorStrokeItem.swift; sourceTree = "<group>"; };
		34BBC855220C7ADA00857249 /* ImageEditorTextItem.swift */ = {isa = PBXFileReference; fileEncoding = 4; lastKnownFileType = sourcecode.swift; path = ImageEditorTextItem.swift; sourceTree = "<group>"; };
		34BBC856220C7ADA00857249 /* OrderedDictionary.swift */ = {isa = PBXFileReference; fileEncoding = 4; lastKnownFileType = sourcecode.swift; path = OrderedDictionary.swift; sourceTree = "<group>"; };
		34BBC85C220D19D600857249 /* ImageEditorPanGestureRecognizer.swift */ = {isa = PBXFileReference; fileEncoding = 4; lastKnownFileType = sourcecode.swift; path = ImageEditorPanGestureRecognizer.swift; sourceTree = "<group>"; };
		34BBC85F220E883200857249 /* ImageEditorModelTest.swift */ = {isa = PBXFileReference; fileEncoding = 4; lastKnownFileType = sourcecode.swift; path = ImageEditorModelTest.swift; sourceTree = "<group>"; };
		34BBC860220E883200857249 /* ImageEditorTest.swift */ = {isa = PBXFileReference; fileEncoding = 4; lastKnownFileType = sourcecode.swift; path = ImageEditorTest.swift; sourceTree = "<group>"; };
		34BE2F5722A7371D002C94AC /* PdfViewController.swift */ = {isa = PBXFileReference; fileEncoding = 4; lastKnownFileType = sourcecode.swift; path = PdfViewController.swift; sourceTree = "<group>"; };
		34BECE291F74C12700D7438D /* DebugUIStress.h */ = {isa = PBXFileReference; fileEncoding = 4; lastKnownFileType = sourcecode.c.h; path = DebugUIStress.h; sourceTree = "<group>"; };
		34BECE2A1F74C12700D7438D /* DebugUIStress.m */ = {isa = PBXFileReference; fileEncoding = 4; lastKnownFileType = sourcecode.c.objc; path = DebugUIStress.m; sourceTree = "<group>"; };
		34BECE2D1F7ABCE000D7438D /* GifPickerViewController.swift */ = {isa = PBXFileReference; fileEncoding = 4; lastKnownFileType = sourcecode.swift; path = GifPickerViewController.swift; sourceTree = "<group>"; };
		34BECE2F1F7ABCF800D7438D /* GifPickerLayout.swift */ = {isa = PBXFileReference; fileEncoding = 4; lastKnownFileType = sourcecode.swift; path = GifPickerLayout.swift; sourceTree = "<group>"; };
		34BEDB0A21C2FA3D007B0EAE /* OWS114RemoveDynamicInteractions.swift */ = {isa = PBXFileReference; fileEncoding = 4; lastKnownFileType = sourcecode.swift; path = OWS114RemoveDynamicInteractions.swift; sourceTree = "<group>"; };
		34BEDB0D21C405B0007B0EAE /* ImageEditorModel.swift */ = {isa = PBXFileReference; fileEncoding = 4; lastKnownFileType = sourcecode.swift; path = ImageEditorModel.swift; sourceTree = "<group>"; };
		34BEDB1221C43F69007B0EAE /* ImageEditorView.swift */ = {isa = PBXFileReference; fileEncoding = 4; lastKnownFileType = sourcecode.swift; path = ImageEditorView.swift; sourceTree = "<group>"; };
		34BEDB1421C80BC9007B0EAE /* OWSAnyTouchGestureRecognizer.h */ = {isa = PBXFileReference; fileEncoding = 4; lastKnownFileType = sourcecode.c.h; path = OWSAnyTouchGestureRecognizer.h; sourceTree = "<group>"; };
		34BEDB1521C80BCA007B0EAE /* OWSAnyTouchGestureRecognizer.m */ = {isa = PBXFileReference; fileEncoding = 4; lastKnownFileType = sourcecode.c.objc; path = OWSAnyTouchGestureRecognizer.m; sourceTree = "<group>"; };
		34C2EEAB2270A69400BCA1D0 /* CircleView.swift */ = {isa = PBXFileReference; fileEncoding = 4; lastKnownFileType = sourcecode.swift; path = CircleView.swift; sourceTree = "<group>"; };
		34C2EEAF2270B8E100BCA1D0 /* StickerKeyboard.swift */ = {isa = PBXFileReference; fileEncoding = 4; lastKnownFileType = sourcecode.swift; path = StickerKeyboard.swift; sourceTree = "<group>"; };
		34C2EEB12270CC8D00BCA1D0 /* StickerPackCollectionView.swift */ = {isa = PBXFileReference; fileEncoding = 4; lastKnownFileType = sourcecode.swift; path = StickerPackCollectionView.swift; sourceTree = "<group>"; };
		34C2EEB32270D1CE00BCA1D0 /* StickerView.swift */ = {isa = PBXFileReference; fileEncoding = 4; lastKnownFileType = sourcecode.swift; path = StickerView.swift; sourceTree = "<group>"; };
		34C2EEB52270FF7B00BCA1D0 /* LinearHorizontalLayout.swift */ = {isa = PBXFileReference; fileEncoding = 4; lastKnownFileType = sourcecode.swift; path = LinearHorizontalLayout.swift; sourceTree = "<group>"; };
		34C2EEB72272244500BCA1D0 /* OWSMessageStickerView.m */ = {isa = PBXFileReference; fileEncoding = 4; lastKnownFileType = sourcecode.c.objc; path = OWSMessageStickerView.m; sourceTree = "<group>"; };
		34C2EEB82272244500BCA1D0 /* OWSMessageStickerView.h */ = {isa = PBXFileReference; fileEncoding = 4; lastKnownFileType = sourcecode.c.h; path = OWSMessageStickerView.h; sourceTree = "<group>"; };
		34C3C78C20409F320000134C /* Opening.m4r */ = {isa = PBXFileReference; lastKnownFileType = file; path = Opening.m4r; sourceTree = "<group>"; };
		34C3C78E2040A4F70000134C /* sonarping.mp3 */ = {isa = PBXFileReference; lastKnownFileType = audio.mp3; name = sonarping.mp3; path = Signal/AudioFiles/sonarping.mp3; sourceTree = SOURCE_ROOT; };
		34C3C7902040B0DC0000134C /* OWSAudioPlayer.h */ = {isa = PBXFileReference; fileEncoding = 4; lastKnownFileType = sourcecode.c.h; path = OWSAudioPlayer.h; sourceTree = "<group>"; };
		34C3C7912040B0DC0000134C /* OWSAudioPlayer.m */ = {isa = PBXFileReference; fileEncoding = 4; lastKnownFileType = sourcecode.c.objc; path = OWSAudioPlayer.m; sourceTree = "<group>"; };
		34C529082361D3530009DB2A /* ApprovalFooterView.swift */ = {isa = PBXFileReference; fileEncoding = 4; lastKnownFileType = sourcecode.swift; path = ApprovalFooterView.swift; sourceTree = "<group>"; };
		34C6B0A51FA0E46F00D35993 /* test-gif.gif */ = {isa = PBXFileReference; lastKnownFileType = image.gif; path = "test-gif.gif"; sourceTree = "<group>"; };
		34C6B0A71FA0E46F00D35993 /* test-mp3.mp3 */ = {isa = PBXFileReference; lastKnownFileType = audio.mp3; path = "test-mp3.mp3"; sourceTree = "<group>"; };
		34C6B0A81FA0E46F00D35993 /* test-mp4.mp4 */ = {isa = PBXFileReference; lastKnownFileType = file; path = "test-mp4.mp4"; sourceTree = "<group>"; };
		34C6B0AD1FA0E4AA00D35993 /* test-jpg.jpg */ = {isa = PBXFileReference; lastKnownFileType = image.jpeg; path = "test-jpg.jpg"; sourceTree = "<group>"; };
		34C758D92289DDDC00802527 /* StickerSharingViewController.swift */ = {isa = PBXFileReference; fileEncoding = 4; lastKnownFileType = sourcecode.swift; path = StickerSharingViewController.swift; sourceTree = "<group>"; };
		34C758DC228DD81C00802527 /* StickerTooltip.swift */ = {isa = PBXFileReference; fileEncoding = 4; lastKnownFileType = sourcecode.swift; path = StickerTooltip.swift; sourceTree = "<group>"; };
		34CA1C261F7156F300E51C51 /* MessageDetailViewController.swift */ = {isa = PBXFileReference; fileEncoding = 4; lastKnownFileType = sourcecode.swift; path = MessageDetailViewController.swift; sourceTree = "<group>"; };
		34CA63192097806E00E526A0 /* OWSContactShareView.h */ = {isa = PBXFileReference; fileEncoding = 4; lastKnownFileType = sourcecode.c.h; path = OWSContactShareView.h; sourceTree = "<group>"; };
		34CA631A2097806E00E526A0 /* OWSContactShareView.m */ = {isa = PBXFileReference; fileEncoding = 4; lastKnownFileType = sourcecode.c.objc; path = OWSContactShareView.m; sourceTree = "<group>"; };
		34CE88E51F2FB9A10098030F /* ProfileViewController.h */ = {isa = PBXFileReference; fileEncoding = 4; lastKnownFileType = sourcecode.c.h; path = ProfileViewController.h; sourceTree = "<group>"; };
		34CE88E61F2FB9A10098030F /* ProfileViewController.m */ = {isa = PBXFileReference; fileEncoding = 4; lastKnownFileType = sourcecode.c.objc; path = ProfileViewController.m; sourceTree = "<group>"; };
		34CF0783203E6B77005C4D61 /* busy_tone_ansi.caf */ = {isa = PBXFileReference; lastKnownFileType = file; name = busy_tone_ansi.caf; path = Signal/AudioFiles/busy_tone_ansi.caf; sourceTree = SOURCE_ROOT; };
		34CF0784203E6B77005C4D61 /* ringback_tone_ansi.caf */ = {isa = PBXFileReference; lastKnownFileType = file; name = ringback_tone_ansi.caf; path = Signal/AudioFiles/ringback_tone_ansi.caf; sourceTree = SOURCE_ROOT; };
		34CF0786203E6B78005C4D61 /* end_call_tone_cept.caf */ = {isa = PBXFileReference; lastKnownFileType = file; name = end_call_tone_cept.caf; path = Signal/AudioFiles/end_call_tone_cept.caf; sourceTree = SOURCE_ROOT; };
		34D1F04F1F7D45A60066283D /* GifPickerCell.swift */ = {isa = PBXFileReference; fileEncoding = 4; lastKnownFileType = sourcecode.swift; path = GifPickerCell.swift; sourceTree = "<group>"; };
		34D1F0511F7E8EA30066283D /* GiphyDownloader.swift */ = {isa = PBXFileReference; fileEncoding = 4; lastKnownFileType = sourcecode.swift; path = GiphyDownloader.swift; sourceTree = "<group>"; };
		34D1F0671F8678AA0066283D /* ConversationInputTextView.h */ = {isa = PBXFileReference; fileEncoding = 4; lastKnownFileType = sourcecode.c.h; path = ConversationInputTextView.h; sourceTree = "<group>"; };
		34D1F0681F8678AA0066283D /* ConversationInputTextView.m */ = {isa = PBXFileReference; fileEncoding = 4; lastKnownFileType = sourcecode.c.objc; path = ConversationInputTextView.m; sourceTree = "<group>"; };
		34D1F0691F8678AA0066283D /* ConversationInputToolbar.h */ = {isa = PBXFileReference; fileEncoding = 4; lastKnownFileType = sourcecode.c.h; path = ConversationInputToolbar.h; sourceTree = "<group>"; };
		34D1F06A1F8678AA0066283D /* ConversationInputToolbar.m */ = {isa = PBXFileReference; fileEncoding = 4; lastKnownFileType = sourcecode.c.objc; path = ConversationInputToolbar.m; sourceTree = "<group>"; };
		34D1F06D1F8678AA0066283D /* ConversationViewController.h */ = {isa = PBXFileReference; fileEncoding = 4; lastKnownFileType = sourcecode.c.h; path = ConversationViewController.h; sourceTree = "<group>"; };
		34D1F06E1F8678AA0066283D /* ConversationViewController.m */ = {isa = PBXFileReference; fileEncoding = 4; lastKnownFileType = sourcecode.c.objc; path = ConversationViewController.m; sourceTree = "<group>"; };
		34D1F06F1F8678AA0066283D /* ConversationViewItem.h */ = {isa = PBXFileReference; fileEncoding = 4; lastKnownFileType = sourcecode.c.h; path = ConversationViewItem.h; sourceTree = "<group>"; };
		34D1F0701F8678AA0066283D /* ConversationViewItem.m */ = {isa = PBXFileReference; fileEncoding = 4; lastKnownFileType = sourcecode.c.objc; path = ConversationViewItem.m; sourceTree = "<group>"; };
		34D1F0711F8678AA0066283D /* ConversationViewLayout.h */ = {isa = PBXFileReference; fileEncoding = 4; lastKnownFileType = sourcecode.c.h; path = ConversationViewLayout.h; sourceTree = "<group>"; };
		34D1F0721F8678AA0066283D /* ConversationViewLayout.m */ = {isa = PBXFileReference; fileEncoding = 4; lastKnownFileType = sourcecode.c.objc; path = ConversationViewLayout.m; sourceTree = "<group>"; };
		34D1F0961F867BFC0066283D /* ConversationViewCell.h */ = {isa = PBXFileReference; fileEncoding = 4; lastKnownFileType = sourcecode.c.h; path = ConversationViewCell.h; sourceTree = "<group>"; };
		34D1F0971F867BFC0066283D /* ConversationViewCell.m */ = {isa = PBXFileReference; fileEncoding = 4; lastKnownFileType = sourcecode.c.objc; path = ConversationViewCell.m; sourceTree = "<group>"; };
		34D1F09A1F867BFC0066283D /* OWSContactOffersCell.h */ = {isa = PBXFileReference; fileEncoding = 4; lastKnownFileType = sourcecode.c.h; path = OWSContactOffersCell.h; sourceTree = "<group>"; };
		34D1F09B1F867BFC0066283D /* OWSContactOffersCell.m */ = {isa = PBXFileReference; fileEncoding = 4; lastKnownFileType = sourcecode.c.objc; path = OWSContactOffersCell.m; sourceTree = "<group>"; };
		34D1F0A11F867BFC0066283D /* OWSMessageCell.h */ = {isa = PBXFileReference; fileEncoding = 4; lastKnownFileType = sourcecode.c.h; path = OWSMessageCell.h; sourceTree = "<group>"; };
		34D1F0A21F867BFC0066283D /* OWSMessageCell.m */ = {isa = PBXFileReference; fileEncoding = 4; lastKnownFileType = sourcecode.c.objc; path = OWSMessageCell.m; sourceTree = "<group>"; };
		34D1F0A51F867BFC0066283D /* OWSSystemMessageCell.h */ = {isa = PBXFileReference; fileEncoding = 4; lastKnownFileType = sourcecode.c.h; path = OWSSystemMessageCell.h; sourceTree = "<group>"; };
		34D1F0A61F867BFC0066283D /* OWSSystemMessageCell.m */ = {isa = PBXFileReference; fileEncoding = 4; lastKnownFileType = sourcecode.c.objc; path = OWSSystemMessageCell.m; sourceTree = "<group>"; };
		34D1F0B21F86D31D0066283D /* ConversationCollectionView.h */ = {isa = PBXFileReference; fileEncoding = 4; lastKnownFileType = sourcecode.c.h; path = ConversationCollectionView.h; sourceTree = "<group>"; };
		34D1F0B31F86D31D0066283D /* ConversationCollectionView.m */ = {isa = PBXFileReference; fileEncoding = 4; lastKnownFileType = sourcecode.c.objc; path = ConversationCollectionView.m; sourceTree = "<group>"; };
		34D1F0B51F87F8850066283D /* OWSGenericAttachmentView.h */ = {isa = PBXFileReference; fileEncoding = 4; lastKnownFileType = sourcecode.c.h; path = OWSGenericAttachmentView.h; sourceTree = "<group>"; };
		34D1F0B61F87F8850066283D /* OWSGenericAttachmentView.m */ = {isa = PBXFileReference; fileEncoding = 4; lastKnownFileType = sourcecode.c.objc; path = OWSGenericAttachmentView.m; sourceTree = "<group>"; };
		34D1F0BB1F8D108C0066283D /* AttachmentUploadView.h */ = {isa = PBXFileReference; fileEncoding = 4; lastKnownFileType = sourcecode.c.h; path = AttachmentUploadView.h; sourceTree = "<group>"; };
		34D1F0BC1F8D108C0066283D /* AttachmentUploadView.m */ = {isa = PBXFileReference; fileEncoding = 4; lastKnownFileType = sourcecode.c.objc; path = AttachmentUploadView.m; sourceTree = "<group>"; };
		34D1F0BF1F8EC1760066283D /* MessageRecipientStatusUtils.swift */ = {isa = PBXFileReference; fileEncoding = 4; lastKnownFileType = sourcecode.swift; path = MessageRecipientStatusUtils.swift; sourceTree = "<group>"; };
		34D2CCD82062E7D000CB1A14 /* OWSScreenLockUI.h */ = {isa = PBXFileReference; fileEncoding = 4; lastKnownFileType = sourcecode.c.h; path = OWSScreenLockUI.h; sourceTree = "<group>"; };
		34D2CCD92062E7D000CB1A14 /* OWSScreenLockUI.m */ = {isa = PBXFileReference; fileEncoding = 4; lastKnownFileType = sourcecode.c.objc; path = OWSScreenLockUI.m; sourceTree = "<group>"; };
		34D2CCDB206939B100CB1A14 /* DebugUIMessagesAction.m */ = {isa = PBXFileReference; fileEncoding = 4; lastKnownFileType = sourcecode.c.objc; path = DebugUIMessagesAction.m; sourceTree = "<group>"; };
		34D2CCDC206939B200CB1A14 /* DebugUIMessagesAssetLoader.m */ = {isa = PBXFileReference; fileEncoding = 4; lastKnownFileType = sourcecode.c.objc; path = DebugUIMessagesAssetLoader.m; sourceTree = "<group>"; };
		34D2CCDD206939B200CB1A14 /* DebugUIMessagesAction.h */ = {isa = PBXFileReference; fileEncoding = 4; lastKnownFileType = sourcecode.c.h; path = DebugUIMessagesAction.h; sourceTree = "<group>"; };
		34D2CCDE206939B400CB1A14 /* DebugUIMessagesAssetLoader.h */ = {isa = PBXFileReference; fileEncoding = 4; lastKnownFileType = sourcecode.c.h; path = DebugUIMessagesAssetLoader.h; sourceTree = "<group>"; };
		34D2CCE220693A1700CB1A14 /* DebugUIMessagesUtils.h */ = {isa = PBXFileReference; fileEncoding = 4; lastKnownFileType = sourcecode.c.h; path = DebugUIMessagesUtils.h; sourceTree = "<group>"; };
		34D5872D208E2C4100D2255A /* OWS109OutgoingMessageState.m */ = {isa = PBXFileReference; fileEncoding = 4; lastKnownFileType = sourcecode.c.objc; path = OWS109OutgoingMessageState.m; sourceTree = "<group>"; };
		34D5872E208E2C4100D2255A /* OWS109OutgoingMessageState.h */ = {isa = PBXFileReference; fileEncoding = 4; lastKnownFileType = sourcecode.c.h; path = OWS109OutgoingMessageState.h; sourceTree = "<group>"; };
		34D5CCA71EAE3D30005515DB /* AvatarViewHelper.h */ = {isa = PBXFileReference; fileEncoding = 4; lastKnownFileType = sourcecode.c.h; path = AvatarViewHelper.h; sourceTree = "<group>"; };
		34D5CCA81EAE3D30005515DB /* AvatarViewHelper.m */ = {isa = PBXFileReference; fileEncoding = 4; lastKnownFileType = sourcecode.c.objc; path = AvatarViewHelper.m; sourceTree = "<group>"; };
		34D8C0231ED3673300188D7C /* DebugUIMessages.h */ = {isa = PBXFileReference; fileEncoding = 4; lastKnownFileType = sourcecode.c.h; path = DebugUIMessages.h; sourceTree = "<group>"; };
		34D8C0241ED3673300188D7C /* DebugUIMessages.m */ = {isa = PBXFileReference; fileEncoding = 4; lastKnownFileType = sourcecode.c.objc; path = DebugUIMessages.m; sourceTree = "<group>"; };
		34D8C0251ED3673300188D7C /* DebugUITableViewController.h */ = {isa = PBXFileReference; fileEncoding = 4; lastKnownFileType = sourcecode.c.h; path = DebugUITableViewController.h; sourceTree = "<group>"; };
		34D8C0261ED3673300188D7C /* DebugUITableViewController.m */ = {isa = PBXFileReference; fileEncoding = 4; lastKnownFileType = sourcecode.c.objc; lineEnding = 0; path = DebugUITableViewController.m; sourceTree = "<group>"; xcLanguageSpecificationIdentifier = xcode.lang.objc; };
		34D8C0291ED3685800188D7C /* DebugUIContacts.h */ = {isa = PBXFileReference; fileEncoding = 4; lastKnownFileType = sourcecode.c.h; path = DebugUIContacts.h; sourceTree = "<group>"; };
		34D8C02A1ED3685800188D7C /* DebugUIContacts.m */ = {isa = PBXFileReference; fileEncoding = 4; lastKnownFileType = sourcecode.c.objc; path = DebugUIContacts.m; sourceTree = "<group>"; };
		34D913491F62D4A500722898 /* SignalAttachment.swift */ = {isa = PBXFileReference; fileEncoding = 4; lastKnownFileType = sourcecode.swift; path = SignalAttachment.swift; sourceTree = "<group>"; };
		34D920E520E179C100D51158 /* OWSMessageFooterView.h */ = {isa = PBXFileReference; fileEncoding = 4; lastKnownFileType = sourcecode.c.h; path = OWSMessageFooterView.h; sourceTree = "<group>"; };
		34D920E620E179C200D51158 /* OWSMessageFooterView.m */ = {isa = PBXFileReference; fileEncoding = 4; lastKnownFileType = sourcecode.c.objc; path = OWSMessageFooterView.m; sourceTree = "<group>"; };
		34D99C911F2937CC00D284D6 /* OWSAnalytics.swift */ = {isa = PBXFileReference; fileEncoding = 4; lastKnownFileType = sourcecode.swift; path = OWSAnalytics.swift; sourceTree = "<group>"; };
		34D99CE3217509C1000AFB39 /* AppEnvironment.swift */ = {isa = PBXFileReference; fileEncoding = 4; lastKnownFileType = sourcecode.swift; path = AppEnvironment.swift; sourceTree = "<group>"; };
		34DB0BEC2011548B007B313F /* OWSDatabaseConverterTest.m */ = {isa = PBXFileReference; fileEncoding = 4; lastKnownFileType = sourcecode.c.objc; path = OWSDatabaseConverterTest.m; sourceTree = "<group>"; };
		34DBEFFF206BD5A400025978 /* OWSMessageTextView.m */ = {isa = PBXFileReference; fileEncoding = 4; lastKnownFileType = sourcecode.c.objc; path = OWSMessageTextView.m; sourceTree = "<group>"; };
		34DBF000206BD5A400025978 /* OWSMessageTextView.h */ = {isa = PBXFileReference; fileEncoding = 4; lastKnownFileType = sourcecode.c.h; path = OWSMessageTextView.h; sourceTree = "<group>"; };
		34DBF001206BD5A500025978 /* OWSBubbleView.m */ = {isa = PBXFileReference; fileEncoding = 4; lastKnownFileType = sourcecode.c.objc; path = OWSBubbleView.m; sourceTree = "<group>"; };
		34DBF002206BD5A500025978 /* OWSBubbleView.h */ = {isa = PBXFileReference; fileEncoding = 4; lastKnownFileType = sourcecode.c.h; path = OWSBubbleView.h; sourceTree = "<group>"; };
		34DBF005206C3CB100025978 /* OWSBubbleShapeView.h */ = {isa = PBXFileReference; fileEncoding = 4; lastKnownFileType = sourcecode.c.h; path = OWSBubbleShapeView.h; sourceTree = "<group>"; };
		34DBF006206C3CB200025978 /* OWSBubbleShapeView.m */ = {isa = PBXFileReference; fileEncoding = 4; lastKnownFileType = sourcecode.c.objc; path = OWSBubbleShapeView.m; sourceTree = "<group>"; };
		34DC9BD721543E0A00FDDCEC /* DebugContactsUtils.m */ = {isa = PBXFileReference; fileEncoding = 4; lastKnownFileType = sourcecode.c.objc; path = DebugContactsUtils.m; sourceTree = "<group>"; };
		34DC9BD821543E0B00FDDCEC /* DebugContactsUtils.h */ = {isa = PBXFileReference; fileEncoding = 4; lastKnownFileType = sourcecode.c.h; path = DebugContactsUtils.h; sourceTree = "<group>"; };
		34E3EF0B1EFC235B007F6822 /* DebugUIDiskUsage.h */ = {isa = PBXFileReference; fileEncoding = 4; lastKnownFileType = sourcecode.c.h; path = DebugUIDiskUsage.h; sourceTree = "<group>"; };
		34E3EF0C1EFC235B007F6822 /* DebugUIDiskUsage.m */ = {isa = PBXFileReference; fileEncoding = 4; lastKnownFileType = sourcecode.c.objc; path = DebugUIDiskUsage.m; sourceTree = "<group>"; };
		34E3EF0E1EFC2684007F6822 /* DebugUIPage.h */ = {isa = PBXFileReference; fileEncoding = 4; lastKnownFileType = sourcecode.c.h; path = DebugUIPage.h; sourceTree = "<group>"; };
		34E3EF0F1EFC2684007F6822 /* DebugUIPage.m */ = {isa = PBXFileReference; fileEncoding = 4; lastKnownFileType = sourcecode.c.objc; path = DebugUIPage.m; sourceTree = "<group>"; };
		34E5DC8020D8050D00C08145 /* RegistrationUtils.h */ = {isa = PBXFileReference; fileEncoding = 4; lastKnownFileType = sourcecode.c.h; path = RegistrationUtils.h; sourceTree = "<group>"; };
		34E5DC8120D8050D00C08145 /* RegistrationUtils.m */ = {isa = PBXFileReference; fileEncoding = 4; lastKnownFileType = sourcecode.c.objc; path = RegistrationUtils.m; sourceTree = "<group>"; };
		34E88D252098C5AE00A608F4 /* ContactViewController.swift */ = {isa = PBXFileReference; fileEncoding = 4; lastKnownFileType = sourcecode.swift; path = ContactViewController.swift; sourceTree = "<group>"; };
		34E8A8D02085238900B272B1 /* ProtoParsingTest.m */ = {isa = PBXFileReference; fileEncoding = 4; lastKnownFileType = sourcecode.c.objc; path = ProtoParsingTest.m; sourceTree = "<group>"; };
		34EA693F2194933900702471 /* MediaDownloadView.swift */ = {isa = PBXFileReference; fileEncoding = 4; lastKnownFileType = sourcecode.swift; path = MediaDownloadView.swift; sourceTree = "<group>"; };
		34EA69412194DE7F00702471 /* MediaUploadView.swift */ = {isa = PBXFileReference; fileEncoding = 4; lastKnownFileType = sourcecode.swift; path = MediaUploadView.swift; sourceTree = "<group>"; };
		34F308A01ECB469700BB7697 /* OWSBezierPathView.h */ = {isa = PBXFileReference; fileEncoding = 4; lastKnownFileType = sourcecode.c.h; path = OWSBezierPathView.h; sourceTree = "<group>"; };
		34F308A11ECB469700BB7697 /* OWSBezierPathView.m */ = {isa = PBXFileReference; fileEncoding = 4; lastKnownFileType = sourcecode.c.objc; path = OWSBezierPathView.m; sourceTree = "<group>"; };
		34FDB29121FF986600A01202 /* UIView+OWS.swift */ = {isa = PBXFileReference; fileEncoding = 4; lastKnownFileType = sourcecode.swift; path = "UIView+OWS.swift"; sourceTree = "<group>"; };
		38AD4FA92310B7E00038BA75 /* SignalRingRTC.framework */ = {isa = PBXFileReference; lastKnownFileType = wrapper.framework; name = SignalRingRTC.framework; path = ThirdParty/WebRTC/Build/SignalRingRTC.framework; sourceTree = "<group>"; };
		399D8A7F461D7253DFFB91C5 /* Pods-SignalTests.testable release.xcconfig */ = {isa = PBXFileReference; includeInIndex = 1; lastKnownFileType = text.xcconfig; name = "Pods-SignalTests.testable release.xcconfig"; path = "Pods/Target Support Files/Pods-SignalTests/Pods-SignalTests.testable release.xcconfig"; sourceTree = "<group>"; };
		4224D4E5D7921F25823ECDCA /* Pods-SignalPerformanceTests.testable release.xcconfig */ = {isa = PBXFileReference; includeInIndex = 1; lastKnownFileType = text.xcconfig; name = "Pods-SignalPerformanceTests.testable release.xcconfig"; path = "Pods/Target Support Files/Pods-SignalPerformanceTests/Pods-SignalPerformanceTests.testable release.xcconfig"; sourceTree = "<group>"; };
		435EAC2E5E22D3F087EB3192 /* Pods-SignalShareExtension.app store release.xcconfig */ = {isa = PBXFileReference; includeInIndex = 1; lastKnownFileType = text.xcconfig; name = "Pods-SignalShareExtension.app store release.xcconfig"; path = "Pods/Target Support Files/Pods-SignalShareExtension/Pods-SignalShareExtension.app store release.xcconfig"; sourceTree = "<group>"; };
		4503F1BB20470A5B00CEE724 /* classic-quiet.aifc */ = {isa = PBXFileReference; lastKnownFileType = file; path = "classic-quiet.aifc"; sourceTree = "<group>"; };
		4503F1BC20470A5B00CEE724 /* classic.aifc */ = {isa = PBXFileReference; lastKnownFileType = file; path = classic.aifc; sourceTree = "<group>"; };
		4503F1C1204711D200CEE724 /* OWS107LegacySounds.m */ = {isa = PBXFileReference; fileEncoding = 4; lastKnownFileType = sourcecode.c.objc; path = OWS107LegacySounds.m; sourceTree = "<group>"; };
		4503F1C2204711D200CEE724 /* OWS107LegacySounds.h */ = {isa = PBXFileReference; fileEncoding = 4; lastKnownFileType = sourcecode.c.h; path = OWS107LegacySounds.h; sourceTree = "<group>"; };
		4509E7991DD653700025A59F /* WebRTC.framework */ = {isa = PBXFileReference; lastKnownFileType = wrapper.framework; name = WebRTC.framework; path = ThirdParty/WebRTC/Build/WebRTC.framework; sourceTree = "<group>"; };
		450D19111F85236600970622 /* RemoteVideoView.h */ = {isa = PBXFileReference; lastKnownFileType = sourcecode.c.h; path = RemoteVideoView.h; sourceTree = "<group>"; };
		450D19121F85236600970622 /* RemoteVideoView.m */ = {isa = PBXFileReference; lastKnownFileType = sourcecode.c.objc; path = RemoteVideoView.m; sourceTree = "<group>"; };
		450DF2041E0D74AC003D14BE /* Platform.swift */ = {isa = PBXFileReference; fileEncoding = 4; lastKnownFileType = sourcecode.swift; path = Platform.swift; sourceTree = "<group>"; };
		450DF2081E0DD2C6003D14BE /* UserNotificationsAdaptee.swift */ = {isa = PBXFileReference; fileEncoding = 4; lastKnownFileType = sourcecode.swift; lineEnding = 0; name = UserNotificationsAdaptee.swift; path = UserInterface/Notifications/UserNotificationsAdaptee.swift; sourceTree = "<group>"; xcLanguageSpecificationIdentifier = xcode.lang.swift; };
		451166BF1FD86B98000739BA /* AccountManager.swift */ = {isa = PBXFileReference; fileEncoding = 4; lastKnownFileType = sourcecode.swift; path = AccountManager.swift; sourceTree = "<group>"; };
		451764291DE939FD00EDB8B9 /* ContactCell.swift */ = {isa = PBXFileReference; fileEncoding = 4; lastKnownFileType = sourcecode.swift; path = ContactCell.swift; sourceTree = "<group>"; };
		451777C71FD61554001225FF /* FullTextSearcher.swift */ = {isa = PBXFileReference; fileEncoding = 4; lastKnownFileType = sourcecode.swift; path = FullTextSearcher.swift; sourceTree = "<group>"; };
		451A13B01E13DED2000A50FD /* AppNotifications.swift */ = {isa = PBXFileReference; fileEncoding = 4; lastKnownFileType = sourcecode.swift; lineEnding = 0; name = AppNotifications.swift; path = UserInterface/Notifications/AppNotifications.swift; sourceTree = "<group>"; xcLanguageSpecificationIdentifier = xcode.lang.swift; };
		452037CF1EE84975004E4CDF /* DebugUISessionState.h */ = {isa = PBXFileReference; fileEncoding = 4; lastKnownFileType = sourcecode.c.h; path = DebugUISessionState.h; sourceTree = "<group>"; };
		452037D01EE84975004E4CDF /* DebugUISessionState.m */ = {isa = PBXFileReference; fileEncoding = 4; lastKnownFileType = sourcecode.c.objc; path = DebugUISessionState.m; sourceTree = "<group>"; };
		4520D8D41D417D8E00123472 /* Photos.framework */ = {isa = PBXFileReference; lastKnownFileType = wrapper.framework; name = Photos.framework; path = System/Library/Frameworks/Photos.framework; sourceTree = SDKROOT; };
		4521C3BF1F59F3BA00B4C582 /* TextFieldHelper.swift */ = {isa = PBXFileReference; fileEncoding = 4; lastKnownFileType = sourcecode.swift; path = TextFieldHelper.swift; sourceTree = "<group>"; };
		4523149F1F7E9E18003A428C /* DirectionalPanGestureRecognizer.swift */ = {isa = PBXFileReference; fileEncoding = 4; lastKnownFileType = sourcecode.swift; path = DirectionalPanGestureRecognizer.swift; sourceTree = "<group>"; };
		452B998F20A34B6B006F2F9E /* AddContactShareToExistingContactViewController.swift */ = {isa = PBXFileReference; lastKnownFileType = sourcecode.swift; path = AddContactShareToExistingContactViewController.swift; sourceTree = "<group>"; };
		452C468E1E427E200087B011 /* OutboundCallInitiator.swift */ = {isa = PBXFileReference; fileEncoding = 4; lastKnownFileType = sourcecode.swift; path = OutboundCallInitiator.swift; sourceTree = "<group>"; };
		452D1AF02081059C00A67F7F /* StringAdditionsTest.swift */ = {isa = PBXFileReference; lastKnownFileType = sourcecode.swift; path = StringAdditionsTest.swift; sourceTree = "<group>"; };
		452EC6DE205E9E30000E787C /* MediaGallery.swift */ = {isa = PBXFileReference; lastKnownFileType = sourcecode.swift; path = MediaGallery.swift; sourceTree = "<group>"; };
		452ECA4C1E087E7200E2F016 /* MessageFetcherJob.swift */ = {isa = PBXFileReference; fileEncoding = 4; lastKnownFileType = sourcecode.swift; path = MessageFetcherJob.swift; sourceTree = "<group>"; };
		453518681FC635DD00210559 /* SignalShareExtension.appex */ = {isa = PBXFileReference; explicitFileType = "wrapper.app-extension"; includeInIndex = 0; path = SignalShareExtension.appex; sourceTree = BUILT_PRODUCTS_DIR; };
		4535186A1FC635DD00210559 /* ShareViewController.swift */ = {isa = PBXFileReference; lastKnownFileType = sourcecode.swift; path = ShareViewController.swift; sourceTree = "<group>"; };
		4535186D1FC635DD00210559 /* Base */ = {isa = PBXFileReference; lastKnownFileType = file.storyboard; name = Base; path = Base.lproj/MainInterface.storyboard; sourceTree = "<group>"; };
		4535186F1FC635DD00210559 /* Info.plist */ = {isa = PBXFileReference; lastKnownFileType = text.plist.xml; path = Info.plist; sourceTree = "<group>"; };
		453518921FC63DBF00210559 /* SignalMessaging.framework */ = {isa = PBXFileReference; explicitFileType = wrapper.framework; includeInIndex = 0; path = SignalMessaging.framework; sourceTree = BUILT_PRODUCTS_DIR; };
		453518941FC63DBF00210559 /* SignalMessaging.h */ = {isa = PBXFileReference; lastKnownFileType = sourcecode.c.h; path = SignalMessaging.h; sourceTree = "<group>"; };
		453518951FC63DBF00210559 /* Info.plist */ = {isa = PBXFileReference; lastKnownFileType = text.plist.xml; path = Info.plist; sourceTree = "<group>"; };
		45360B8C1F9521F800FA666C /* Searcher.swift */ = {isa = PBXFileReference; lastKnownFileType = sourcecode.swift; path = Searcher.swift; sourceTree = "<group>"; };
		4539B5851F79348F007141FF /* PushRegistrationManager.swift */ = {isa = PBXFileReference; fileEncoding = 4; lastKnownFileType = sourcecode.swift; path = PushRegistrationManager.swift; sourceTree = "<group>"; };
		453CC0361D08E1A60040EBA3 /* sn */ = {isa = PBXFileReference; lastKnownFileType = text.plist.strings; name = sn; path = translations/sn.lproj/Localizable.strings; sourceTree = "<group>"; };
		4541B71A209D2DAE0008608F /* ContactShareViewModel.swift */ = {isa = PBXFileReference; lastKnownFileType = sourcecode.swift; path = ContactShareViewModel.swift; sourceTree = "<group>"; };
		4542DF51208B82E9007B4E76 /* ThreadViewModel.swift */ = {isa = PBXFileReference; lastKnownFileType = sourcecode.swift; path = ThreadViewModel.swift; sourceTree = "<group>"; };
		4542DF53208D40AC007B4E76 /* LoadingViewController.swift */ = {isa = PBXFileReference; lastKnownFileType = sourcecode.swift; path = LoadingViewController.swift; sourceTree = "<group>"; };
		454A84032059C787008B8C75 /* MediaTileViewController.swift */ = {isa = PBXFileReference; lastKnownFileType = sourcecode.swift; path = MediaTileViewController.swift; sourceTree = "<group>"; };
		454B35071D08EED80026D658 /* mk */ = {isa = PBXFileReference; lastKnownFileType = text.plist.strings; name = mk; path = translations/mk.lproj/Localizable.strings; sourceTree = "<group>"; };
		4551DB59205C562300C8AE75 /* Collection+OWS.swift */ = {isa = PBXFileReference; lastKnownFileType = sourcecode.swift; path = "Collection+OWS.swift"; sourceTree = "<group>"; };
		4556FA671F54AA9500AF40DD /* DebugUIProfile.swift */ = {isa = PBXFileReference; fileEncoding = 4; lastKnownFileType = sourcecode.swift; path = DebugUIProfile.swift; sourceTree = "<group>"; };
		455A16DB1F1FEA0000F86704 /* Metal.framework */ = {isa = PBXFileReference; lastKnownFileType = wrapper.framework; name = Metal.framework; path = System/Library/Frameworks/Metal.framework; sourceTree = SDKROOT; };
		455A16DC1F1FEA0000F86704 /* MetalKit.framework */ = {isa = PBXFileReference; lastKnownFileType = wrapper.framework; name = MetalKit.framework; path = System/Library/Frameworks/MetalKit.framework; sourceTree = SDKROOT; };
		455AC69D1F4F8B0300134004 /* ImageCacheTest.swift */ = {isa = PBXFileReference; fileEncoding = 4; lastKnownFileType = sourcecode.swift; path = ImageCacheTest.swift; sourceTree = "<group>"; };
		45638BDB1F3DD0D400128435 /* DebugUICalling.swift */ = {isa = PBXFileReference; fileEncoding = 4; lastKnownFileType = sourcecode.swift; path = DebugUICalling.swift; sourceTree = "<group>"; };
		45666EC41D99483D008FE134 /* OWSAvatarBuilder.h */ = {isa = PBXFileReference; fileEncoding = 4; lastKnownFileType = sourcecode.c.h; path = OWSAvatarBuilder.h; sourceTree = "<group>"; };
		45666EC51D99483D008FE134 /* OWSAvatarBuilder.m */ = {isa = PBXFileReference; fileEncoding = 4; lastKnownFileType = sourcecode.c.objc; path = OWSAvatarBuilder.m; sourceTree = "<group>"; };
		45666EC71D994C0D008FE134 /* OWSGroupAvatarBuilder.h */ = {isa = PBXFileReference; fileEncoding = 4; lastKnownFileType = sourcecode.c.h; path = OWSGroupAvatarBuilder.h; sourceTree = "<group>"; };
		45666EC81D994C0D008FE134 /* OWSGroupAvatarBuilder.m */ = {isa = PBXFileReference; fileEncoding = 4; lastKnownFileType = sourcecode.c.objc; path = OWSGroupAvatarBuilder.m; sourceTree = "<group>"; };
		45666F571D9B2880008FE134 /* OWSScrubbingLogFormatterTest.m */ = {isa = PBXFileReference; fileEncoding = 4; lastKnownFileType = sourcecode.c.objc; path = OWSScrubbingLogFormatterTest.m; sourceTree = "<group>"; };
		456D0FD51F63094D008499CD /* km */ = {isa = PBXFileReference; lastKnownFileType = text.plist.strings; name = km; path = translations/km.lproj/Localizable.strings; sourceTree = "<group>"; };
		456D0FD81F631F4E008499CD /* lt */ = {isa = PBXFileReference; lastKnownFileType = text.plist.strings; name = lt; path = translations/lt.lproj/Localizable.strings; sourceTree = "<group>"; };
		4574A5D51DD6704700C6B692 /* CallService.swift */ = {isa = PBXFileReference; fileEncoding = 4; lastKnownFileType = sourcecode.swift; lineEnding = 0; path = CallService.swift; sourceTree = "<group>"; xcLanguageSpecificationIdentifier = xcode.lang.swift; };
		4579431C1E7C8CE9008ED0C0 /* Pastelog.h */ = {isa = PBXFileReference; fileEncoding = 4; lastKnownFileType = sourcecode.c.h; path = Pastelog.h; sourceTree = "<group>"; };
		4579431D1E7C8CE9008ED0C0 /* Pastelog.m */ = {isa = PBXFileReference; fileEncoding = 4; lastKnownFileType = sourcecode.c.objc; path = Pastelog.m; sourceTree = "<group>"; };
		45794E851E00620000066731 /* CallUIAdapter.swift */ = {isa = PBXFileReference; fileEncoding = 4; lastKnownFileType = sourcecode.swift; name = CallUIAdapter.swift; path = UserInterface/CallUIAdapter.swift; sourceTree = "<group>"; };
		457C87B72032645C008D52D6 /* DebugUINotifications.swift */ = {isa = PBXFileReference; lastKnownFileType = sourcecode.swift; path = DebugUINotifications.swift; sourceTree = "<group>"; };
		457F671A20746193000EABCD /* QuotedReplyPreview.swift */ = {isa = PBXFileReference; lastKnownFileType = sourcecode.swift; path = QuotedReplyPreview.swift; sourceTree = "<group>"; };
		45847E861E4283C30080EAB3 /* Intents.framework */ = {isa = PBXFileReference; lastKnownFileType = wrapper.framework; name = Intents.framework; path = System/Library/Frameworks/Intents.framework; sourceTree = SDKROOT; };
		45855F351D9498A40084F340 /* OWSContactAvatarBuilder.h */ = {isa = PBXFileReference; fileEncoding = 4; lastKnownFileType = sourcecode.c.h; path = OWSContactAvatarBuilder.h; sourceTree = "<group>"; };
		45855F361D9498A40084F340 /* OWSContactAvatarBuilder.m */ = {isa = PBXFileReference; fileEncoding = 4; lastKnownFileType = sourcecode.c.objc; path = OWSContactAvatarBuilder.m; sourceTree = "<group>"; };
		4585C4671ED8F8D200896AEA /* SafetyNumberConfirmationAlert.swift */ = {isa = PBXFileReference; fileEncoding = 4; lastKnownFileType = sourcecode.swift; path = SafetyNumberConfirmationAlert.swift; sourceTree = "<group>"; };
		4589670F1DC117CC00E9DD21 /* SignalTests-Bridging-Header.h */ = {isa = PBXFileReference; lastKnownFileType = sourcecode.c.h; path = "SignalTests-Bridging-Header.h"; sourceTree = "<group>"; };
		458967101DC117CC00E9DD21 /* AccountManagerTest.swift */ = {isa = PBXFileReference; fileEncoding = 4; lastKnownFileType = sourcecode.swift; name = AccountManagerTest.swift; path = Models/AccountManagerTest.swift; sourceTree = "<group>"; };
		458E38351D668EBF0094BD24 /* OWSDeviceProvisioningURLParser.h */ = {isa = PBXFileReference; fileEncoding = 4; lastKnownFileType = sourcecode.c.h; path = OWSDeviceProvisioningURLParser.h; sourceTree = "<group>"; };
		458E38361D668EBF0094BD24 /* OWSDeviceProvisioningURLParser.m */ = {isa = PBXFileReference; fileEncoding = 4; lastKnownFileType = sourcecode.c.objc; path = OWSDeviceProvisioningURLParser.m; sourceTree = "<group>"; };
		458E38391D6699FA0094BD24 /* OWSDeviceProvisioningURLParserTest.m */ = {isa = PBXFileReference; fileEncoding = 4; lastKnownFileType = sourcecode.c.objc; name = OWSDeviceProvisioningURLParserTest.m; path = Models/OWSDeviceProvisioningURLParserTest.m; sourceTree = "<group>"; };
		459311FA1D75C948008DD4F0 /* OWSDeviceTableViewCell.h */ = {isa = PBXFileReference; fileEncoding = 4; lastKnownFileType = sourcecode.c.h; path = OWSDeviceTableViewCell.h; sourceTree = "<group>"; };
		459311FB1D75C948008DD4F0 /* OWSDeviceTableViewCell.m */ = {isa = PBXFileReference; fileEncoding = 4; lastKnownFileType = sourcecode.c.objc; path = OWSDeviceTableViewCell.m; sourceTree = "<group>"; };
		4597E94E1D8313C100040CDE /* sq */ = {isa = PBXFileReference; lastKnownFileType = text.plist.strings; name = sq; path = translations/sq.lproj/Localizable.strings; sourceTree = "<group>"; };
		4597E94F1D8313CB00040CDE /* bg */ = {isa = PBXFileReference; lastKnownFileType = text.plist.strings; name = bg; path = translations/bg.lproj/Localizable.strings; sourceTree = "<group>"; };
		4598198C204E2F28009414F2 /* OWS108CallLoggingPreference.h */ = {isa = PBXFileReference; lastKnownFileType = sourcecode.c.h; path = OWS108CallLoggingPreference.h; sourceTree = "<group>"; };
		4598198D204E2F28009414F2 /* OWS108CallLoggingPreference.m */ = {isa = PBXFileReference; lastKnownFileType = sourcecode.c.objc; path = OWS108CallLoggingPreference.m; sourceTree = "<group>"; };
		459B7759207BA3A80071D0AB /* OWSQuotedReplyModel.h */ = {isa = PBXFileReference; lastKnownFileType = sourcecode.c.h; path = OWSQuotedReplyModel.h; sourceTree = "<group>"; };
		459B775A207BA3A80071D0AB /* OWSQuotedReplyModel.m */ = {isa = PBXFileReference; lastKnownFileType = sourcecode.c.objc; path = OWSQuotedReplyModel.m; sourceTree = "<group>"; };
		45A2F004204473A3002E978A /* NewMessage.aifc */ = {isa = PBXFileReference; lastKnownFileType = file; name = NewMessage.aifc; path = Signal/AudioFiles/NewMessage.aifc; sourceTree = SOURCE_ROOT; };
		45A663C41F92EC760027B59E /* GroupTableViewCell.swift */ = {isa = PBXFileReference; lastKnownFileType = sourcecode.swift; path = GroupTableViewCell.swift; sourceTree = "<group>"; };
		45A6DAD51EBBF85500893231 /* ReminderView.swift */ = {isa = PBXFileReference; fileEncoding = 4; lastKnownFileType = sourcecode.swift; path = ReminderView.swift; sourceTree = "<group>"; };
		45AE48501E0732D6004D96C2 /* TurnServerInfo.swift */ = {isa = PBXFileReference; fileEncoding = 4; lastKnownFileType = sourcecode.swift; path = TurnServerInfo.swift; sourceTree = "<group>"; };
		45B201741DAECBFD00C461E0 /* Signal-Bridging-Header.h */ = {isa = PBXFileReference; lastKnownFileType = sourcecode.c.h; path = "Signal-Bridging-Header.h"; sourceTree = "<group>"; };
		45B27B852037FFB400A539DF /* DebugUIFileBrowser.swift */ = {isa = PBXFileReference; lastKnownFileType = sourcecode.swift; path = DebugUIFileBrowser.swift; sourceTree = "<group>"; };
		45B74A5B2044AAB300CD42F8 /* aurora-quiet.aifc */ = {isa = PBXFileReference; lastKnownFileType = file; path = "aurora-quiet.aifc"; sourceTree = "<group>"; };
		45B74A5C2044AAB300CD42F8 /* synth-quiet.aifc */ = {isa = PBXFileReference; lastKnownFileType = file; path = "synth-quiet.aifc"; sourceTree = "<group>"; };
		45B74A5D2044AAB400CD42F8 /* keys-quiet.aifc */ = {isa = PBXFileReference; lastKnownFileType = file; path = "keys-quiet.aifc"; sourceTree = "<group>"; };
		45B74A5E2044AAB400CD42F8 /* hello.aifc */ = {isa = PBXFileReference; lastKnownFileType = file; path = hello.aifc; sourceTree = "<group>"; };
		45B74A5F2044AAB400CD42F8 /* bamboo-quiet.aifc */ = {isa = PBXFileReference; lastKnownFileType = file; path = "bamboo-quiet.aifc"; sourceTree = "<group>"; };
		45B74A602044AAB400CD42F8 /* input.aifc */ = {isa = PBXFileReference; lastKnownFileType = file; path = input.aifc; sourceTree = "<group>"; };
		45B74A612044AAB400CD42F8 /* keys.aifc */ = {isa = PBXFileReference; lastKnownFileType = file; path = keys.aifc; sourceTree = "<group>"; };
		45B74A622044AAB400CD42F8 /* chord.aifc */ = {isa = PBXFileReference; lastKnownFileType = file; path = chord.aifc; sourceTree = "<group>"; };
		45B74A632044AAB400CD42F8 /* hello-quiet.aifc */ = {isa = PBXFileReference; lastKnownFileType = file; path = "hello-quiet.aifc"; sourceTree = "<group>"; };
		45B74A642044AAB400CD42F8 /* popcorn-quiet.aifc */ = {isa = PBXFileReference; lastKnownFileType = file; path = "popcorn-quiet.aifc"; sourceTree = "<group>"; };
		45B74A652044AAB400CD42F8 /* complete.aifc */ = {isa = PBXFileReference; lastKnownFileType = file; path = complete.aifc; sourceTree = "<group>"; };
		45B74A662044AAB400CD42F8 /* note-quiet.aifc */ = {isa = PBXFileReference; lastKnownFileType = file; path = "note-quiet.aifc"; sourceTree = "<group>"; };
		45B74A672044AAB500CD42F8 /* pulse-quiet.aifc */ = {isa = PBXFileReference; lastKnownFileType = file; path = "pulse-quiet.aifc"; sourceTree = "<group>"; };
		45B74A682044AAB500CD42F8 /* chord-quiet.aifc */ = {isa = PBXFileReference; lastKnownFileType = file; path = "chord-quiet.aifc"; sourceTree = "<group>"; };
		45B74A692044AAB500CD42F8 /* pulse.aifc */ = {isa = PBXFileReference; lastKnownFileType = file; path = pulse.aifc; sourceTree = "<group>"; };
		45B74A6A2044AAB500CD42F8 /* circles.aifc */ = {isa = PBXFileReference; lastKnownFileType = file; path = circles.aifc; sourceTree = "<group>"; };
		45B74A6B2044AAB500CD42F8 /* popcorn.aifc */ = {isa = PBXFileReference; lastKnownFileType = file; path = popcorn.aifc; sourceTree = "<group>"; };
		45B74A6C2044AAB500CD42F8 /* bamboo.aifc */ = {isa = PBXFileReference; lastKnownFileType = file; path = bamboo.aifc; sourceTree = "<group>"; };
		45B74A6D2044AAB500CD42F8 /* note.aifc */ = {isa = PBXFileReference; lastKnownFileType = file; path = note.aifc; sourceTree = "<group>"; };
		45B74A6E2044AAB500CD42F8 /* complete-quiet.aifc */ = {isa = PBXFileReference; lastKnownFileType = file; path = "complete-quiet.aifc"; sourceTree = "<group>"; };
		45B74A6F2044AAB500CD42F8 /* aurora.aifc */ = {isa = PBXFileReference; lastKnownFileType = file; path = aurora.aifc; sourceTree = "<group>"; };
		45B74A702044AAB500CD42F8 /* circles-quiet.aifc */ = {isa = PBXFileReference; lastKnownFileType = file; path = "circles-quiet.aifc"; sourceTree = "<group>"; };
		45B74A722044AAB600CD42F8 /* synth.aifc */ = {isa = PBXFileReference; lastKnownFileType = file; path = synth.aifc; sourceTree = "<group>"; };
		45B74A732044AAB600CD42F8 /* input-quiet.aifc */ = {isa = PBXFileReference; lastKnownFileType = file; path = "input-quiet.aifc"; sourceTree = "<group>"; };
		45B9EE9A200E91FB005D2F2D /* MediaDetailViewController.h */ = {isa = PBXFileReference; fileEncoding = 4; lastKnownFileType = sourcecode.c.h; path = MediaDetailViewController.h; sourceTree = "<group>"; };
		45B9EE9B200E91FB005D2F2D /* MediaDetailViewController.m */ = {isa = PBXFileReference; fileEncoding = 4; lastKnownFileType = sourcecode.c.objc; path = MediaDetailViewController.m; sourceTree = "<group>"; };
		45BB93371E688E14001E3939 /* UIDevice+featureSupport.swift */ = {isa = PBXFileReference; fileEncoding = 4; lastKnownFileType = sourcecode.swift; path = "UIDevice+featureSupport.swift"; sourceTree = "<group>"; };
		45BC829C1FD9C4B400011CF3 /* ShareViewDelegate.swift */ = {isa = PBXFileReference; lastKnownFileType = sourcecode.swift; path = ShareViewDelegate.swift; sourceTree = "<group>"; };
		45BD60811DE9547E00A8F436 /* Contacts.framework */ = {isa = PBXFileReference; lastKnownFileType = wrapper.framework; name = Contacts.framework; path = System/Library/Frameworks/Contacts.framework; sourceTree = SDKROOT; };
		45C0DC1A1E68FE9000E04C47 /* UIApplication+OWS.swift */ = {isa = PBXFileReference; fileEncoding = 4; lastKnownFileType = sourcecode.swift; path = "UIApplication+OWS.swift"; sourceTree = "<group>"; };
		45C0DC1D1E69011F00E04C47 /* UIStoryboard+OWS.swift */ = {isa = PBXFileReference; fileEncoding = 4; lastKnownFileType = sourcecode.swift; path = "UIStoryboard+OWS.swift"; sourceTree = "<group>"; };
		45C9DEB71DF4E35A0065CA84 /* WebRTCCallMessageHandler.swift */ = {isa = PBXFileReference; fileEncoding = 4; lastKnownFileType = sourcecode.swift; path = WebRTCCallMessageHandler.swift; sourceTree = "<group>"; };
		45CB2FA71CB7146C00E1B343 /* Launch Screen.storyboard */ = {isa = PBXFileReference; fileEncoding = 4; lastKnownFileType = file.storyboard; name = "Launch Screen.storyboard"; path = "Signal/src/util/Launch Screen.storyboard"; sourceTree = SOURCE_ROOT; };
		45CD81EE1DC030E7004C9430 /* SyncPushTokensJob.swift */ = {isa = PBXFileReference; fileEncoding = 4; lastKnownFileType = sourcecode.swift; path = SyncPushTokensJob.swift; sourceTree = "<group>"; };
		45D231761DC7E8F10034FA89 /* SessionResetJob.swift */ = {isa = PBXFileReference; fileEncoding = 4; lastKnownFileType = sourcecode.swift; path = SessionResetJob.swift; sourceTree = "<group>"; };
		45D2AC01204885170033C692 /* OWS2FAReminderViewController.swift */ = {isa = PBXFileReference; lastKnownFileType = sourcecode.swift; path = OWS2FAReminderViewController.swift; sourceTree = "<group>"; };
		45D308AB2049A439000189E4 /* PinEntryView.h */ = {isa = PBXFileReference; lastKnownFileType = sourcecode.c.h; path = PinEntryView.h; sourceTree = "<group>"; };
		45D308AC2049A439000189E4 /* PinEntryView.m */ = {isa = PBXFileReference; lastKnownFileType = sourcecode.c.objc; path = PinEntryView.m; sourceTree = "<group>"; };
		45DDA6232090CEB500DE97F8 /* ConversationHeaderView.swift */ = {isa = PBXFileReference; lastKnownFileType = sourcecode.swift; path = ConversationHeaderView.swift; sourceTree = "<group>"; };
		45DF5DF11DDB843F00C936C7 /* CompareSafetyNumbersActivity.swift */ = {isa = PBXFileReference; fileEncoding = 4; lastKnownFileType = sourcecode.swift; path = CompareSafetyNumbersActivity.swift; sourceTree = "<group>"; };
		45E282DE1D08E67800ADD4C8 /* gl */ = {isa = PBXFileReference; lastKnownFileType = text.plist.strings; name = gl; path = translations/gl.lproj/Localizable.strings; sourceTree = "<group>"; };
		45E282DF1D08E6CC00ADD4C8 /* id */ = {isa = PBXFileReference; lastKnownFileType = text.plist.strings; name = id; path = translations/id.lproj/Localizable.strings; sourceTree = "<group>"; };
		45E5A6981F61E6DD001E4A8A /* MarqueeLabel.swift */ = {isa = PBXFileReference; fileEncoding = 4; lastKnownFileType = sourcecode.swift; path = MarqueeLabel.swift; sourceTree = "<group>"; };
		45E7A6A61E71CA7E00D44FB5 /* DisplayableTextFilterTest.swift */ = {isa = PBXFileReference; fileEncoding = 4; lastKnownFileType = sourcecode.swift; path = DisplayableTextFilterTest.swift; sourceTree = "<group>"; };
		45F170AB1E2F0351003FC1F2 /* OWSAudioSession.swift */ = {isa = PBXFileReference; fileEncoding = 4; lastKnownFileType = sourcecode.swift; path = OWSAudioSession.swift; sourceTree = "<group>"; };
		45F170BA1E2FC5D3003FC1F2 /* CallAudioService.swift */ = {isa = PBXFileReference; fileEncoding = 4; lastKnownFileType = sourcecode.swift; path = CallAudioService.swift; sourceTree = "<group>"; };
		45F32C1D205718B000A300D5 /* MediaPageViewController.swift */ = {isa = PBXFileReference; lastKnownFileType = sourcecode.swift; name = MediaPageViewController.swift; path = Signal/src/ViewControllers/MediaGallery/MediaPageViewController.swift; sourceTree = SOURCE_ROOT; };
		45F59A092029140500E8D2B0 /* OWSVideoPlayer.swift */ = {isa = PBXFileReference; lastKnownFileType = sourcecode.swift; path = OWSVideoPlayer.swift; sourceTree = "<group>"; };
		45F659721E1BD99C00444429 /* CallKitCallUIAdaptee.swift */ = {isa = PBXFileReference; fileEncoding = 4; lastKnownFileType = sourcecode.swift; path = CallKitCallUIAdaptee.swift; sourceTree = "<group>"; };
		45F659811E1BE77000444429 /* NonCallKitCallUIAdaptee.swift */ = {isa = PBXFileReference; fileEncoding = 4; lastKnownFileType = sourcecode.swift; path = NonCallKitCallUIAdaptee.swift; sourceTree = "<group>"; };
		45FBC59A1DF8575700E9B410 /* CallKitCallManager.swift */ = {isa = PBXFileReference; fileEncoding = 4; lastKnownFileType = sourcecode.swift; path = CallKitCallManager.swift; sourceTree = "<group>"; };
		45FBC5D01DF8592E00E9B410 /* SignalCall.swift */ = {isa = PBXFileReference; fileEncoding = 4; lastKnownFileType = sourcecode.swift; path = SignalCall.swift; sourceTree = "<group>"; };
		4C0387522339B3220062D293 /* UIColor+OWS.swift */ = {isa = PBXFileReference; lastKnownFileType = sourcecode.swift; path = "UIColor+OWS.swift"; sourceTree = "<group>"; };
		4C043929220A9EC800BAEA63 /* VoiceNoteLock.swift */ = {isa = PBXFileReference; lastKnownFileType = sourcecode.swift; path = VoiceNoteLock.swift; sourceTree = "<group>"; };
		4C090A1A210FD9C7001FD7F9 /* HapticFeedback.swift */ = {isa = PBXFileReference; lastKnownFileType = sourcecode.swift; name = HapticFeedback.swift; path = UserInterface/HapticFeedback.swift; sourceTree = "<group>"; };
		4C0C36F7226647FE0083F19A /* ThreadMapping.swift */ = {isa = PBXFileReference; lastKnownFileType = sourcecode.swift; path = ThreadMapping.swift; sourceTree = "<group>"; };
		4C10B1C323176D250099396B /* SignalPerformanceTests.xctest */ = {isa = PBXFileReference; explicitFileType = wrapper.cfbundle; includeInIndex = 0; path = SignalPerformanceTests.xctest; sourceTree = BUILT_PRODUCTS_DIR; };
		4C10B1C623176DD60099396B /* SDSPerformanceTest.swift */ = {isa = PBXFileReference; fileEncoding = 4; lastKnownFileType = sourcecode.swift; path = SDSPerformanceTest.swift; sourceTree = "<group>"; };
		4C10B1C8231778880099396B /* PerformanceBaseTest.swift */ = {isa = PBXFileReference; lastKnownFileType = sourcecode.swift; path = PerformanceBaseTest.swift; sourceTree = "<group>"; };
		4C11AA4F20FD59C700351FBD /* MessageStatusView.swift */ = {isa = PBXFileReference; lastKnownFileType = sourcecode.swift; path = MessageStatusView.swift; sourceTree = "<group>"; };
		4C13C9F520E57BA30089A98B /* ColorPickerViewController.swift */ = {isa = PBXFileReference; lastKnownFileType = sourcecode.swift; path = ColorPickerViewController.swift; sourceTree = "<group>"; };
		4C1885D1218F8E1C00B67051 /* PhotoGridViewCell.swift */ = {isa = PBXFileReference; lastKnownFileType = sourcecode.swift; path = PhotoGridViewCell.swift; sourceTree = "<group>"; };
		4C19A0FB227B356F007A0C7F /* DebugUIMessages+OWS.swift */ = {isa = PBXFileReference; lastKnownFileType = sourcecode.swift; path = "DebugUIMessages+OWS.swift"; sourceTree = "<group>"; };
		4C1D2333218B692800A0598F /* ko */ = {isa = PBXFileReference; lastKnownFileType = text.plist.strings; name = ko; path = translations/ko.lproj/Localizable.strings; sourceTree = "<group>"; };
		4C1D2334218B6A1100A0598F /* az */ = {isa = PBXFileReference; lastKnownFileType = text.plist.strings; name = az; path = translations/az.lproj/Localizable.strings; sourceTree = "<group>"; };
		4C1D2335218B6A7600A0598F /* el */ = {isa = PBXFileReference; lastKnownFileType = text.plist.strings; name = el; path = translations/el.lproj/Localizable.strings; sourceTree = "<group>"; };
		4C1D2337218B6BA000A0598F /* it */ = {isa = PBXFileReference; lastKnownFileType = text.plist.strings; name = it; path = translations/it.lproj/Localizable.strings; sourceTree = "<group>"; };
		4C1D2338218B6BF100A0598F /* ja */ = {isa = PBXFileReference; lastKnownFileType = text.plist.strings; name = ja; path = translations/ja.lproj/Localizable.strings; sourceTree = "<group>"; };
		4C1D2339218B6C6D00A0598F /* sv */ = {isa = PBXFileReference; lastKnownFileType = text.plist.strings; name = sv; path = translations/sv.lproj/Localizable.strings; sourceTree = "<group>"; };
		4C1D233A218B6CDB00A0598F /* th */ = {isa = PBXFileReference; lastKnownFileType = text.plist.strings; name = th; path = translations/th.lproj/Localizable.strings; sourceTree = "<group>"; };
		4C1D233B218B6D3100A0598F /* tr */ = {isa = PBXFileReference; lastKnownFileType = text.plist.strings; name = tr; path = translations/tr.lproj/Localizable.strings; sourceTree = "<group>"; };
		4C20B2B820CA10DE001BAC90 /* ConversationSearchViewController.swift */ = {isa = PBXFileReference; lastKnownFileType = sourcecode.swift; path = ConversationSearchViewController.swift; sourceTree = "<group>"; };
		4C21D5D7223AC60F00EF8A77 /* PhotoCapture.swift */ = {isa = PBXFileReference; lastKnownFileType = sourcecode.swift; path = PhotoCapture.swift; sourceTree = "<group>"; };
		4C23A5F1215C4ADE00534937 /* SheetViewController.swift */ = {isa = PBXFileReference; lastKnownFileType = sourcecode.swift; path = SheetViewController.swift; sourceTree = "<group>"; };
		4C29587F233AE23000AAB2AA /* Theme+OWS.swift */ = {isa = PBXFileReference; lastKnownFileType = sourcecode.swift; path = "Theme+OWS.swift"; sourceTree = "<group>"; };
		4C2EBB7E2356B2B900BBC171 /* SecondaryLinkingSetDeviceNameViewController.swift */ = {isa = PBXFileReference; lastKnownFileType = sourcecode.swift; path = SecondaryLinkingSetDeviceNameViewController.swift; sourceTree = "<group>"; };
		4C2F454E214C00E1004871FF /* AvatarTableViewCell.swift */ = {isa = PBXFileReference; lastKnownFileType = sourcecode.swift; path = AvatarTableViewCell.swift; sourceTree = "<group>"; };
		4C30E223234F9F34009558B7 /* SecondaryLinkingPrepViewController.swift */ = {isa = PBXFileReference; lastKnownFileType = sourcecode.swift; path = SecondaryLinkingPrepViewController.swift; sourceTree = "<group>"; };
		4C30E225234FB033009558B7 /* SecondaryLinkingQRCodeViewController.swift */ = {isa = PBXFileReference; lastKnownFileType = sourcecode.swift; path = SecondaryLinkingQRCodeViewController.swift; sourceTree = "<group>"; };
		4C38E4FE230374D700E464B9 /* UIViewController+Permissions.h */ = {isa = PBXFileReference; fileEncoding = 4; lastKnownFileType = sourcecode.c.h; path = "UIViewController+Permissions.h"; sourceTree = "<group>"; };
		4C38E4FF230374D700E464B9 /* UIViewController+Permissions.m */ = {isa = PBXFileReference; fileEncoding = 4; lastKnownFileType = sourcecode.c.objc; path = "UIViewController+Permissions.m"; sourceTree = "<group>"; };
		4C3A2BC62356620E004B3986 /* ProvisioningController.swift */ = {isa = PBXFileReference; lastKnownFileType = sourcecode.swift; path = ProvisioningController.swift; sourceTree = "<group>"; };
		4C3A556E228C7937000E4935 /* PrivateMethodsForMigration.h */ = {isa = PBXFileReference; lastKnownFileType = sourcecode.c.h; path = PrivateMethodsForMigration.h; sourceTree = "<group>"; };
		4C3EF7FC2107DDEE0007EBF7 /* ParamParserTest.swift */ = {isa = PBXFileReference; lastKnownFileType = sourcecode.swift; path = ParamParserTest.swift; sourceTree = "<group>"; };
		4C3EF801210918740007EBF7 /* SSKProtoEnvelopeTest.swift */ = {isa = PBXFileReference; lastKnownFileType = sourcecode.swift; path = SSKProtoEnvelopeTest.swift; sourceTree = "<group>"; };
		4C42960D2318E5EB00D9D240 /* MessageProcessingPerformanceTest.swift */ = {isa = PBXFileReference; lastKnownFileType = sourcecode.swift; path = MessageProcessingPerformanceTest.swift; sourceTree = "<group>"; };
		4C42960F231A1AA400D9D240 /* MessageSendingPerformanceTest.swift */ = {isa = PBXFileReference; lastKnownFileType = sourcecode.swift; path = MessageSendingPerformanceTest.swift; sourceTree = "<group>"; };
		4C46361022EB98EC00185951 /* CameraFirstNavigationController.swift */ = {isa = PBXFileReference; lastKnownFileType = sourcecode.swift; path = CameraFirstNavigationController.swift; sourceTree = "<group>"; };
		4C46361222EE680700185951 /* ConversationPicker.swift */ = {isa = PBXFileReference; lastKnownFileType = sourcecode.swift; path = ConversationPicker.swift; sourceTree = "<group>"; };
		4C4AE69F224AF21900D4AF6F /* SendMediaNavigationController.swift */ = {isa = PBXFileReference; lastKnownFileType = sourcecode.swift; path = SendMediaNavigationController.swift; sourceTree = "<group>"; };
		4C4AEC4420EC343B0020E72B /* DismissableTextField.swift */ = {isa = PBXFileReference; lastKnownFileType = sourcecode.swift; path = DismissableTextField.swift; sourceTree = "<group>"; };
		4C4BC6C22102D697004040C9 /* ContactDiscoveryOperationTest.swift */ = {isa = PBXFileReference; lastKnownFileType = sourcecode.swift; name = ContactDiscoveryOperationTest.swift; path = contact/ContactDiscoveryOperationTest.swift; sourceTree = "<group>"; };
		4C4F5EBB22711EEB00F3DD01 /* SendMediaBottomButton.swift */ = {isa = PBXFileReference; lastKnownFileType = sourcecode.swift; path = SendMediaBottomButton.swift; sourceTree = "<group>"; };
		4C5250D121E7BD7D00CE3D95 /* PhoneNumberValidator.swift */ = {isa = PBXFileReference; lastKnownFileType = sourcecode.swift; path = PhoneNumberValidator.swift; sourceTree = "<group>"; };
		4C5250D321E7C51900CE3D95 /* PhoneNumberValidatorTest.swift */ = {isa = PBXFileReference; lastKnownFileType = sourcecode.swift; path = PhoneNumberValidatorTest.swift; sourceTree = "<group>"; };
		4C586924224FAB83003FD070 /* AVAudioSession+OWS.h */ = {isa = PBXFileReference; lastKnownFileType = sourcecode.c.h; name = "AVAudioSession+OWS.h"; path = "util/UI Categories/AVAudioSession+OWS.h"; sourceTree = "<group>"; };
		4C586925224FAB83003FD070 /* AVAudioSession+OWS.m */ = {isa = PBXFileReference; lastKnownFileType = sourcecode.c.objc; name = "AVAudioSession+OWS.m"; path = "util/UI Categories/AVAudioSession+OWS.m"; sourceTree = "<group>"; };
		4C618198219DF03A009BD6B5 /* OWSButton.swift */ = {isa = PBXFileReference; lastKnownFileType = sourcecode.swift; path = OWSButton.swift; sourceTree = "<group>"; };
		4C6354FF22F15A1E00A8ECE6 /* ConversationItem.swift */ = {isa = PBXFileReference; lastKnownFileType = sourcecode.swift; path = ConversationItem.swift; sourceTree = "<group>"; };
		4C63550122F15A6700A8ECE6 /* ThemeHeaderView.swift */ = {isa = PBXFileReference; lastKnownFileType = sourcecode.swift; path = ThemeHeaderView.swift; sourceTree = "<group>"; };
		4C63CBFF210A620B003AE45C /* SignalTSan.supp */ = {isa = PBXFileReference; lastKnownFileType = text; path = SignalTSan.supp; sourceTree = "<group>"; };
		4C6E446822AEDDEE007982E6 /* NewAccountDiscovery.swift */ = {isa = PBXFileReference; lastKnownFileType = sourcecode.swift; path = NewAccountDiscovery.swift; sourceTree = "<group>"; };
		4C6F527B20FFE8400097DEEE /* SignalUBSan.supp */ = {isa = PBXFileReference; lastKnownFileType = text; path = SignalUBSan.supp; sourceTree = "<group>"; };
		4C7537882193779700DF5E37 /* OWS113MultiAttachmentMediaMessages.swift */ = {isa = PBXFileReference; lastKnownFileType = sourcecode.swift; path = OWS113MultiAttachmentMediaMessages.swift; sourceTree = "<group>"; };
		4C858A51212DC5E1001B45D3 /* UIImage+OWS.swift */ = {isa = PBXFileReference; lastKnownFileType = sourcecode.swift; path = "UIImage+OWS.swift"; sourceTree = "<group>"; };
		4C8A6DFB22E5499300469AE7 /* MediaZoomAnimationController.swift */ = {isa = PBXFileReference; lastKnownFileType = sourcecode.swift; path = MediaZoomAnimationController.swift; sourceTree = "<group>"; };
		4C8A6DFD22E54AFA00469AE7 /* MediaInteractiveDismiss.swift */ = {isa = PBXFileReference; lastKnownFileType = sourcecode.swift; path = MediaInteractiveDismiss.swift; sourceTree = "<group>"; };
		4C948FF62146EB4800349F0D /* BlockListCache.swift */ = {isa = PBXFileReference; lastKnownFileType = sourcecode.swift; path = BlockListCache.swift; sourceTree = "<group>"; };
		4C9B4F22225025F100DD5B9A /* OWS1XXGRDBMigration.swift */ = {isa = PBXFileReference; lastKnownFileType = sourcecode.swift; path = OWS1XXGRDBMigration.swift; sourceTree = "<group>"; };
		4C9C50FD22F36FA40054A33F /* OutboundMessage+OWS.swift */ = {isa = PBXFileReference; fileEncoding = 4; lastKnownFileType = sourcecode.swift; path = "OutboundMessage+OWS.swift"; sourceTree = "<group>"; };
		4C9C50FF22F495F60054A33F /* BroadcastMediaMessageJob.swift */ = {isa = PBXFileReference; fileEncoding = 4; lastKnownFileType = sourcecode.swift; path = BroadcastMediaMessageJob.swift; sourceTree = "<group>"; };
		4C9CA25C217E676900607C63 /* ZXingObjC.framework */ = {isa = PBXFileReference; lastKnownFileType = wrapper.framework; name = ZXingObjC.framework; path = ThirdParty/Carthage/Build/iOS/ZXingObjC.framework; sourceTree = "<group>"; };
		4C9D34942369EFC7006A4307 /* launchApp.json */ = {isa = PBXFileReference; fileEncoding = 4; lastKnownFileType = text.json; path = launchApp.json; sourceTree = "<group>"; };
		4C9D34962369F0FC006A4307 /* notificationPermission.json */ = {isa = PBXFileReference; fileEncoding = 4; lastKnownFileType = text.json; path = notificationPermission.json; sourceTree = "<group>"; };
		4C9D34982369F11E006A4307 /* img_1.png */ = {isa = PBXFileReference; lastKnownFileType = image.png; path = img_1.png; sourceTree = "<group>"; };
		4C9D34992369F11E006A4307 /* img_0.png */ = {isa = PBXFileReference; lastKnownFileType = image.png; path = img_0.png; sourceTree = "<group>"; };
		4C9D349A2369F11F006A4307 /* img_2.png */ = {isa = PBXFileReference; lastKnownFileType = image.png; path = img_2.png; sourceTree = "<group>"; };
		4CA46F49219C78050038ABDE /* GalleryRailView.swift */ = {isa = PBXFileReference; lastKnownFileType = sourcecode.swift; path = GalleryRailView.swift; sourceTree = "<group>"; };
		4CA46F4B219CCC630038ABDE /* CaptionView.swift */ = {isa = PBXFileReference; lastKnownFileType = sourcecode.swift; path = CaptionView.swift; sourceTree = "<group>"; };
		4CA485BA2232339F004B9E7D /* PhotoCaptureViewController.swift */ = {isa = PBXFileReference; lastKnownFileType = sourcecode.swift; path = PhotoCaptureViewController.swift; sourceTree = "<group>"; };
		4CA5F792211E1F06008C2708 /* Toast.swift */ = {isa = PBXFileReference; lastKnownFileType = sourcecode.swift; path = Toast.swift; sourceTree = "<group>"; };
		4CB5F26820F7D060004D1B42 /* MessageActions.swift */ = {isa = PBXFileReference; lastKnownFileType = sourcecode.swift; path = MessageActions.swift; sourceTree = "<group>"; };
		4CB93DC12180FF07004B9764 /* ProximityMonitoringManager.swift */ = {isa = PBXFileReference; lastKnownFileType = sourcecode.swift; path = ProximityMonitoringManager.swift; sourceTree = "<group>"; };
		4CBBCA6221714B4500EEB37D /* OWS110SortIdMigration.swift */ = {isa = PBXFileReference; fileEncoding = 4; lastKnownFileType = sourcecode.swift; path = OWS110SortIdMigration.swift; sourceTree = "<group>"; };
		4CBBFE492306F5D300B37450 /* LogViewController.swift */ = {isa = PBXFileReference; lastKnownFileType = sourcecode.swift; path = LogViewController.swift; sourceTree = "<group>"; };
		4CBF6F7A230B03C000549FFC /* OWS115CleanupProfileAvatars.swift */ = {isa = PBXFileReference; lastKnownFileType = sourcecode.swift; path = OWS115CleanupProfileAvatars.swift; sourceTree = "<group>"; };
		4CC0B59B20EC5F2E00CF6EE0 /* ConversationConfigurationSyncOperation.swift */ = {isa = PBXFileReference; lastKnownFileType = sourcecode.swift; path = ConversationConfigurationSyncOperation.swift; sourceTree = "<group>"; };
		4CC1ECF8211A47CD00CC13BE /* StoreKit.framework */ = {isa = PBXFileReference; lastKnownFileType = wrapper.framework; name = StoreKit.framework; path = System/Library/Frameworks/StoreKit.framework; sourceTree = SDKROOT; };
		4CC1ECFA211A553000CC13BE /* AppUpdateNag.swift */ = {isa = PBXFileReference; lastKnownFileType = sourcecode.swift; path = AppUpdateNag.swift; sourceTree = "<group>"; };
		4CC613352227A00400E21A3A /* ConversationSearch.swift */ = {isa = PBXFileReference; lastKnownFileType = sourcecode.swift; path = ConversationSearch.swift; sourceTree = "<group>"; };
		4CD675BD22E7BE35008010D2 /* MediaDismissAnimationController.swift */ = {isa = PBXFileReference; lastKnownFileType = sourcecode.swift; path = MediaDismissAnimationController.swift; sourceTree = "<group>"; };
		4CD675C422E7CF22008010D2 /* ConversationViewController+OWS.swift */ = {isa = PBXFileReference; lastKnownFileType = sourcecode.swift; path = "ConversationViewController+OWS.swift"; sourceTree = "<group>"; };
		4CD675C622E7D393008010D2 /* MediaPresentationContext.swift */ = {isa = PBXFileReference; lastKnownFileType = sourcecode.swift; path = MediaPresentationContext.swift; sourceTree = "<group>"; };
		4CFB4E9B220BC56D00ECB4DE /* nb */ = {isa = PBXFileReference; lastKnownFileType = text.plist.strings; name = nb; path = translations/nb.lproj/Localizable.strings; sourceTree = "<group>"; };
		4CFD151C22415AA400F2450F /* CallVideoHintView.swift */ = {isa = PBXFileReference; lastKnownFileType = sourcecode.swift; path = CallVideoHintView.swift; sourceTree = "<group>"; };
		4CFE6B6B21F92BA700006701 /* LegacyNotificationsAdaptee.swift */ = {isa = PBXFileReference; lastKnownFileType = sourcecode.swift; name = LegacyNotificationsAdaptee.swift; path = UserInterface/Notifications/LegacyNotificationsAdaptee.swift; sourceTree = "<group>"; };
		4CFF4C0920F55BBA005DA313 /* MenuActionsViewController.swift */ = {isa = PBXFileReference; lastKnownFileType = sourcecode.swift; path = MenuActionsViewController.swift; sourceTree = "<group>"; };
		4F673294B9C30EE43B6FB0BC /* Pods-SignalShareExtension.testable release.xcconfig */ = {isa = PBXFileReference; includeInIndex = 1; lastKnownFileType = text.xcconfig; name = "Pods-SignalShareExtension.testable release.xcconfig"; path = "Pods/Target Support Files/Pods-SignalShareExtension/Pods-SignalShareExtension.testable release.xcconfig"; sourceTree = "<group>"; };
		63BAA38DC365EE44110A6BD1 /* Pods-SignalTests.debug.xcconfig */ = {isa = PBXFileReference; includeInIndex = 1; lastKnownFileType = text.xcconfig; name = "Pods-SignalTests.debug.xcconfig"; path = "Pods/Target Support Files/Pods-SignalTests/Pods-SignalTests.debug.xcconfig"; sourceTree = "<group>"; };
		69349DE607F5BA6036C9AC60 /* Pods-SignalShareExtension.debug.xcconfig */ = {isa = PBXFileReference; includeInIndex = 1; lastKnownFileType = text.xcconfig; name = "Pods-SignalShareExtension.debug.xcconfig"; path = "Pods/Target Support Files/Pods-SignalShareExtension/Pods-SignalShareExtension.debug.xcconfig"; sourceTree = "<group>"; };
		70377AAA1918450100CAF501 /* MobileCoreServices.framework */ = {isa = PBXFileReference; lastKnownFileType = wrapper.framework; name = MobileCoreServices.framework; path = System/Library/Frameworks/MobileCoreServices.framework; sourceTree = SDKROOT; };
		748A5CAEDD7C919FC64C6807 /* Pods_SignalTests.framework */ = {isa = PBXFileReference; explicitFileType = wrapper.framework; includeInIndex = 0; path = Pods_SignalTests.framework; sourceTree = BUILT_PRODUCTS_DIR; };
		768A1A2A17FC9CD300E00ED8 /* libz.dylib */ = {isa = PBXFileReference; lastKnownFileType = "compiled.mach-o.dylib"; name = libz.dylib; path = usr/lib/libz.dylib; sourceTree = SDKROOT; };
		76C87F18181EFCE600C4ACAB /* MediaPlayer.framework */ = {isa = PBXFileReference; lastKnownFileType = wrapper.framework; name = MediaPlayer.framework; path = System/Library/Frameworks/MediaPlayer.framework; sourceTree = SDKROOT; };
		76EB03C218170B33006006FC /* AppDelegate.h */ = {isa = PBXFileReference; fileEncoding = 4; lastKnownFileType = sourcecode.c.h; path = AppDelegate.h; sourceTree = "<group>"; };
		76EB03C318170B33006006FC /* AppDelegate.m */ = {isa = PBXFileReference; fileEncoding = 4; lastKnownFileType = sourcecode.c.objc; path = AppDelegate.m; sourceTree = "<group>"; };
		7BB1CB6F2D7841356BE367EA /* Pods-Signal.testable release.xcconfig */ = {isa = PBXFileReference; includeInIndex = 1; lastKnownFileType = text.xcconfig; name = "Pods-Signal.testable release.xcconfig"; path = "Pods/Target Support Files/Pods-Signal/Pods-Signal.testable release.xcconfig"; sourceTree = "<group>"; };
		88081436234D80150004C187 /* UIResponder+OWS.swift */ = {isa = PBXFileReference; lastKnownFileType = sourcecode.swift; path = "UIResponder+OWS.swift"; sourceTree = "<group>"; };
		8809CE8022F534B200D38867 /* CustomKeyboard.swift */ = {isa = PBXFileReference; lastKnownFileType = sourcecode.swift; path = CustomKeyboard.swift; sourceTree = "<group>"; };
		8809CE8422F8DB2D00D38867 /* AttachmentKeyboard.swift */ = {isa = PBXFileReference; lastKnownFileType = sourcecode.swift; path = AttachmentKeyboard.swift; sourceTree = "<group>"; };
		8809CE8622F8FE6D00D38867 /* AttachmentKeyboard.swift */ = {isa = PBXFileReference; fileEncoding = 4; lastKnownFileType = sourcecode.swift; path = AttachmentKeyboard.swift; sourceTree = "<group>"; };
		8809CE8922F93C2200D38867 /* RecentPhotoCollectionView.swift */ = {isa = PBXFileReference; lastKnownFileType = sourcecode.swift; path = RecentPhotoCollectionView.swift; sourceTree = "<group>"; };
		880BFFE82345907600F6FAB1 /* ConversationSplitViewController.swift */ = {isa = PBXFileReference; lastKnownFileType = sourcecode.swift; path = ConversationSplitViewController.swift; sourceTree = "<group>"; };
		880C0FF6233D3F7C00386FB8 /* playPauseButton.json */ = {isa = PBXFileReference; fileEncoding = 4; lastKnownFileType = text.json; path = playPauseButton.json; sourceTree = "<group>"; };
		8810223622DF9C2300A7C44F /* OnboardingAccountLockedViewController.swift */ = {isa = PBXFileReference; lastKnownFileType = sourcecode.swift; path = OnboardingAccountLockedViewController.swift; sourceTree = "<group>"; };
		8811CF832295D8DA00FF6549 /* VolumeButtons.swift */ = {isa = PBXFileReference; lastKnownFileType = sourcecode.swift; path = VolumeButtons.swift; sourceTree = "<group>"; };
		881677C422DD2B21007BAF49 /* OWSPinReminderViewController.swift */ = {isa = PBXFileReference; lastKnownFileType = sourcecode.swift; path = OWSPinReminderViewController.swift; sourceTree = "<group>"; };
		881D85B722D92C2B00E118DF /* OWSPinSetupViewController.swift */ = {isa = PBXFileReference; lastKnownFileType = sourcecode.swift; path = OWSPinSetupViewController.swift; sourceTree = "<group>"; };
		8821334D2304E72700353626 /* NonContactTableViewCell.swift */ = {isa = PBXFileReference; lastKnownFileType = sourcecode.swift; path = NonContactTableViewCell.swift; sourceTree = "<group>"; };
		882159D023677E0500D17403 /* ur */ = {isa = PBXFileReference; lastKnownFileType = text.plist.strings; name = ur; path = translations/ur.lproj/Localizable.strings; sourceTree = "<group>"; };
		8827004B232071C500F01C46 /* OWSWindow.swift */ = {isa = PBXFileReference; lastKnownFileType = sourcecode.swift; path = OWSWindow.swift; sourceTree = "<group>"; };
		8827004D23208A1900F01C46 /* AppearanceSettingsTableViewController.swift */ = {isa = PBXFileReference; lastKnownFileType = sourcecode.swift; path = AppearanceSettingsTableViewController.swift; sourceTree = "<group>"; };
		8835DDF7230CEDC300DC6B66 /* RecipientPickerViewController.h */ = {isa = PBXFileReference; lastKnownFileType = sourcecode.c.h; path = RecipientPickerViewController.h; sourceTree = "<group>"; };
		8835DDF8230CEDC300DC6B66 /* RecipientPickerViewController.m */ = {isa = PBXFileReference; lastKnownFileType = sourcecode.c.objc; path = RecipientPickerViewController.m; sourceTree = "<group>"; };
		8835DDFC230CEE8900DC6B66 /* RecipientPickerDelegate.swift */ = {isa = PBXFileReference; lastKnownFileType = sourcecode.swift; path = RecipientPickerDelegate.swift; sourceTree = "<group>"; };
		8835DE00230DBF7E00DC6B66 /* ComposeViewController.swift */ = {isa = PBXFileReference; lastKnownFileType = sourcecode.swift; path = ComposeViewController.swift; sourceTree = "<group>"; };
		8835DE02230DEC6A00DC6B66 /* AddToBlockListViewController.swift */ = {isa = PBXFileReference; lastKnownFileType = sourcecode.swift; path = AddToBlockListViewController.swift; sourceTree = "<group>"; };
		8835DE06230DFFC500DC6B66 /* FindByPhoneNumberViewController.swift */ = {isa = PBXFileReference; lastKnownFileType = sourcecode.swift; path = FindByPhoneNumberViewController.swift; sourceTree = "<group>"; };
		88594E592335B08000390B19 /* AudioMessageView.swift */ = {isa = PBXFileReference; lastKnownFileType = sourcecode.swift; path = AudioMessageView.swift; sourceTree = "<group>"; };
		885DDD212362695B0003AC9C /* ActionSheetController.swift */ = {isa = PBXFileReference; lastKnownFileType = sourcecode.swift; path = ActionSheetController.swift; sourceTree = "<group>"; };
		886F08A6234958970085C27F /* InputAccessoryViewPlaceholder.swift */ = {isa = PBXFileReference; lastKnownFileType = sourcecode.swift; path = InputAccessoryViewPlaceholder.swift; sourceTree = "<group>"; };
		887D5880236773240048B8FB /* ta */ = {isa = PBXFileReference; lastKnownFileType = text.plist.strings; name = ta; path = translations/ta.lproj/Localizable.strings; sourceTree = "<group>"; };
		887D5881236773410048B8FB /* te */ = {isa = PBXFileReference; lastKnownFileType = text.plist.strings; name = te; path = translations/te.lproj/Localizable.strings; sourceTree = "<group>"; };
		88905E9D229CCA96004E4234 /* ExpirationNagView.swift */ = {isa = PBXFileReference; lastKnownFileType = sourcecode.swift; path = ExpirationNagView.swift; sourceTree = "<group>"; };
		88A357B823639384009D6B9A /* MemberActionSheet.swift */ = {isa = PBXFileReference; lastKnownFileType = sourcecode.swift; path = MemberActionSheet.swift; sourceTree = "<group>"; };
		88A358252363FF63009D6B9A /* mr */ = {isa = PBXFileReference; lastKnownFileType = text.plist.strings; name = mr; path = translations/mr.lproj/Localizable.strings; sourceTree = "<group>"; };
		88A358262364020B009D6B9A /* uk */ = {isa = PBXFileReference; lastKnownFileType = text.plist.strings; name = uk; path = translations/uk.lproj/Localizable.strings; sourceTree = "<group>"; };
		88A3582723640240009D6B9A /* vi */ = {isa = PBXFileReference; lastKnownFileType = text.plist.strings; name = vi; path = translations/vi.lproj/Localizable.strings; sourceTree = "<group>"; };
		88A35828236402D3009D6B9A /* hi */ = {isa = PBXFileReference; lastKnownFileType = text.plist.strings; name = hi; path = translations/bn.lproj/Localizable.strings; sourceTree = "<group>"; };
		88A695BC232C18DF002F7B9B /* AudioWaveformProgressView.swift */ = {isa = PBXFileReference; lastKnownFileType = sourcecode.swift; path = AudioWaveformProgressView.swift; sourceTree = "<group>"; };
		88A9729122FA5D4B004B4FBF /* AttachmentFormatPickerView.swift */ = {isa = PBXFileReference; lastKnownFileType = sourcecode.swift; path = AttachmentFormatPickerView.swift; sourceTree = "<group>"; };
		88A9729322FB4D02004B4FBF /* LocationPicker.swift */ = {isa = PBXFileReference; lastKnownFileType = sourcecode.swift; path = LocationPicker.swift; sourceTree = "<group>"; };
		88BFD4722335C2B3001797D7 /* waveformLoading.json */ = {isa = PBXFileReference; fileEncoding = 4; lastKnownFileType = text.json; path = waveformLoading.json; sourceTree = "<group>"; };
		88D1D40122EBB5A100F472C5 /* MessageRequestView.swift */ = {isa = PBXFileReference; lastKnownFileType = sourcecode.swift; path = MessageRequestView.swift; sourceTree = "<group>"; };
		88D1D40322EF8A9700F472C5 /* ThreadDetailsInteraction.swift */ = {isa = PBXFileReference; lastKnownFileType = sourcecode.swift; path = ThreadDetailsInteraction.swift; sourceTree = "<group>"; };
		88D1D40522EF8F1100F472C5 /* ThreadDetailsCell.swift */ = {isa = PBXFileReference; lastKnownFileType = sourcecode.swift; path = ThreadDetailsCell.swift; sourceTree = "<group>"; };
		88E34F2622F269E900966CC2 /* StorageServiceManager.swift */ = {isa = PBXFileReference; lastKnownFileType = sourcecode.swift; path = StorageServiceManager.swift; sourceTree = "<group>"; };
		88E34F2822F26CC100966CC2 /* StorageServiceProto+Sync.swift */ = {isa = PBXFileReference; lastKnownFileType = sourcecode.swift; path = "StorageServiceProto+Sync.swift"; sourceTree = "<group>"; };
		88F7EE92230253C5003ADF7D /* UsernameViewController.swift */ = {isa = PBXFileReference; lastKnownFileType = sourcecode.swift; path = UsernameViewController.swift; sourceTree = "<group>"; };
		8981C8F64D94D3C52EB67A2C /* Pods-SignalTests.test.xcconfig */ = {isa = PBXFileReference; includeInIndex = 1; lastKnownFileType = text.xcconfig; name = "Pods-SignalTests.test.xcconfig"; path = "Pods/Target Support Files/Pods-SignalTests/Pods-SignalTests.test.xcconfig"; sourceTree = "<group>"; };
		8EEE74B0753448C085B48721 /* Pods-SignalMessaging.app store release.xcconfig */ = {isa = PBXFileReference; includeInIndex = 1; lastKnownFileType = text.xcconfig; name = "Pods-SignalMessaging.app store release.xcconfig"; path = "Pods/Target Support Files/Pods-SignalMessaging/Pods-SignalMessaging.app store release.xcconfig"; sourceTree = "<group>"; };
		948239851C08032C842937CC /* Pods-SignalMessaging.test.xcconfig */ = {isa = PBXFileReference; includeInIndex = 1; lastKnownFileType = text.xcconfig; name = "Pods-SignalMessaging.test.xcconfig"; path = "Pods/Target Support Files/Pods-SignalMessaging/Pods-SignalMessaging.test.xcconfig"; sourceTree = "<group>"; };
		954AEE681DF33D32002E5410 /* ContactsPickerTest.swift */ = {isa = PBXFileReference; fileEncoding = 4; lastKnownFileType = sourcecode.swift; path = ContactsPickerTest.swift; sourceTree = "<group>"; };
		9B533A9FA46206D3D99C9ADA /* Pods-SignalMessaging.debug.xcconfig */ = {isa = PBXFileReference; includeInIndex = 1; lastKnownFileType = text.xcconfig; name = "Pods-SignalMessaging.debug.xcconfig"; path = "Pods/Target Support Files/Pods-SignalMessaging/Pods-SignalMessaging.debug.xcconfig"; sourceTree = "<group>"; };
		A11CD70C17FA230600A2D1B1 /* QuartzCore.framework */ = {isa = PBXFileReference; lastKnownFileType = wrapper.framework; name = QuartzCore.framework; path = System/Library/Frameworks/QuartzCore.framework; sourceTree = SDKROOT; };
		A163E8AA16F3F6A90094D68B /* Security.framework */ = {isa = PBXFileReference; lastKnownFileType = wrapper.framework; name = Security.framework; path = System/Library/Frameworks/Security.framework; sourceTree = SDKROOT; };
		A1C32D4D17A0652C000A904E /* AddressBook.framework */ = {isa = PBXFileReference; lastKnownFileType = wrapper.framework; name = AddressBook.framework; path = System/Library/Frameworks/AddressBook.framework; sourceTree = SDKROOT; };
		A1C32D4F17A06537000A904E /* AddressBookUI.framework */ = {isa = PBXFileReference; lastKnownFileType = wrapper.framework; name = AddressBookUI.framework; path = System/Library/Frameworks/AddressBookUI.framework; sourceTree = SDKROOT; };
		A1FDCBEE16DAA6C300868894 /* AVFoundation.framework */ = {isa = PBXFileReference; lastKnownFileType = wrapper.framework; name = AVFoundation.framework; path = System/Library/Frameworks/AVFoundation.framework; sourceTree = SDKROOT; };
		A5509EC91A69AB8B00ABA4BC /* Main.storyboard */ = {isa = PBXFileReference; fileEncoding = 4; lastKnownFileType = file.storyboard; name = Main.storyboard; path = Storyboard/Main.storyboard; sourceTree = "<group>"; };
		B60EDE031A05A01700D73516 /* AudioToolbox.framework */ = {isa = PBXFileReference; lastKnownFileType = wrapper.framework; name = AudioToolbox.framework; path = System/Library/Frameworks/AudioToolbox.framework; sourceTree = SDKROOT; };
		B634CBB31AB10D2300C49B99 /* hr */ = {isa = PBXFileReference; lastKnownFileType = text.plist.strings; name = hr; path = translations/hr.lproj/Localizable.strings; sourceTree = "<group>"; };
		B634CBB51AB10D5400C49B99 /* ro */ = {isa = PBXFileReference; lastKnownFileType = text.plist.strings; name = ro; path = translations/ro.lproj/Localizable.strings; sourceTree = "<group>"; };
		B63FBC9E1AA545CB00548746 /* fi */ = {isa = PBXFileReference; lastKnownFileType = text.plist.strings; name = fi; path = translations/fi.lproj/Localizable.strings; sourceTree = "<group>"; };
		B646D10E1AA5461A004133BA /* fr */ = {isa = PBXFileReference; lastKnownFileType = text.plist.strings; name = fr; path = translations/fr.lproj/Localizable.strings; sourceTree = "<group>"; };
		B646D10F1AA54626004133BA /* fil */ = {isa = PBXFileReference; lastKnownFileType = text.plist.strings; name = fil; path = translations/fil.lproj/Localizable.strings; sourceTree = "<group>"; };
		B646D1141AA54674004133BA /* hu */ = {isa = PBXFileReference; lastKnownFileType = text.plist.strings; name = hu; path = translations/hu.lproj/Localizable.strings; sourceTree = "<group>"; };
		B657DDC91911A40500F45B0C /* Signal.entitlements */ = {isa = PBXFileReference; lastKnownFileType = text.xml; path = Signal.entitlements; sourceTree = "<group>"; };
		B660F69E1C29868000687D6E /* SignalTests-Info.plist */ = {isa = PBXFileReference; fileEncoding = 4; lastKnownFileType = text.plist.xml; path = "SignalTests-Info.plist"; sourceTree = "<group>"; };
		B660F69F1C29868000687D6E /* whisperFake.cer */ = {isa = PBXFileReference; lastKnownFileType = file; path = whisperFake.cer; sourceTree = "<group>"; };
		B660F6A01C29868000687D6E /* TestUtil.h */ = {isa = PBXFileReference; fileEncoding = 4; lastKnownFileType = sourcecode.c.h; path = TestUtil.h; sourceTree = "<group>"; };
		B660F6AD1C29868000687D6E /* FunctionalUtilTest.m */ = {isa = PBXFileReference; fileEncoding = 4; lastKnownFileType = sourcecode.c.objc; path = FunctionalUtilTest.m; sourceTree = "<group>"; };
		B660F6B31C29868000687D6E /* UtilTest.h */ = {isa = PBXFileReference; fileEncoding = 4; lastKnownFileType = sourcecode.c.h; path = UtilTest.h; sourceTree = "<group>"; };
		B660F6B41C29868000687D6E /* UtilTest.m */ = {isa = PBXFileReference; fileEncoding = 4; lastKnownFileType = sourcecode.c.objc; path = UtilTest.m; sourceTree = "<group>"; };
		B66DBF4919D5BBC8006EA940 /* Images.xcassets */ = {isa = PBXFileReference; lastKnownFileType = folder.assetcatalog; path = Images.xcassets; sourceTree = "<group>"; };
		B676BCEF1AA544E7009637B8 /* de */ = {isa = PBXFileReference; lastKnownFileType = text.plist.strings; name = de; path = translations/de.lproj/Localizable.strings; sourceTree = "<group>"; };
		B676BCF11AA5451E009637B8 /* es */ = {isa = PBXFileReference; lastKnownFileType = text.plist.strings; name = es; path = translations/es.lproj/Localizable.strings; sourceTree = "<group>"; };
		B67EBF5C19194AC60084CCFD /* Settings.bundle */ = {isa = PBXFileReference; lastKnownFileType = "wrapper.plug-in"; name = Settings.bundle; path = SettingsBundle/Settings.bundle; sourceTree = SOURCE_ROOT; };
		B68CB7D81AA546C30065AC3F /* lv */ = {isa = PBXFileReference; lastKnownFileType = text.plist.strings; name = lv; path = translations/lv.lproj/Localizable.strings; sourceTree = "<group>"; };
		B68CB7DA1AA546F50065AC3F /* nl */ = {isa = PBXFileReference; lastKnownFileType = text.plist.strings; name = nl; path = translations/nl.lproj/Localizable.strings; sourceTree = "<group>"; };
		B68CB7DB1AA547070065AC3F /* pl */ = {isa = PBXFileReference; lastKnownFileType = text.plist.strings; name = pl; path = translations/pl.lproj/Localizable.strings; sourceTree = "<group>"; };
		B68CB7DC1AA547100065AC3F /* pt_BR */ = {isa = PBXFileReference; lastKnownFileType = text.plist.strings; name = pt_BR; path = translations/pt_BR.lproj/Localizable.strings; sourceTree = "<group>"; };
		B68CB7DD1AA5471A0065AC3F /* pt_PT */ = {isa = PBXFileReference; lastKnownFileType = text.plist.strings; name = pt_PT; path = translations/pt_PT.lproj/Localizable.strings; sourceTree = "<group>"; };
		B68CB7E01AA548420065AC3F /* ru */ = {isa = PBXFileReference; lastKnownFileType = text.plist.strings; name = ru; path = translations/ru.lproj/Localizable.strings; sourceTree = "<group>"; };
		B68CB7E11AA5484F0065AC3F /* sl */ = {isa = PBXFileReference; lastKnownFileType = text.plist.strings; name = sl; path = translations/sl.lproj/Localizable.strings; sourceTree = "<group>"; };
		B68CB7E61AA548870065AC3F /* zh_CN */ = {isa = PBXFileReference; lastKnownFileType = text.plist.strings; name = zh_CN; path = translations/zh_CN.lproj/Localizable.strings; sourceTree = "<group>"; };
		B69C2D191AA5446C00A640C2 /* bs */ = {isa = PBXFileReference; lastKnownFileType = text.plist.strings; name = bs; path = translations/bs.lproj/Localizable.strings; sourceTree = "<group>"; };
		B69C2D1A1AA5447600A640C2 /* ca */ = {isa = PBXFileReference; lastKnownFileType = text.plist.strings; name = ca; path = translations/ca.lproj/Localizable.strings; sourceTree = "<group>"; };
		B69C2D1B1AA5448300A640C2 /* cs */ = {isa = PBXFileReference; lastKnownFileType = text.plist.strings; name = cs; path = translations/cs.lproj/Localizable.strings; sourceTree = "<group>"; };
		B69CD25019773E79005CE69A /* XCTest.framework */ = {isa = PBXFileReference; lastKnownFileType = wrapper.framework; name = XCTest.framework; path = Library/Frameworks/XCTest.framework; sourceTree = DEVELOPER_DIR; };
		B6B226961BE4B7D200860F4D /* ContactsUI.framework */ = {isa = PBXFileReference; lastKnownFileType = wrapper.framework; name = ContactsUI.framework; path = System/Library/Frameworks/ContactsUI.framework; sourceTree = SDKROOT; };
		B6BC3D0C1AA544B100C2907F /* da */ = {isa = PBXFileReference; lastKnownFileType = text.plist.strings; name = da; path = translations/da.lproj/Localizable.strings; sourceTree = "<group>"; };
		B6F509961AA53F760068F56A /* en */ = {isa = PBXFileReference; lastKnownFileType = text.plist.strings; name = en; path = translations/en.lproj/Localizable.strings; sourceTree = "<group>"; };
		B6FE7EB61ADD62FA00A6D22F /* PushKit.framework */ = {isa = PBXFileReference; lastKnownFileType = wrapper.framework; name = PushKit.framework; path = System/Library/Frameworks/PushKit.framework; sourceTree = SDKROOT; };
		B97940251832BD2400BD66CB /* UIUtil.h */ = {isa = PBXFileReference; fileEncoding = 4; lastKnownFileType = sourcecode.c.h; path = UIUtil.h; sourceTree = "<group>"; };
		B97940261832BD2400BD66CB /* UIUtil.m */ = {isa = PBXFileReference; fileEncoding = 4; lastKnownFileType = sourcecode.c.objc; path = UIUtil.m; sourceTree = "<group>"; };
		B9EB5ABC1884C002007CBB57 /* MessageUI.framework */ = {isa = PBXFileReference; lastKnownFileType = wrapper.framework; name = MessageUI.framework; path = System/Library/Frameworks/MessageUI.framework; sourceTree = SDKROOT; };
		C61A9604F0FC0D258C8CE27F /* Pods_SignalPerformanceTests.framework */ = {isa = PBXFileReference; explicitFileType = wrapper.framework; includeInIndex = 0; path = Pods_SignalPerformanceTests.framework; sourceTree = BUILT_PRODUCTS_DIR; };
		CAA04E8D62A697EE833BC729 /* Pods-SignalPerformanceTests.debug.xcconfig */ = {isa = PBXFileReference; includeInIndex = 1; lastKnownFileType = text.xcconfig; name = "Pods-SignalPerformanceTests.debug.xcconfig"; path = "Pods/Target Support Files/Pods-SignalPerformanceTests/Pods-SignalPerformanceTests.debug.xcconfig"; sourceTree = "<group>"; };
		D17BB5C25D615AB49813100C /* Pods_Signal.framework */ = {isa = PBXFileReference; explicitFileType = wrapper.framework; includeInIndex = 0; path = Pods_Signal.framework; sourceTree = BUILT_PRODUCTS_DIR; };
		D2179CFB16BB0B3A0006F3AB /* CoreTelephony.framework */ = {isa = PBXFileReference; lastKnownFileType = wrapper.framework; name = CoreTelephony.framework; path = System/Library/Frameworks/CoreTelephony.framework; sourceTree = SDKROOT; };
		D2179CFD16BB0B480006F3AB /* SystemConfiguration.framework */ = {isa = PBXFileReference; lastKnownFileType = wrapper.framework; name = SystemConfiguration.framework; path = System/Library/Frameworks/SystemConfiguration.framework; sourceTree = SDKROOT; };
		D221A089169C9E5E00537ABF /* Signal.app */ = {isa = PBXFileReference; explicitFileType = wrapper.application; includeInIndex = 0; path = Signal.app; sourceTree = BUILT_PRODUCTS_DIR; };
		D221A08D169C9E5E00537ABF /* UIKit.framework */ = {isa = PBXFileReference; lastKnownFileType = wrapper.framework; name = UIKit.framework; path = System/Library/Frameworks/UIKit.framework; sourceTree = SDKROOT; };
		D221A08F169C9E5E00537ABF /* Foundation.framework */ = {isa = PBXFileReference; lastKnownFileType = wrapper.framework; name = Foundation.framework; path = System/Library/Frameworks/Foundation.framework; sourceTree = SDKROOT; };
		D221A091169C9E5E00537ABF /* CoreGraphics.framework */ = {isa = PBXFileReference; lastKnownFileType = wrapper.framework; name = CoreGraphics.framework; path = System/Library/Frameworks/CoreGraphics.framework; sourceTree = SDKROOT; };
		D221A095169C9E5E00537ABF /* Signal-Info.plist */ = {isa = PBXFileReference; lastKnownFileType = text.plist.xml; path = "Signal-Info.plist"; sourceTree = "<group>"; };
		D221A099169C9E5E00537ABF /* main.m */ = {isa = PBXFileReference; lastKnownFileType = sourcecode.c.objc; path = main.m; sourceTree = "<group>"; };
		D221A09B169C9E5E00537ABF /* Signal-Prefix.pch */ = {isa = PBXFileReference; lastKnownFileType = sourcecode.c.h; path = "Signal-Prefix.pch"; sourceTree = "<group>"; };
		D221A0AA169C9E5F00537ABF /* SignalTests.xctest */ = {isa = PBXFileReference; explicitFileType = wrapper.cfbundle; includeInIndex = 0; path = SignalTests.xctest; sourceTree = BUILT_PRODUCTS_DIR; };
		D221A0E7169DFFC500537ABF /* AVFoundation.framework */ = {isa = PBXFileReference; lastKnownFileType = wrapper.framework; name = AVFoundation.framework; path = ../../../../../../System/Library/Frameworks/AVFoundation.framework; sourceTree = "<group>"; };
		D24B5BD4169F568C00681372 /* AudioToolbox.framework */ = {isa = PBXFileReference; lastKnownFileType = wrapper.framework; name = AudioToolbox.framework; path = ../../../../../../System/Library/Frameworks/AudioToolbox.framework; sourceTree = "<group>"; };
		D2AEACDB16C426DA00C364C0 /* CFNetwork.framework */ = {isa = PBXFileReference; lastKnownFileType = wrapper.framework; name = CFNetwork.framework; path = System/Library/Frameworks/CFNetwork.framework; sourceTree = SDKROOT; };
		DE2DD605305BC6EFAD731723 /* Pods-Signal.debug.xcconfig */ = {isa = PBXFileReference; includeInIndex = 1; lastKnownFileType = text.xcconfig; name = "Pods-Signal.debug.xcconfig"; path = "Pods/Target Support Files/Pods-Signal/Pods-Signal.debug.xcconfig"; sourceTree = "<group>"; };
		DF728B4B438716EAF95CEC18 /* Pods-Signal.app store release.xcconfig */ = {isa = PBXFileReference; includeInIndex = 1; lastKnownFileType = text.xcconfig; name = "Pods-Signal.app store release.xcconfig"; path = "Pods/Target Support Files/Pods-Signal/Pods-Signal.app store release.xcconfig"; sourceTree = "<group>"; };
		E1A0AD8B16E13FDD0071E604 /* CoreFoundation.framework */ = {isa = PBXFileReference; lastKnownFileType = wrapper.framework; name = CoreFoundation.framework; path = System/Library/Frameworks/CoreFoundation.framework; sourceTree = SDKROOT; };
		FC3BD9871A30A790005B96BB /* Social.framework */ = {isa = PBXFileReference; lastKnownFileType = wrapper.framework; name = Social.framework; path = System/Library/Frameworks/Social.framework; sourceTree = SDKROOT; };
		FCB11D8B1A129A76002F93FB /* CoreMedia.framework */ = {isa = PBXFileReference; lastKnownFileType = wrapper.framework; name = CoreMedia.framework; path = System/Library/Frameworks/CoreMedia.framework; sourceTree = SDKROOT; };
		FD351756BE688D00B63E00CD /* Pods-SignalMessaging.testable release.xcconfig */ = {isa = PBXFileReference; includeInIndex = 1; lastKnownFileType = text.xcconfig; name = "Pods-SignalMessaging.testable release.xcconfig"; path = "Pods/Target Support Files/Pods-SignalMessaging/Pods-SignalMessaging.testable release.xcconfig"; sourceTree = "<group>"; };
/* End PBXFileReference section */

/* Begin PBXFrameworksBuildPhase section */
		453518651FC635DD00210559 /* Frameworks */ = {
			isa = PBXFrameworksBuildPhase;
			buildActionMask = 2147483647;
			files = (
				453518A21FC63E2900210559 /* SignalMessaging.framework in Frameworks */,
				2AE2882E4C2B96BFFF9EE27C /* Pods_SignalShareExtension.framework in Frameworks */,
			);
			runOnlyForDeploymentPostprocessing = 0;
		};
		4535188E1FC63DBF00210559 /* Frameworks */ = {
			isa = PBXFrameworksBuildPhase;
			buildActionMask = 2147483647;
			files = (
				4AC4EA13C8A444455DAB351F /* Pods_SignalMessaging.framework in Frameworks */,
			);
			runOnlyForDeploymentPostprocessing = 0;
		};
		4C10B1A623176D250099396B /* Frameworks */ = {
			isa = PBXFrameworksBuildPhase;
			buildActionMask = 2147483647;
			files = (
				4C10B1A723176D250099396B /* AudioToolbox.framework in Frameworks */,
				4C10B1A823176D250099396B /* XCTest.framework in Frameworks */,
				4C10B1A923176D250099396B /* MessageUI.framework in Frameworks */,
				4C10B1AA23176D250099396B /* MediaPlayer.framework in Frameworks */,
				4C10B1AB23176D250099396B /* CoreGraphics.framework in Frameworks */,
				4C10B1AC23176D250099396B /* QuartzCore.framework in Frameworks */,
				4C10B1AD23176D250099396B /* Security.framework in Frameworks */,
				4C10B1AE23176D250099396B /* AddressBookUI.framework in Frameworks */,
				4C10B1AF23176D250099396B /* AddressBook.framework in Frameworks */,
				4C10B1B023176D250099396B /* AVFoundation.framework in Frameworks */,
				4C10B1B123176D250099396B /* CoreTelephony.framework in Frameworks */,
				4C10B1B223176D250099396B /* SystemConfiguration.framework in Frameworks */,
				4C10B1B323176D250099396B /* CFNetwork.framework in Frameworks */,
				4C10B1B423176D250099396B /* UIKit.framework in Frameworks */,
				4C10B1B523176D250099396B /* Foundation.framework in Frameworks */,
				06289300DC49EDEA6FEC730C /* Pods_SignalPerformanceTests.framework in Frameworks */,
			);
			runOnlyForDeploymentPostprocessing = 0;
		};
		D221A086169C9E5E00537ABF /* Frameworks */ = {
			isa = PBXFrameworksBuildPhase;
			buildActionMask = 2147483647;
			files = (
				38AD4FAA2310B7E00038BA75 /* SignalRingRTC.framework in Frameworks */,
				4CC1ECF9211A47CE00CC13BE /* StoreKit.framework in Frameworks */,
				455A16DD1F1FEA0000F86704 /* Metal.framework in Frameworks */,
				455A16DE1F1FEA0000F86704 /* MetalKit.framework in Frameworks */,
				45847E871E4283C30080EAB3 /* Intents.framework in Frameworks */,
				4509E79A1DD653700025A59F /* WebRTC.framework in Frameworks */,
				4520D8D51D417D8E00123472 /* Photos.framework in Frameworks */,
				4C9CA25D217E676900607C63 /* ZXingObjC.framework in Frameworks */,
				B6B226971BE4B7D200860F4D /* ContactsUI.framework in Frameworks */,
				45BD60821DE9547E00A8F436 /* Contacts.framework in Frameworks */,
				B6FE7EB71ADD62FA00A6D22F /* PushKit.framework in Frameworks */,
				FC3BD9881A30A790005B96BB /* Social.framework in Frameworks */,
				FCB11D8C1A129A76002F93FB /* CoreMedia.framework in Frameworks */,
				70377AAB1918450100CAF501 /* MobileCoreServices.framework in Frameworks */,
				B9EB5ABD1884C002007CBB57 /* MessageUI.framework in Frameworks */,
				453518991FC63DBF00210559 /* SignalMessaging.framework in Frameworks */,
				3496956021A2FC8100DCFE74 /* CloudKit.framework in Frameworks */,
				76C87F19181EFCE600C4ACAB /* MediaPlayer.framework in Frameworks */,
				768A1A2B17FC9CD300E00ED8 /* libz.dylib in Frameworks */,
				A11CD70D17FA230600A2D1B1 /* QuartzCore.framework in Frameworks */,
				A163E8AB16F3F6AA0094D68B /* Security.framework in Frameworks */,
				A1C32D5117A06544000A904E /* AddressBook.framework in Frameworks */,
				A1C32D5017A06538000A904E /* AddressBookUI.framework in Frameworks */,
				D2AEACDC16C426DA00C364C0 /* CFNetwork.framework in Frameworks */,
				D2179CFE16BB0B480006F3AB /* SystemConfiguration.framework in Frameworks */,
				D2179CFC16BB0B3A0006F3AB /* CoreTelephony.framework in Frameworks */,
				D221A08E169C9E5E00537ABF /* UIKit.framework in Frameworks */,
				D221A090169C9E5E00537ABF /* Foundation.framework in Frameworks */,
				D221A0E8169DFFC500537ABF /* AVFoundation.framework in Frameworks */,
				D24B5BD5169F568C00681372 /* AudioToolbox.framework in Frameworks */,
				BFF3FB9730634F37D25903F4 /* Pods_Signal.framework in Frameworks */,
			);
			runOnlyForDeploymentPostprocessing = 0;
		};
		D221A0A6169C9E5F00537ABF /* Frameworks */ = {
			isa = PBXFrameworksBuildPhase;
			buildActionMask = 2147483647;
			files = (
				B60EDE041A05A01700D73516 /* AudioToolbox.framework in Frameworks */,
				B69CD25119773E79005CE69A /* XCTest.framework in Frameworks */,
				E1368CBE18A1C36B00109378 /* MessageUI.framework in Frameworks */,
				A10FDF79184FB4BB007FF963 /* MediaPlayer.framework in Frameworks */,
				A1A018531805C60D00A052A6 /* CoreGraphics.framework in Frameworks */,
				A1A018521805C5E800A052A6 /* QuartzCore.framework in Frameworks */,
				A123C14916F902EE000AE905 /* Security.framework in Frameworks */,
				A194D3BA17A08CD5004BD3A9 /* AddressBookUI.framework in Frameworks */,
				A194D3B917A08CD1004BD3A9 /* AddressBook.framework in Frameworks */,
				D202868416DBE108009068E9 /* AVFoundation.framework in Frameworks */,
				D202868316DBE0FC009068E9 /* CoreTelephony.framework in Frameworks */,
				D202868216DBE0F4009068E9 /* SystemConfiguration.framework in Frameworks */,
				D202868116DBE0E7009068E9 /* CFNetwork.framework in Frameworks */,
				D221A0AD169C9E5F00537ABF /* UIKit.framework in Frameworks */,
				D221A0AE169C9E5F00537ABF /* Foundation.framework in Frameworks */,
				CC875800737563D6891B741D /* Pods_SignalTests.framework in Frameworks */,
				5AC566C518874973406105BF /* Pods_SignalTests.framework in Frameworks */,
			);
			runOnlyForDeploymentPostprocessing = 0;
		};
/* End PBXFrameworksBuildPhase section */

/* Begin PBXGroup section */
		34035D772367747300F5215A /* VideoEditor */ = {
			isa = PBXGroup;
			children = (
				34035D782367747300F5215A /* VideoEditorModel.swift */,
				34035D792367747300F5215A /* VideoEditorView.swift */,
			);
			path = VideoEditor;
			sourceTree = "<group>";
		};
		34074F54203D0722004596AE /* Sounds */ = {
			isa = PBXGroup;
			children = (
				45A2F004204473A3002E978A /* NewMessage.aifc */,
				34661FB720C1C0D60056EDD6 /* message_sent.aiff */,
				34CF0783203E6B77005C4D61 /* busy_tone_ansi.caf */,
				34CF0786203E6B78005C4D61 /* end_call_tone_cept.caf */,
				34074FC5203E5435004596AE /* messageReceivedSounds */,
				34CF0784203E6B77005C4D61 /* ringback_tone_ansi.caf */,
				34C3C78B20409F320000134C /* ringtoneSounds */,
				34C3C78E2040A4F70000134C /* sonarping.mp3 */,
			);
			path = Sounds;
			sourceTree = "<group>";
		};
		34074FC5203E5435004596AE /* messageReceivedSounds */ = {
			isa = PBXGroup;
			children = (
				45B74A5B2044AAB300CD42F8 /* aurora-quiet.aifc */,
				45B74A6F2044AAB500CD42F8 /* aurora.aifc */,
				45B74A5F2044AAB400CD42F8 /* bamboo-quiet.aifc */,
				45B74A6C2044AAB500CD42F8 /* bamboo.aifc */,
				45B74A682044AAB500CD42F8 /* chord-quiet.aifc */,
				45B74A622044AAB400CD42F8 /* chord.aifc */,
				45B74A702044AAB500CD42F8 /* circles-quiet.aifc */,
				45B74A6A2044AAB500CD42F8 /* circles.aifc */,
				4503F1BB20470A5B00CEE724 /* classic-quiet.aifc */,
				4503F1BC20470A5B00CEE724 /* classic.aifc */,
				45B74A6E2044AAB500CD42F8 /* complete-quiet.aifc */,
				45B74A652044AAB400CD42F8 /* complete.aifc */,
				45B74A632044AAB400CD42F8 /* hello-quiet.aifc */,
				45B74A5E2044AAB400CD42F8 /* hello.aifc */,
				45B74A732044AAB600CD42F8 /* input-quiet.aifc */,
				45B74A602044AAB400CD42F8 /* input.aifc */,
				45B74A5D2044AAB400CD42F8 /* keys-quiet.aifc */,
				45B74A612044AAB400CD42F8 /* keys.aifc */,
				45B74A662044AAB400CD42F8 /* note-quiet.aifc */,
				45B74A6D2044AAB500CD42F8 /* note.aifc */,
				45B74A642044AAB400CD42F8 /* popcorn-quiet.aifc */,
				45B74A6B2044AAB500CD42F8 /* popcorn.aifc */,
				45B74A672044AAB500CD42F8 /* pulse-quiet.aifc */,
				45B74A692044AAB500CD42F8 /* pulse.aifc */,
				45B74A5C2044AAB300CD42F8 /* synth-quiet.aifc */,
				45B74A722044AAB600CD42F8 /* synth.aifc */,
			);
			name = messageReceivedSounds;
			path = Signal/AudioFiles/messageReceivedSounds;
			sourceTree = SOURCE_ROOT;
		};
		340872C22239563500CB25B0 /* AttachmentApproval */ = {
			isa = PBXGroup;
			children = (
				340872C32239563500CB25B0 /* ApprovalRailCellView.swift */,
				340872CD2239596000CB25B0 /* AttachmentApprovalInputAccessoryView.swift */,
				340872C52239563500CB25B0 /* AttachmentApprovalViewController.swift */,
				340872D522397E6800CB25B0 /* AttachmentCaptionToolbar.swift */,
				340872D722397F4500CB25B0 /* AttachmentCaptionViewController.swift */,
				340872C42239563500CB25B0 /* AttachmentItemCollection.swift */,
				340872C62239563500CB25B0 /* AttachmentPrepViewController.swift */,
				340872CF2239787F00CB25B0 /* AttachmentTextToolbar.swift */,
				340872D922397FEB00CB25B0 /* AttachmentTextView.swift */,
			);
			path = AttachmentApproval;
			sourceTree = "<group>";
		};
		340FC875204DAC8C007AEB0F /* Registration */ = {
			isa = PBXGroup;
			children = (
				4C3A2BC5235661AB004B3986 /* SecondaryLinking */,
				3441FD9E21A3604F00BB9542 /* BackupRestoreViewController.swift */,
				349ED98F221B0194008045B0 /* Onboarding2FAViewController.swift */,
				8810223622DF9C2300A7C44F /* OnboardingAccountLockedViewController.swift */,
				3448E1612213585C004B052E /* OnboardingBaseViewController.swift */,
				3448E1652215B313004B052E /* OnboardingCaptchaViewController.swift */,
				3448E15D221333F5004B052E /* OnboardingController.swift */,
				3448E15B22133274004B052E /* OnboardingPermissionsViewController.swift */,
				3448E16322135FFA004B052E /* OnboardingPhoneNumberViewController.swift */,
				3448E15F22134C88004B052E /* OnboardingSplashViewController.swift */,
				34A4C61D221613D00042EF2E /* OnboardingVerificationViewController.swift */,
				346E9D5321B040B600562252 /* RegistrationController.swift */,
			);
			path = Registration;
			sourceTree = "<group>";
		};
		340FC87A204DAC8C007AEB0F /* AppSettings */ = {
			isa = PBXGroup;
			children = (
				340FC884204DAC8C007AEB0F /* AboutTableViewController.h */,
				340FC893204DAC8C007AEB0F /* AboutTableViewController.m */,
				340FC881204DAC8C007AEB0F /* AdvancedSettingsTableViewController.h */,
				340FC88C204DAC8C007AEB0F /* AdvancedSettingsTableViewController.m */,
				8827004D23208A1900F01C46 /* AppearanceSettingsTableViewController.swift */,
				340FC880204DAC8C007AEB0F /* AppSettingsViewController.h */,
				340FC88D204DAC8C007AEB0F /* AppSettingsViewController.m */,
				340FC890204DAC8C007AEB0F /* BlockListViewController.h */,
				340FC887204DAC8C007AEB0F /* BlockListViewController.m */,
				340FC889204DAC8C007AEB0F /* DomainFrontingCountryViewController.h */,
				340FC87D204DAC8C007AEB0F /* DomainFrontingCountryViewController.m */,
				340FC88B204DAC8C007AEB0F /* NotificationSettingsOptionsViewController.h */,
				340FC87B204DAC8C007AEB0F /* NotificationSettingsOptionsViewController.m */,
				340FC88A204DAC8C007AEB0F /* NotificationSettingsViewController.h */,
				340FC87C204DAC8C007AEB0F /* NotificationSettingsViewController.m */,
				340FC87F204DAC8C007AEB0F /* OWSBackupSettingsViewController.h */,
				340FC88E204DAC8C007AEB0F /* OWSBackupSettingsViewController.m */,
				340FC891204DAC8C007AEB0F /* OWSLinkDeviceViewController.h */,
				340FC885204DAC8C007AEB0F /* OWSLinkDeviceViewController.m */,
				340FC895204DAC8C007AEB0F /* OWSLinkedDevicesTableViewController.h */,
				340FC882204DAC8C007AEB0F /* OWSLinkedDevicesTableViewController.m */,
				340FC888204DAC8C007AEB0F /* OWSQRCodeScanningViewController.h */,
				340FC896204DAC8C007AEB0F /* OWSQRCodeScanningViewController.m */,
				340FC894204DAC8C007AEB0F /* OWSSoundSettingsViewController.h */,
				340FC883204DAC8C007AEB0F /* OWSSoundSettingsViewController.m */,
				340FC88F204DAC8C007AEB0F /* PrivacySettingsTableViewController.h */,
				340FC87E204DAC8C007AEB0F /* PrivacySettingsTableViewController.m */,
			);
			path = AppSettings;
			sourceTree = "<group>";
		};
		340FC897204DAC8D007AEB0F /* ThreadSettings */ = {
			isa = PBXGroup;
			children = (
				340FC89D204DAC8D007AEB0F /* FingerprintViewController.h */,
				340FC8A2204DAC8D007AEB0F /* FingerprintViewController.m */,
				340FC8A5204DAC8D007AEB0F /* FingerprintViewScanController.h */,
				340FC89F204DAC8D007AEB0F /* FingerprintViewScanController.m */,
				340FC898204DAC8D007AEB0F /* OWSAddToContactViewController.h */,
				340FC8A1204DAC8D007AEB0F /* OWSAddToContactViewController.m */,
				340FC8A0204DAC8D007AEB0F /* OWSConversationSettingsViewController.h */,
				340FC89A204DAC8D007AEB0F /* OWSConversationSettingsViewController.m */,
				340FC899204DAC8D007AEB0F /* OWSConversationSettingsViewDelegate.h */,
				340FC89E204DAC8D007AEB0F /* ShowGroupMembersViewController.h */,
				340FC8A6204DAC8D007AEB0F /* ShowGroupMembersViewController.m */,
				340FC8A3204DAC8D007AEB0F /* UpdateGroupViewController.h */,
				340FC89C204DAC8D007AEB0F /* UpdateGroupViewController.m */,
				88A357B823639384009D6B9A /* MemberActionSheet.swift */,
			);
			path = ThreadSettings;
			sourceTree = "<group>";
		};
		34330A581E7875FB00DF2FB9 /* Fonts */ = {
			isa = PBXGroup;
			children = (
				34330A5B1E787A9800DF2FB9 /* dripicons-v2.ttf */,
				34330A5D1E787BD800DF2FB9 /* ElegantIcons.ttf */,
				34330A591E7875FB00DF2FB9 /* fontawesome-webfont.ttf */,
			);
			path = Fonts;
			sourceTree = "<group>";
		};
		34386A4C207D0C01009F5D9C /* HomeView */ = {
			isa = PBXGroup;
			children = (
				34386A4E207D0C01009F5D9C /* ConversationListCell.h */,
				34386A50207D0C01009F5D9C /* ConversationListCell.m */,
				34386A4F207D0C01009F5D9C /* ConversationListViewController.h */,
				34386A4D207D0C01009F5D9C /* ConversationListViewController.m */,
				4C20B2B820CA10DE001BAC90 /* ConversationSearchViewController.swift */,
				880BFFE82345907600F6FAB1 /* ConversationSplitViewController.swift */,
				4C11AA4F20FD59C700351FBD /* MessageStatusView.swift */,
			);
			path = HomeView;
			sourceTree = "<group>";
		};
		34480B2F1FD0921000BC14EF /* utils */ = {
			isa = PBXGroup;
			children = (
				34480B341FD0929200BC14EF /* ShareAppExtensionContext.h */,
				34480B351FD0929200BC14EF /* ShareAppExtensionContext.m */,
			);
			path = utils;
			sourceTree = "<group>";
		};
		34480B471FD0A60200BC14EF /* utils */ = {
			isa = PBXGroup;
			children = (
				349ED991221EE80D008045B0 /* AppPreferences.swift */,
				4C948FF62146EB4800349F0D /* BlockListCache.swift */,
				343D3D991E9283F100165CA4 /* BlockListUIUtils.h */,
				343D3D9A1E9283F100165CA4 /* BlockListUIUtils.m */,
				3466087120E550F300AFFE73 /* ConversationStyle.swift */,
				3464451022B7F97100A957B1 /* DateUtil.h */,
				3464450F22B7F97000A957B1 /* DateUtil.m */,
				34480B4D1FD0A7A300BC14EF /* DebugLogger.h */,
				34480B4E1FD0A7A300BC14EF /* DebugLogger.m */,
				348F2EAD1F0D21BC00D4ECE0 /* DeviceSleepManager.swift */,
				344F248C2007CCD600CFB4F4 /* DisplayableText.swift */,
				451777C71FD61554001225FF /* FullTextSearcher.swift */,
				346129AC1FD1F34E00532771 /* ImageCache.swift */,
				4C9C50FD22F36FA40054A33F /* OutboundMessage+OWS.swift */,
				34BEDB1421C80BC9007B0EAE /* OWSAnyTouchGestureRecognizer.h */,
				34BEDB1521C80BCA007B0EAE /* OWSAnyTouchGestureRecognizer.m */,
				34C3C7902040B0DC0000134C /* OWSAudioPlayer.h */,
				34C3C7912040B0DC0000134C /* OWSAudioPlayer.m */,
				45666EC41D99483D008FE134 /* OWSAvatarBuilder.h */,
				45666EC51D99483D008FE134 /* OWSAvatarBuilder.m */,
				45855F351D9498A40084F340 /* OWSContactAvatarBuilder.h */,
				45855F361D9498A40084F340 /* OWSContactAvatarBuilder.m */,
				346129A81FD1F0DF00532771 /* OWSFormat.h */,
				346129AA1FD1F0EE00532771 /* OWSFormat.m */,
				45666EC71D994C0D008FE134 /* OWSGroupAvatarBuilder.h */,
				45666EC81D994C0D008FE134 /* OWSGroupAvatarBuilder.m */,
				3464450C22B7F93600A957B1 /* OWSOrphanDataCleaner.h */,
				3464450B22B7F93600A957B1 /* OWSOrphanDataCleaner.m */,
				346129371FD1B47200532771 /* OWSPreferences.h */,
				346129381FD1B47200532771 /* OWSPreferences.m */,
				34641E172088D7E900E2EDE5 /* OWSScreenLock.swift */,
				34480B4F1FD0A7A300BC14EF /* OWSScrubbingLogFormatter.h */,
				34480B511FD0A7A400BC14EF /* OWSScrubbingLogFormatter.m */,
				34B6D27220F664C800765BE2 /* OWSUnreadIndicator.h */,
				34B6D27320F664C800765BE2 /* OWSUnreadIndicator.m */,
				34641E1120878FB000E2EDE5 /* OWSWindowManager.h */,
				34641E1020878FAF00E2EDE5 /* OWSWindowManager.m */,
				4CB93DC12180FF07004B9764 /* ProximityMonitoringManager.swift */,
				45360B8C1F9521F800FA666C /* Searcher.swift */,
				346129BD1FD2068600532771 /* ThreadUtil.h */,
				346129BE1FD2068600532771 /* ThreadUtil.m */,
				340872BE22393CF900CB25B0 /* UIGestureRecognizer+OWS.swift */,
				4C858A51212DC5E1001B45D3 /* UIImage+OWS.swift */,
				B97940251832BD2400BD66CB /* UIUtil.h */,
				B97940261832BD2400BD66CB /* UIUtil.m */,
			);
			path = utils;
			sourceTree = "<group>";
		};
		34480B5C1FD0A98800BC14EF /* categories */ = {
			isa = PBXGroup;
			children = (
				4551DB59205C562300C8AE75 /* Collection+OWS.swift */,
				45BB93371E688E14001E3939 /* UIDevice+featureSupport.swift */,
				34480B661FD0AA9400BC14EF /* UIFont+OWS.h */,
				34480B651FD0AA9400BC14EF /* UIFont+OWS.m */,
				34480B5F1FD0A98800BC14EF /* UIView+OWS.h */,
				34480B601FD0A98800BC14EF /* UIView+OWS.m */,
				34FDB29121FF986600A01202 /* UIView+OWS.swift */,
				346129D41FD20ADC00532771 /* UIViewController+OWS.h */,
				346129D31FD20ADB00532771 /* UIViewController+OWS.m */,
				4C0387522339B3220062D293 /* UIColor+OWS.swift */,
			);
			path = categories;
			sourceTree = "<group>";
		};
		3448BFC01EDF0EA7005B2D69 /* ConversationView */ = {
			isa = PBXGroup;
			children = (
				34D1F0951F867BFC0066283D /* Cells */,
				34D1F0B21F86D31D0066283D /* ConversationCollectionView.h */,
				34D1F0B31F86D31D0066283D /* ConversationCollectionView.m */,
				45DDA6232090CEB500DE97F8 /* ConversationHeaderView.swift */,
				34D1F0671F8678AA0066283D /* ConversationInputTextView.h */,
				34D1F0681F8678AA0066283D /* ConversationInputTextView.m */,
				34D1F0691F8678AA0066283D /* ConversationInputToolbar.h */,
				34D1F06A1F8678AA0066283D /* ConversationInputToolbar.m */,
				34ABC0E321DD20C500ED9469 /* ConversationMessageMapping.swift */,
				343A65971FC4CFE7000477A1 /* ConversationScrollButton.h */,
				343A65961FC4CFE6000477A1 /* ConversationScrollButton.m */,
				34D1F06D1F8678AA0066283D /* ConversationViewController.h */,
				34D1F06E1F8678AA0066283D /* ConversationViewController.m */,
				4CD675C422E7CF22008010D2 /* ConversationViewController+OWS.swift */,
				34D1F06F1F8678AA0066283D /* ConversationViewItem.h */,
				34D1F0701F8678AA0066283D /* ConversationViewItem.m */,
				34D1F0711F8678AA0066283D /* ConversationViewLayout.h */,
				34D1F0721F8678AA0066283D /* ConversationViewLayout.m */,
				341341ED2187467900192D59 /* ConversationViewModel.h */,
				341341EE2187467900192D59 /* ConversationViewModel.m */,
				88D1D40122EBB5A100F472C5 /* MessageRequestView.swift */,
				88D1D40322EF8A9700F472C5 /* ThreadDetailsInteraction.swift */,
				34B6A904218B4C90007C4606 /* TypingIndicatorInteraction.swift */,
			);
			path = ConversationView;
			sourceTree = "<group>";
		};
		344DC9AD226E483C004E7322 /* Stickers */ = {
			isa = PBXGroup;
			children = (
				34C2EEB52270FF7B00BCA1D0 /* LinearHorizontalLayout.swift */,
				344DC9AE226E483C004E7322 /* ManageStickersViewController.swift */,
				342BF24C227A03F7005CEAA9 /* StickerHorizontalListView.swift */,
				34C2EEAF2270B8E100BCA1D0 /* StickerKeyboard.swift */,
				34C2EEB12270CC8D00BCA1D0 /* StickerPackCollectionView.swift */,
				3416BCAD2277A24000E761B4 /* StickerPackDataSource.swift */,
				3416BCAB227798D000E761B4 /* StickerPackViewController.swift */,
				34C758D92289DDDC00802527 /* StickerSharingViewController.swift */,
				34C2EEB32270D1CE00BCA1D0 /* StickerView.swift */,
			);
			path = Stickers;
			sourceTree = "<group>";
		};
		3461293F1FD1D74B00532771 /* environment */ = {
			isa = PBXGroup;
			children = (
				347850661FD9B789007B8332 /* AppSetup.h */,
				347850651FD9B789007B8332 /* AppSetup.m */,
				346129401FD1D74B00532771 /* Environment.h */,
				346129411FD1D74B00532771 /* Environment.m */,
				349C3636233D198300D52012 /* LaunchJobs.swift */,
				346129921FD1E30000532771 /* migrations */,
				347850671FD9B78A007B8332 /* NoopCallMessageHandler.swift */,
				45F170AB1E2F0351003FC1F2 /* OWSAudioSession.swift */,
				34074F60203D0CBE004596AE /* OWSSounds.h */,
				34074F5F203D0CBD004596AE /* OWSSounds.m */,
				346129E01FD5C0BE00532771 /* VersionMigrations.h */,
				346129E11FD5C0BE00532771 /* VersionMigrations.m */,
			);
			path = environment;
			sourceTree = "<group>";
		};
		346129921FD1E30000532771 /* migrations */ = {
			isa = PBXGroup;
			children = (
				4C9B4F22225025F100DD5B9A /* OWS1XXGRDBMigration.swift */,
				346129ED1FD5F31300532771 /* OWS100RemoveTSRecipientsMigration.h */,
				346129EB1FD5F31300532771 /* OWS100RemoveTSRecipientsMigration.m */,
				346129EF1FD5F31400532771 /* OWS101ExistingUsersBlockOnIdentityChange.h */,
				346129EE1FD5F31300532771 /* OWS101ExistingUsersBlockOnIdentityChange.m */,
				346129F01FD5F31400532771 /* OWS102MoveLoggingPreferenceToUserDefaults.h */,
				346129E81FD5F31200532771 /* OWS102MoveLoggingPreferenceToUserDefaults.m */,
				346129E91FD5F31300532771 /* OWS103EnableVideoCalling.h */,
				346129F21FD5F31400532771 /* OWS103EnableVideoCalling.m */,
				346129F41FD5F31400532771 /* OWS104CreateRecipientIdentities.h */,
				346129EC1FD5F31300532771 /* OWS104CreateRecipientIdentities.m */,
				346129F31FD5F31400532771 /* OWS105AttachmentFilePaths.h */,
				346129EA1FD5F31300532771 /* OWS105AttachmentFilePaths.m */,
				346129F11FD5F31400532771 /* OWS106EnsureProfileComplete.swift */,
				4503F1C2204711D200CEE724 /* OWS107LegacySounds.h */,
				4503F1C1204711D200CEE724 /* OWS107LegacySounds.m */,
				4598198C204E2F28009414F2 /* OWS108CallLoggingPreference.h */,
				4598198D204E2F28009414F2 /* OWS108CallLoggingPreference.m */,
				34D5872E208E2C4100D2255A /* OWS109OutgoingMessageState.h */,
				34D5872D208E2C4100D2255A /* OWS109OutgoingMessageState.m */,
				4CBBCA6221714B4500EEB37D /* OWS110SortIdMigration.swift */,
				349EA07B2162AEA700F7B17F /* OWS111UDAttributesMigration.swift */,
				34B6A908218B8824007C4606 /* OWS112TypingIndicatorsMigration.swift */,
				4C7537882193779700DF5E37 /* OWS113MultiAttachmentMediaMessages.swift */,
				34BEDB0A21C2FA3D007B0EAE /* OWS114RemoveDynamicInteractions.swift */,
				4CBF6F7A230B03C000549FFC /* OWS115CleanupProfileAvatars.swift */,
				346B4A78236A138C00B56007 /* OWS116UpdatePrekeys.swift */,
				346129931FD1E30000532771 /* OWSDatabaseMigration.h */,
				346129941FD1E30000532771 /* OWSDatabaseMigration.m */,
				346129E51FD5C0C600532771 /* OWSDatabaseMigrationRunner.h */,
				346129E41FD5C0C600532771 /* OWSDatabaseMigrationRunner.m */,
				34ABB2C32090C59700C727A6 /* OWSResaveCollectionDBMigration.h */,
				34ABB2C22090C59600C727A6 /* OWSResaveCollectionDBMigration.m */,
				4C3A556E228C7937000E4935 /* PrivateMethodsForMigration.h */,
				34080E3F22E9F50200B4D9DA /* YDBToGRDBMigration.swift */,
			);
			path = migrations;
			sourceTree = "<group>";
		};
		346129A11FD1F09100532771 /* contacts */ = {
			isa = PBXGroup;
			children = (
				346129A21FD1F09100532771 /* OWSContactsManager.h */,
				346129A31FD1F09100532771 /* OWSContactsManager.m */,
				34612A041FD7238500532771 /* OWSSyncManager.h */,
				34612A051FD7238500532771 /* OWSSyncManager.m */,
				346129AE1FD1F5D900532771 /* SystemContactsFetcher.swift */,
				4C6E446822AEDDEE007982E6 /* NewAccountDiscovery.swift */,
			);
			path = contacts;
			sourceTree = "<group>";
		};
		346129B01FD1F7E800532771 /* profiles */ = {
			isa = PBXGroup;
			children = (
				346129B11FD1F7E800532771 /* OWSProfileManager.h */,
				346129B21FD1F7E800532771 /* OWSProfileManager.m */,
				346129B31FD1F7E800532771 /* ProfileFetcherJob.swift */,
			);
			path = profiles;
			sourceTree = "<group>";
		};
		346129CE1FD207F200532771 /* Views */ = {
			isa = PBXGroup;
			children = (
				34AC0A0C211B39EA00997B47 /* AvatarImageView.swift */,
				34C2EEAB2270A69400BCA1D0 /* CircleView.swift */,
				34AC0A07211B39E900997B47 /* CommonStrings.swift */,
				34AC0A0A211B39EA00997B47 /* ContactCellView.h */,
				34AC0A01211B39E700997B47 /* ContactCellView.m */,
				34AC09FB211B39E700997B47 /* ContactsViewHelper.h */,
				34AC0A02211B39E700997B47 /* ContactsViewHelper.m */,
				34AC09FC211B39E700997B47 /* ContactTableViewCell.h */,
				34AC09FF211B39E700997B47 /* ContactTableViewCell.m */,
				8809CE8022F534B200D38867 /* CustomKeyboard.swift */,
				4523149F1F7E9E18003A428C /* DirectionalPanGestureRecognizer.swift */,
				34AC0A00211B39E700997B47 /* DisappearingTimerConfigurationView.swift */,
				4CA46F49219C78050038ABDE /* GalleryRailView.swift */,
				34AC0A08211B39E900997B47 /* GradientView.swift */,
				34BEDB0C21C405B0007B0EAE /* ImageEditor */,
				34AC0A06211B39E900997B47 /* OWSActionSheets.swift */,
				8821334D2304E72700353626 /* NonContactTableViewCell.swift */,
				4C618198219DF03A009BD6B5 /* OWSButton.swift */,
				34AC0A09211B39E900997B47 /* OWSFlatButton.swift */,
				34AC09FE211B39E700997B47 /* OWSLayerView.swift */,
				34AC0A03211B39E800997B47 /* OWSNavigationBar.swift */,
				342950872124CB0A0000B063 /* OWSSearchBar.h */,
				342950862124CB0A0000B063 /* OWSSearchBar.m */,
				342950812124C9750000B063 /* OWSTextField.h */,
				3429507E2124C9740000B063 /* OWSTextField.m */,
				342950802124C9740000B063 /* OWSTextView.h */,
				3429507F2124C9740000B063 /* OWSTextView.m */,
				34AC0A05211B39E900997B47 /* TappableStackView.swift */,
				34AC09FD211B39E700997B47 /* TappableView.swift */,
				34AC0A0D211B39EA00997B47 /* ThreadViewHelper.h */,
				34AC0A0B211B39EA00997B47 /* ThreadViewHelper.m */,
				4CA5F792211E1F06008C2708 /* Toast.swift */,
				34C758DB228DD81C00802527 /* Tooltips */,
				34035D772367747300F5215A /* VideoEditor */,
				34AC0A04211B39E800997B47 /* VideoPlayerView.swift */,
			);
			path = Views;
			sourceTree = "<group>";
		};
		3469419C215D2EE400B5BFAD /* appearance */ = {
			isa = PBXGroup;
			children = (
				346941A0215D2EE400B5BFAD /* OWSConversationColor.h */,
				3469419E215D2EE400B5BFAD /* OWSConversationColor.m */,
				3469419D215D2EE400B5BFAD /* Theme.h */,
				3469419F215D2EE400B5BFAD /* Theme.m */,
				4C29587F233AE23000AAB2AA /* Theme+OWS.swift */,
			);
			path = appearance;
			sourceTree = "<group>";
		};
		34843B29214FE295004DED45 /* mocks */ = {
			isa = PBXGroup;
			children = (
				34843B2B214FE295004DED45 /* MockEnvironment.h */,
				34843B2A214FE295004DED45 /* MockEnvironment.m */,
			);
			path = mocks;
			sourceTree = "<group>";
		};
		34969558219B605E00DCFE74 /* Photos */ = {
			isa = PBXGroup;
			children = (
				340E9AC3236095CC00FA362C /* AttachmentMultisend.swift */,
				34969559219B605E00DCFE74 /* ImagePickerController.swift */,
				4C21D5D7223AC60F00EF8A77 /* PhotoCapture.swift */,
				4CA485BA2232339F004B9E7D /* PhotoCaptureViewController.swift */,
				3496955A219B605E00DCFE74 /* PhotoCollectionPickerController.swift */,
				3496955B219B605E00DCFE74 /* PhotoLibrary.swift */,
				4C4F5EBB22711EEB00F3DD01 /* SendMediaBottomButton.swift */,
				4C4AE69F224AF21900D4AF6F /* SendMediaNavigationController.swift */,
			);
			path = Photos;
			sourceTree = "<group>";
		};
		3496956121A301A100DCFE74 /* Backup */ = {
			isa = PBXGroup;
			children = (
				3496956421A301A100DCFE74 /* OWSBackup.h */,
				3496956921A301A100DCFE74 /* OWSBackup.m */,
				3496956B21A301A100DCFE74 /* OWSBackupAPI.swift */,
				3496956821A301A100DCFE74 /* OWSBackupExportJob.h */,
				3496956221A301A100DCFE74 /* OWSBackupExportJob.m */,
				3496956C21A301A100DCFE74 /* OWSBackupImportJob.h */,
				3496956621A301A100DCFE74 /* OWSBackupImportJob.m */,
				3496956D21A301A100DCFE74 /* OWSBackupIO.h */,
				3496956521A301A100DCFE74 /* OWSBackupIO.m */,
				3496956721A301A100DCFE74 /* OWSBackupJob.h */,
				3496956A21A301A100DCFE74 /* OWSBackupJob.m */,
				3496956321A301A100DCFE74 /* OWSBackupLazyRestore.swift */,
			);
			path = Backup;
			sourceTree = "<group>";
		};
		3499997D22EF1E2100654932 /* FTS */ = {
			isa = PBXGroup;
			children = (
				3499997F22EF1E2100654932 /* GRDBFullTextSearcherTest.swift */,
				3499997E22EF1E2100654932 /* SearcherTest.swift */,
				3499998022EF1E2100654932 /* YDBFullTextSearcherTest.swift */,
			);
			path = FTS;
			sourceTree = "<group>";
		};
		34B3F8331E8DF1700035BE1A /* ViewControllers */ = {
			isa = PBXGroup;
			children = (
				452B998F20A34B6B006F2F9E /* AddContactShareToExistingContactViewController.swift */,
				340FC87A204DAC8C007AEB0F /* AppSettings */,
				8809CE8822F93C0D00D38867 /* Attachment Keyboard */,
				34D5CCA71EAE3D30005515DB /* AvatarViewHelper.h */,
				34D5CCA81EAE3D30005515DB /* AvatarViewHelper.m */,
				4CFD151B22415A6C00F2450F /* Call */,
				4C46361022EB98EC00185951 /* CameraFirstNavigationController.swift */,
				4C13C9F520E57BA30089A98B /* ColorPickerViewController.swift */,
				348BB25C20A0C5530047AEC2 /* ContactShareViewHelper.swift */,
				34B3F83E1E8DF1700035BE1A /* ContactsPicker.swift */,
				34E88D252098C5AE00A608F4 /* ContactViewController.swift */,
				4C6354FD22F15A0400A8ECE6 /* ConversationPicker */,
				3448BFC01EDF0EA7005B2D69 /* ConversationView */,
				346B66301F4E29B200E5122F /* CropScaleImageViewController.swift */,
				34D8C0221ED3673300188D7C /* DebugUI */,
				34B3F8441E8DF1700035BE1A /* ExperienceUpgradeViewController.swift */,
				340E9ABF235F876800FA362C /* ForwardMessageNavigationController.swift */,
				34BECE2C1F7ABCE000D7438D /* GifPicker */,
				34386A4C207D0C01009F5D9C /* HomeView */,
				34B3F84C1E8DF1700035BE1A /* InviteFlow.swift */,
				4542DF53208D40AC007B4E76 /* LoadingViewController.swift */,
				88A9729322FB4D02004B4FBF /* LocationPicker.swift */,
				3496744E2076ACCE00080B5F /* LongTextViewController.swift */,
				4C4F360E2284516F00A8DF48 /* MediaGallery */,
				4CFF4C0920F55BBA005DA313 /* MenuActionsViewController.swift */,
				34CA1C261F7156F300E51C51 /* MessageDetailViewController.swift */,
				34B3F8541E8DF1700035BE1A /* NewGroupViewController.h */,
				34B3F8551E8DF1700035BE1A /* NewGroupViewController.m */,
				45D2AC01204885170033C692 /* OWS2FAReminderViewController.swift */,
				345BC30A2047030600257B7C /* OWS2FASettingsViewController.h */,
				345BC30B2047030600257B7C /* OWS2FASettingsViewController.m */,
				34A6C27F21E503E600B5B12E /* OWSImagePickerController.swift */,
				881677C422DD2B21007BAF49 /* OWSPinReminderViewController.swift */,
				881D85B722D92C2B00E118DF /* OWSPinSetupViewController.swift */,
				34BE2F5722A7371D002C94AC /* PdfViewController.swift */,
				34969558219B605E00DCFE74 /* Photos */,
				34CE88E51F2FB9A10098030F /* ProfileViewController.h */,
				34CE88E61F2FB9A10098030F /* ProfileViewController.m */,
				8835DDFB230CEE7600DC6B66 /* RecipientPicker */,
				340FC875204DAC8C007AEB0F /* Registration */,
				4585C4671ED8F8D200896AEA /* SafetyNumberConfirmationAlert.swift */,
				34B3F86D1E8DF1700035BE1A /* SignalsNavigationController.h */,
				34B3F86E1E8DF1700035BE1A /* SignalsNavigationController.m */,
				340E9AC1235F878800FA362C /* TextApprovalViewController.swift */,
				340FC897204DAC8D007AEB0F /* ThreadSettings */,
				88F7EE92230253C5003ADF7D /* UsernameViewController.swift */,
				34D1F0BE1F8EC1760066283D /* Utils */,
				3434AE1B22AEDE7D002EE04E /* ViewOnceMessageViewController.swift */,
			);
			path = ViewControllers;
			sourceTree = "<group>";
		};
		34B3F8951E8DF1B90035BE1A /* ViewControllers */ = {
			isa = PBXGroup;
			children = (
				340B02B91FA0D6C700F9CFEC /* ConversationViewItemTest.m */,
			);
			path = ViewControllers;
			sourceTree = "<group>";
		};
		34BBC85E220E883200857249 /* ImageEditor */ = {
			isa = PBXGroup;
			children = (
				34BBC85F220E883200857249 /* ImageEditorModelTest.swift */,
				34BBC860220E883200857249 /* ImageEditorTest.swift */,
			);
			path = ImageEditor;
			sourceTree = "<group>";
		};
		34BECE2C1F7ABCE000D7438D /* GifPicker */ = {
			isa = PBXGroup;
			children = (
				34D1F04F1F7D45A60066283D /* GifPickerCell.swift */,
				34BECE2F1F7ABCF800D7438D /* GifPickerLayout.swift */,
				34BECE2D1F7ABCE000D7438D /* GifPickerViewController.swift */,
			);
			path = GifPicker;
			sourceTree = "<group>";
		};
		34BEDB0C21C405B0007B0EAE /* ImageEditor */ = {
			isa = PBXGroup;
			children = (
				34080F01222853E30087E99F /* ImageEditorBrushViewController.swift */,
				34BBC850220B8EEF00857249 /* ImageEditorCanvasView.swift */,
				34BBC853220C7ADA00857249 /* ImageEditorContents.swift */,
				34BBC84E220B8A0100857249 /* ImageEditorCropViewController.swift */,
				34BBC852220C7AD900857249 /* ImageEditorItem.swift */,
				34BEDB0D21C405B0007B0EAE /* ImageEditorModel.swift */,
				34080EFD2225F96D0087E99F /* ImageEditorPaletteView.swift */,
				34BBC85C220D19D600857249 /* ImageEditorPanGestureRecognizer.swift */,
				34BBC84C220B2D0800857249 /* ImageEditorPinchGestureRecognizer.swift */,
				34BBC854220C7ADA00857249 /* ImageEditorStrokeItem.swift */,
				34BBC855220C7ADA00857249 /* ImageEditorTextItem.swift */,
				34BBC84A220B2CB200857249 /* ImageEditorTextViewController.swift */,
				340872C022394CAA00CB25B0 /* ImageEditorTransform.swift */,
				34BEDB1221C43F69007B0EAE /* ImageEditorView.swift */,
				34BBC856220C7ADA00857249 /* OrderedDictionary.swift */,
				34080F03222858DC0087E99F /* OWSViewController+ImageEditor.swift */,
				346B4A762369BFC600B56007 /* PermissiveGestureRecognizer.swift */,
			);
			path = ImageEditor;
			sourceTree = "<group>";
		};
		34BEDB0F21C41E71007B0EAE /* views */ = {
			isa = PBXGroup;
			children = (
				34BBC85E220E883200857249 /* ImageEditor */,
			);
			path = views;
			sourceTree = "<group>";
		};
		34C3C78B20409F320000134C /* ringtoneSounds */ = {
			isa = PBXGroup;
			children = (
				34C3C78C20409F320000134C /* Opening.m4r */,
			);
			name = ringtoneSounds;
			path = Signal/AudioFiles/ringtoneSounds;
			sourceTree = SOURCE_ROOT;
		};
		34C6B0A41FA0E46F00D35993 /* Assets */ = {
			isa = PBXGroup;
			children = (
				34C6B0A51FA0E46F00D35993 /* test-gif.gif */,
				34C6B0AD1FA0E4AA00D35993 /* test-jpg.jpg */,
				34C6B0A71FA0E46F00D35993 /* test-mp3.mp3 */,
				34C6B0A81FA0E46F00D35993 /* test-mp4.mp4 */,
			);
			path = Assets;
			sourceTree = "<group>";
		};
		34C758DB228DD81C00802527 /* Tooltips */ = {
			isa = PBXGroup;
			children = (
				34C758DC228DD81C00802527 /* StickerTooltip.swift */,
			);
			path = Tooltips;
			sourceTree = "<group>";
		};
		34D1F0951F867BFC0066283D /* Cells */ = {
			isa = PBXGroup;
			children = (
				34D1F0BB1F8D108C0066283D /* AttachmentUploadView.h */,
				34D1F0BC1F8D108C0066283D /* AttachmentUploadView.m */,
				88594E592335B08000390B19 /* AudioMessageView.swift */,
				88A695BC232C18DF002F7B9B /* AudioWaveformProgressView.swift */,
				3488F9352191CC4000E524CC /* ConversationMediaView.swift */,
				34D1F0961F867BFC0066283D /* ConversationViewCell.h */,
				34D1F0971F867BFC0066283D /* ConversationViewCell.m */,
				34A8B3502190A40E00218A25 /* MediaAlbumCellView.swift */,
				34EA693F2194933900702471 /* MediaDownloadView.swift */,
				34EA69412194DE7F00702471 /* MediaUploadView.swift */,
				34DBF005206C3CB100025978 /* OWSBubbleShapeView.h */,
				34DBF006206C3CB200025978 /* OWSBubbleShapeView.m */,
				34DBF002206BD5A500025978 /* OWSBubbleView.h */,
				34DBF001206BD5A500025978 /* OWSBubbleView.m */,
				34D1F09A1F867BFC0066283D /* OWSContactOffersCell.h */,
				34D1F09B1F867BFC0066283D /* OWSContactOffersCell.m */,
				3403B95C20EA9527001A1F44 /* OWSContactShareButtonsView.h */,
				3403B95B20EA9526001A1F44 /* OWSContactShareButtonsView.m */,
				34CA63192097806E00E526A0 /* OWSContactShareView.h */,
				34CA631A2097806E00E526A0 /* OWSContactShareView.m */,
				34D1F0B51F87F8850066283D /* OWSGenericAttachmentView.h */,
				34D1F0B61F87F8850066283D /* OWSGenericAttachmentView.m */,
				34AC0A22211C829E00997B47 /* OWSLabel.h */,
				34AC0A21211C829E00997B47 /* OWSLabel.m */,
				3496744B2076768600080B5F /* OWSMessageBubbleView.h */,
				3496744C2076768700080B5F /* OWSMessageBubbleView.m */,
				34D1F0A11F867BFC0066283D /* OWSMessageCell.h */,
				34D1F0A21F867BFC0066283D /* OWSMessageCell.m */,
				34D920E520E179C100D51158 /* OWSMessageFooterView.h */,
				34D920E620E179C200D51158 /* OWSMessageFooterView.m */,
				348570A720F67574004FF32B /* OWSMessageHeaderView.h */,
				348570A620F67574004FF32B /* OWSMessageHeaderView.m */,
				347137FA22A1BCE800F43A63 /* OWSMessageViewOnceView.h */,
				347137FB22A1BCE800F43A63 /* OWSMessageViewOnceView.m */,
				34C2EEB82272244500BCA1D0 /* OWSMessageStickerView.h */,
				34C2EEB72272244500BCA1D0 /* OWSMessageStickerView.m */,
				34DBF000206BD5A400025978 /* OWSMessageTextView.h */,
				34DBEFFF206BD5A400025978 /* OWSMessageTextView.m */,
				3427C64120F500DE00EEC730 /* OWSMessageTimerView.h */,
				3427C64220F500DF00EEC730 /* OWSMessageTimerView.m */,
				3416BCA9227763A500E761B4 /* OWSMessageView.h */,
				3416BCA8227763A500E761B4 /* OWSMessageView.m */,
				34277A5D20751BDC006049F2 /* OWSQuotedMessageView.h */,
				34277A5C20751BDC006049F2 /* OWSQuotedMessageView.m */,
				34D1F0A51F867BFC0066283D /* OWSSystemMessageCell.h */,
				34D1F0A61F867BFC0066283D /* OWSSystemMessageCell.m */,
				34B6A906218B5240007C4606 /* TypingIndicatorCell.swift */,
				88D1D40522EF8F1100F472C5 /* ThreadDetailsCell.swift */,
			);
			path = Cells;
			sourceTree = "<group>";
		};
		34D1F0BE1F8EC1760066283D /* Utils */ = {
			isa = PBXGroup;
			children = (
				34D1F0BF1F8EC1760066283D /* MessageRecipientStatusUtils.swift */,
			);
			path = Utils;
			sourceTree = "<group>";
		};
		34D8C0221ED3673300188D7C /* DebugUI */ = {
			isa = PBXGroup;
			children = (
				34DC9BD821543E0B00FDDCEC /* DebugContactsUtils.h */,
				34DC9BD721543E0A00FDDCEC /* DebugContactsUtils.m */,
				340FC8C3204DE223007AEB0F /* DebugUIBackup.h */,
				340FC8C4204DE223007AEB0F /* DebugUIBackup.m */,
				45638BDB1F3DD0D400128435 /* DebugUICalling.swift */,
				34D8C0291ED3685800188D7C /* DebugUIContacts.h */,
				34D8C02A1ED3685800188D7C /* DebugUIContacts.m */,
				34E3EF0B1EFC235B007F6822 /* DebugUIDiskUsage.h */,
				34E3EF0C1EFC235B007F6822 /* DebugUIDiskUsage.m */,
				45B27B852037FFB400A539DF /* DebugUIFileBrowser.swift */,
				34D8C0231ED3673300188D7C /* DebugUIMessages.h */,
				34D8C0241ED3673300188D7C /* DebugUIMessages.m */,
				4C19A0FB227B356F007A0C7F /* DebugUIMessages+OWS.swift */,
				34D2CCDD206939B200CB1A14 /* DebugUIMessagesAction.h */,
				34D2CCDB206939B100CB1A14 /* DebugUIMessagesAction.m */,
				34D2CCDE206939B400CB1A14 /* DebugUIMessagesAssetLoader.h */,
				34D2CCDC206939B200CB1A14 /* DebugUIMessagesAssetLoader.m */,
				34D2CCE220693A1700CB1A14 /* DebugUIMessagesUtils.h */,
				341F2C0D1F2B8AE700D07D6B /* DebugUIMisc.h */,
				341F2C0E1F2B8AE700D07D6B /* DebugUIMisc.m */,
				457C87B72032645C008D52D6 /* DebugUINotifications.swift */,
				34E3EF0E1EFC2684007F6822 /* DebugUIPage.h */,
				34E3EF0F1EFC2684007F6822 /* DebugUIPage.m */,
				4556FA671F54AA9500AF40DD /* DebugUIProfile.swift */,
				452037CF1EE84975004E4CDF /* DebugUISessionState.h */,
				452037D01EE84975004E4CDF /* DebugUISessionState.m */,
				34BECE291F74C12700D7438D /* DebugUIStress.h */,
				34BECE2A1F74C12700D7438D /* DebugUIStress.m */,
				343A65931FC47D5D000477A1 /* DebugUISyncMessages.h */,
				343A65941FC47D5E000477A1 /* DebugUISyncMessages.m */,
				34D8C0251ED3673300188D7C /* DebugUITableViewController.h */,
				34D8C0261ED3673300188D7C /* DebugUITableViewController.m */,
				4CBBFE492306F5D300B37450 /* LogViewController.swift */,
			);
			path = DebugUI;
			sourceTree = "<group>";
		};
		450DF2061E0DD28D003D14BE /* UserInterface */ = {
			isa = PBXGroup;
			children = (
				4CC613352227A00400E21A3A /* ConversationSearch.swift */,
				4C090A1A210FD9C7001FD7F9 /* HapticFeedback.swift */,
				450DF2071E0DD29E003D14BE /* Notifications */,
				34B3F8331E8DF1700035BE1A /* ViewControllers */,
				76EB052B18170B33006006FC /* Views */,
			);
			name = UserInterface;
			sourceTree = "<group>";
		};
		450DF2071E0DD29E003D14BE /* Notifications */ = {
			isa = PBXGroup;
			children = (
				451A13B01E13DED2000A50FD /* AppNotifications.swift */,
				450DF2081E0DD2C6003D14BE /* UserNotificationsAdaptee.swift */,
				4CFE6B6B21F92BA700006701 /* LegacyNotificationsAdaptee.swift */,
			);
			name = Notifications;
			sourceTree = "<group>";
		};
		451F8A361FD7115D005CB9DA /* ViewControllers */ = {
			isa = PBXGroup;
			children = (
				885DDD212362695B0003AC9C /* ActionSheetController.swift */,
				34C529082361D3530009DB2A /* ApprovalFooterView.swift */,
				340872C22239563500CB25B0 /* AttachmentApproval */,
				34AC09CF211B39B000997B47 /* ContactFieldView.swift */,
				34AC09CD211B39B000997B47 /* ContactShareApprovalViewController.swift */,
				34AC09DB211B39B100997B47 /* CountryCodeViewController.h */,
				34AC09DA211B39B100997B47 /* CountryCodeViewController.m */,
				34AC09D0211B39B000997B47 /* EditContactShareNameViewController.swift */,
				8835DE06230DFFC500DC6B66 /* FindByPhoneNumberViewController.swift */,
				34AC09D9211B39B100997B47 /* MediaMessageView.swift */,
				34AC09C9211B39AF00997B47 /* MessageApprovalViewController.swift */,
				34AC09CC211B39B000997B47 /* ModalActivityIndicatorViewController.swift */,
				34AC09C0211B39AE00997B47 /* OWSNavigationController.h */,
				34AC09C1211B39AF00997B47 /* OWSNavigationController.m */,
				34AC09CE211B39B000997B47 /* OWSTableViewController.h */,
				34AC09CB211B39AF00997B47 /* OWSTableViewController.m */,
				34AC09D4211B39B000997B47 /* OWSViewController.h */,
				34AC09C5211B39AF00997B47 /* OWSViewController.m */,
				8827004B232071C500F01C46 /* OWSWindow.swift */,
				34AC09C4211B39AF00997B47 /* ReturnToCallViewController.swift */,
				34AC09C6211B39AF00997B47 /* ScreenLockViewController.h */,
				34AC09C7211B39AF00997B47 /* ScreenLockViewController.m */,
				34AC09D6211B39B100997B47 /* SelectThreadViewController.h */,
				34AC09C3211B39AF00997B47 /* SelectThreadViewController.m */,
				34AC09D7211B39B100997B47 /* SharingThreadPickerViewController.h */,
				34AC09DC211B39B100997B47 /* SharingThreadPickerViewController.m */,
				4C23A5F1215C4ADE00534937 /* SheetViewController.swift */,
				344DC9AD226E483C004E7322 /* Stickers */,
				4C38E4FE230374D700E464B9 /* UIViewController+Permissions.h */,
				4C38E4FF230374D700E464B9 /* UIViewController+Permissions.m */,
				34AC09BF211B39AE00997B47 /* ViewControllerUtils.h */,
				34AC09D1211B39B000997B47 /* ViewControllerUtils.m */,
			);
			path = ViewControllers;
			sourceTree = "<group>";
		};
		453518691FC635DD00210559 /* SignalShareExtension */ = {
			isa = PBXGroup;
			children = (
				4535186F1FC635DD00210559 /* Info.plist */,
				4535186C1FC635DD00210559 /* MainInterface.storyboard */,
				347850561FD86544007B8332 /* SAEFailedViewController.swift */,
				3461284A1FD0B93F00532771 /* SAELoadViewController.swift */,
				34641E1D2088DA6C00E2EDE5 /* SAEScreenLockViewController.h */,
				34641E1E2088DA6D00E2EDE5 /* SAEScreenLockViewController.m */,
				4535186A1FC635DD00210559 /* ShareViewController.swift */,
				34480B371FD092A900BC14EF /* SignalShareExtension-Bridging-Header.h */,
				34480B381FD092E300BC14EF /* SignalShareExtension-Prefix.pch */,
				34B0796E1FD07B1E00E248C2 /* SignalShareExtension.entitlements */,
				34480B2F1FD0921000BC14EF /* utils */,
			);
			path = SignalShareExtension;
			sourceTree = "<group>";
		};
		453518931FC63DBF00210559 /* SignalMessaging */ = {
			isa = PBXGroup;
			children = (
				3469419C215D2EE400B5BFAD /* appearance */,
				454A96571FD600B4008D2A0E /* attachments */,
				34480B5C1FD0A98800BC14EF /* categories */,
				346129A11FD1F09100532771 /* contacts */,
				3461293F1FD1D74B00532771 /* environment */,
				453518951FC63DBF00210559 /* Info.plist */,
				346129B01FD1F7E800532771 /* profiles */,
				34480B5A1FD0A7E300BC14EF /* SignalMessaging-Prefix.pch */,
				453518941FC63DBF00210559 /* SignalMessaging.h */,
				88E34F2522F269B600966CC2 /* Storage Service */,
				34480B471FD0A60200BC14EF /* utils */,
				451F8A361FD7115D005CB9DA /* ViewControllers */,
				4541B71C209D3B4F0008608F /* ViewModels */,
				346129CE1FD207F200532771 /* Views */,
			);
			path = SignalMessaging;
			sourceTree = "<group>";
		};
		4541B71C209D3B4F0008608F /* ViewModels */ = {
			isa = PBXGroup;
			children = (
				4541B71A209D2DAE0008608F /* ContactShareViewModel.swift */,
				459B7759207BA3A80071D0AB /* OWSQuotedReplyModel.h */,
				459B775A207BA3A80071D0AB /* OWSQuotedReplyModel.m */,
				4542DF51208B82E9007B4E76 /* ThreadViewModel.swift */,
			);
			path = ViewModels;
			sourceTree = "<group>";
		};
		45464DB81DFA03D8001D3FD6 /* Signaling */ = {
			isa = PBXGroup;
			children = (
				45C9DEB71DF4E35A0065CA84 /* WebRTCCallMessageHandler.swift */,
				45AE48501E0732D6004D96C2 /* TurnServerInfo.swift */,
			);
			name = Signaling;
			sourceTree = "<group>";
		};
		454A96571FD600B4008D2A0E /* attachments */ = {
			isa = PBXGroup;
			children = (
				34B3F8391E8DF1700035BE1A /* AttachmentSharing.h */,
				34B3F83A1E8DF1700035BE1A /* AttachmentSharing.m */,
				34D913491F62D4A500722898 /* SignalAttachment.swift */,
				45BC829C1FD9C4B400011CF3 /* ShareViewDelegate.swift */,
				45F59A092029140500E8D2B0 /* OWSVideoPlayer.swift */,
				8809CE8422F8DB2D00D38867 /* AttachmentKeyboard.swift */,
			);
			path = attachments;
			sourceTree = "<group>";
		};
		45794E841E0061CF00066731 /* UserInterface */ = {
			isa = PBXGroup;
			children = (
				45FBC57A1DF8575700E9B410 /* CallKit */,
				45794E851E00620000066731 /* CallUIAdapter.swift */,
				45F659811E1BE77000444429 /* NonCallKitCallUIAdaptee.swift */,
			);
			name = UserInterface;
			sourceTree = "<group>";
		};
		457F3AC01D14A0F700C51351 /* Models */ = {
			isa = PBXGroup;
			children = (
				451166BF1FD86B98000739BA /* AccountManager.swift */,
				45DF5DF11DDB843F00C936C7 /* CompareSafetyNumbersActivity.swift */,
				458E38351D668EBF0094BD24 /* OWSDeviceProvisioningURLParser.h */,
				458E38361D668EBF0094BD24 /* OWSDeviceProvisioningURLParser.m */,
				4CB5F26820F7D060004D1B42 /* MessageActions.swift */,
				4C5250D121E7BD7D00CE3D95 /* PhoneNumberValidator.swift */,
				4C0C36F7226647FE0083F19A /* ThreadMapping.swift */,
			);
			path = Models;
			sourceTree = "<group>";
		};
		458E38381D6699110094BD24 /* Models */ = {
			isa = PBXGroup;
			children = (
				4C5250D321E7C51900CE3D95 /* PhoneNumberValidatorTest.swift */,
				4C4BC6C22102D697004040C9 /* ContactDiscoveryOperationTest.swift */,
				458E38391D6699FA0094BD24 /* OWSDeviceProvisioningURLParserTest.m */,
				458967101DC117CC00E9DD21 /* AccountManagerTest.swift */,
			);
			name = Models;
			sourceTree = "<group>";
		};
		45CD81A41DBFF8CF004C9430 /* Storyboards */ = {
			isa = PBXGroup;
			children = (
				45CB2FA71CB7146C00E1B343 /* Launch Screen.storyboard */,
				A5509EC91A69AB8B00ABA4BC /* Main.storyboard */,
			);
			name = Storyboards;
			sourceTree = "<group>";
		};
		45D231751DC7E8C50034FA89 /* Jobs */ = {
			isa = PBXGroup;
			children = (
				4C9C50FF22F495F60054A33F /* BroadcastMediaMessageJob.swift */,
				4CC0B59B20EC5F2E00CF6EE0 /* ConversationConfigurationSyncOperation.swift */,
				452ECA4C1E087E7200E2F016 /* MessageFetcherJob.swift */,
				45D231761DC7E8F10034FA89 /* SessionResetJob.swift */,
				45CD81EE1DC030E7004C9430 /* SyncPushTokensJob.swift */,
			);
			path = Jobs;
			sourceTree = "<group>";
		};
		45FBC57A1DF8575700E9B410 /* CallKit */ = {
			isa = PBXGroup;
			children = (
				45FBC59A1DF8575700E9B410 /* CallKitCallManager.swift */,
				45F659721E1BD99C00444429 /* CallKitCallUIAdaptee.swift */,
			);
			name = CallKit;
			path = Speakerbox;
			sourceTree = "<group>";
		};
		4C10B1C523176DB00099396B /* PerformanceTests */ = {
			isa = PBXGroup;
			children = (
				4C42960D2318E5EB00D9D240 /* MessageProcessingPerformanceTest.swift */,
				4C42960F231A1AA400D9D240 /* MessageSendingPerformanceTest.swift */,
				4C10B1C8231778880099396B /* PerformanceBaseTest.swift */,
				4C10B1C623176DD60099396B /* SDSPerformanceTest.swift */,
				348A9C34234E462D00789068 /* ThreadFinderPerformanceTest.swift */,
				3412F9BA2350D0840022EDAA /* ThreadPerformanceTest.swift */,
			);
			path = PerformanceTests;
			sourceTree = "<group>";
		};
		4C3A2BC5235661AB004B3986 /* SecondaryLinking */ = {
			isa = PBXGroup;
			children = (
				4C30E223234F9F34009558B7 /* SecondaryLinkingPrepViewController.swift */,
				4C30E225234FB033009558B7 /* SecondaryLinkingQRCodeViewController.swift */,
				4C2EBB7E2356B2B900BBC171 /* SecondaryLinkingSetDeviceNameViewController.swift */,
				4C3A2BC62356620E004B3986 /* ProvisioningController.swift */,
			);
			path = SecondaryLinking;
			sourceTree = "<group>";
		};
		4C3EF8002109184A0007EBF7 /* SSKTests */ = {
			isa = PBXGroup;
			children = (
				4C3EF7FC2107DDEE0007EBF7 /* ParamParserTest.swift */,
				4C3EF801210918740007EBF7 /* SSKProtoEnvelopeTest.swift */,
			);
			path = SSKTests;
			sourceTree = "<group>";
		};
		4C4F360E2284516F00A8DF48 /* MediaGallery */ = {
			isa = PBXGroup;
			children = (
				45B9EE9A200E91FB005D2F2D /* MediaDetailViewController.h */,
				45B9EE9B200E91FB005D2F2D /* MediaDetailViewController.m */,
				452EC6DE205E9E30000E787C /* MediaGallery.swift */,
				45F32C1D205718B000A300D5 /* MediaPageViewController.swift */,
				454A84032059C787008B8C75 /* MediaTileViewController.swift */,
				4CD675BF22E7BE47008010D2 /* Transitions */,
			);
			path = MediaGallery;
			sourceTree = "<group>";
		};
		4C6354FD22F15A0400A8ECE6 /* ConversationPicker */ = {
			isa = PBXGroup;
			children = (
				4C46361222EE680700185951 /* ConversationPicker.swift */,
				4C6354FF22F15A1E00A8ECE6 /* ConversationItem.swift */,
			);
			path = ConversationPicker;
			sourceTree = "<group>";
		};
		4C9D34842369EA3E006A4307 /* NotificationPermission */ = {
			isa = PBXGroup;
			children = (
				4C9D34962369F0FC006A4307 /* notificationPermission.json */,
				4C9D348B2369EA69006A4307 /* images */,
			);
			path = NotificationPermission;
			sourceTree = "<group>";
		};
		4C9D348B2369EA69006A4307 /* images */ = {
			isa = PBXGroup;
			children = (
				4C9D34992369F11E006A4307 /* img_0.png */,
				4C9D34982369F11E006A4307 /* img_1.png */,
				4C9D349A2369F11F006A4307 /* img_2.png */,
			);
			path = images;
			sourceTree = "<group>";
		};
		4CD675BF22E7BE47008010D2 /* Transitions */ = {
			isa = PBXGroup;
			children = (
				4C8A6DFB22E5499300469AE7 /* MediaZoomAnimationController.swift */,
				4C8A6DFD22E54AFA00469AE7 /* MediaInteractiveDismiss.swift */,
				4CD675BD22E7BE35008010D2 /* MediaDismissAnimationController.swift */,
				4CD675C622E7D393008010D2 /* MediaPresentationContext.swift */,
			);
			path = Transitions;
			sourceTree = "<group>";
		};
		4CFD151B22415A6C00F2450F /* Call */ = {
			isa = PBXGroup;
			children = (
				34B3F83B1E8DF1700035BE1A /* CallViewController.swift */,
				4CFD151C22415AA400F2450F /* CallVideoHintView.swift */,
			);
			path = Call;
			sourceTree = "<group>";
		};
		76EB03C118170B33006006FC /* src */ = {
			isa = PBXGroup;
			children = (
				76EB03C218170B33006006FC /* AppDelegate.h */,
				76EB03C318170B33006006FC /* AppDelegate.m */,
				76EB03FE18170B33006006FC /* call */,
				76EB041118170B33006006FC /* environment */,
				45D231751DC7E8C50034FA89 /* Jobs */,
				457F3AC01D14A0F700C51351 /* Models */,
				76EB041D18170B33006006FC /* network */,
				45B201741DAECBFD00C461E0 /* Signal-Bridging-Header.h */,
				45CD81A41DBFF8CF004C9430 /* Storyboards */,
				450DF2061E0DD28D003D14BE /* UserInterface */,
				76EB04C818170B33006006FC /* util */,
			);
			path = src;
			sourceTree = "<group>";
		};
		76EB03FE18170B33006006FC /* call */ = {
			isa = PBXGroup;
			children = (
				45794E841E0061CF00066731 /* UserInterface */,
				45464DB81DFA03D8001D3FD6 /* Signaling */,
				45FBC5D01DF8592E00E9B410 /* SignalCall.swift */,
				4574A5D51DD6704700C6B692 /* CallService.swift */,
				45F170BA1E2FC5D3003FC1F2 /* CallAudioService.swift */,
				452C468E1E427E200087B011 /* OutboundCallInitiator.swift */,
			);
			path = call;
			sourceTree = "<group>";
		};
		76EB041118170B33006006FC /* environment */ = {
			isa = PBXGroup;
			children = (
				34D99CE3217509C1000AFB39 /* AppEnvironment.swift */,
				4539B5851F79348F007141FF /* PushRegistrationManager.swift */,
				346129981FD1E4DA00532771 /* SignalApp.h */,
				346129971FD1E4D900532771 /* SignalApp.m */,
			);
			path = environment;
			sourceTree = "<group>";
		};
		76EB041D18170B33006006FC /* network */ = {
			isa = PBXGroup;
			children = (
				3430FE171F7751D4000EC51B /* GiphyAPI.swift */,
				34D1F0511F7E8EA30066283D /* GiphyDownloader.swift */,
			);
			path = network;
			sourceTree = "<group>";
		};
		76EB04C818170B33006006FC /* util */ = {
			isa = PBXGroup;
			children = (
				4CC1ECFA211A553000CC13BE /* AppUpdateNag.swift */,
				3496956121A301A100DCFE74 /* Backup */,
				34B0796C1FCF46B000E248C2 /* MainAppContext.h */,
				34B0796B1FCF46B000E248C2 /* MainAppContext.m */,
				34D99C911F2937CC00D284D6 /* OWSAnalytics.swift */,
				34D2CCD82062E7D000CB1A14 /* OWSScreenLockUI.h */,
				34D2CCD92062E7D000CB1A14 /* OWSScreenLockUI.m */,
				4579431C1E7C8CE9008ED0C0 /* Pastelog.h */,
				4579431D1E7C8CE9008ED0C0 /* Pastelog.m */,
				450DF2041E0D74AC003D14BE /* Platform.swift */,
				34E5DC8020D8050D00C08145 /* RegistrationUtils.h */,
				34E5DC8120D8050D00C08145 /* RegistrationUtils.m */,
				4521C3BF1F59F3BA00B4C582 /* TextFieldHelper.swift */,
				FCFA64B11A24F29E0007FB87 /* UI Categories */,
				8811CF832295D8DA00FF6549 /* VolumeButtons.swift */,
				340CCB6923032762005243B3 /* YDBLegacyMigration.h */,
				340CCB6823032762005243B3 /* YDBLegacyMigration.m */,
			);
			path = util;
			sourceTree = "<group>";
		};
		76EB052B18170B33006006FC /* Views */ = {
			isa = PBXGroup;
			children = (
				4C2F454E214C00E1004871FF /* AvatarTableViewCell.swift */,
				4CA46F4B219CCC630038ABDE /* CaptionView.swift */,
				3434AE1D22AEF5A4002EE04E /* CircularProgressView.swift */,
				451764291DE939FD00EDB8B9 /* ContactCell.swift */,
				4C4AEC4420EC343B0020E72B /* DismissableTextField.swift */,
				88905E9D229CCA96004E4234 /* ExpirationNagView.swift */,
				45A663C41F92EC760027B59E /* GroupTableViewCell.swift */,
				886F08A6234958970085C27F /* InputAccessoryViewPlaceholder.swift */,
				34129B8521EF8779005457A8 /* LinkPreviewView.swift */,
				45E5A6981F61E6DD001E4A8A /* MarqueeLabel.swift */,
				34386A53207D271C009F5D9C /* NeverClearView.swift */,
				34F308A01ECB469700BB7697 /* OWSBezierPathView.h */,
				34F308A11ECB469700BB7697 /* OWSBezierPathView.m */,
				459311FA1D75C948008DD4F0 /* OWSDeviceTableViewCell.h */,
				459311FB1D75C948008DD4F0 /* OWSDeviceTableViewCell.m */,
				34330AA11E79686200DF2FB9 /* OWSProgressView.h */,
				34330AA21E79686200DF2FB9 /* OWSProgressView.m */,
				4C1885D1218F8E1C00B67051 /* PhotoGridViewCell.swift */,
				45D308AB2049A439000189E4 /* PinEntryView.h */,
				45D308AC2049A439000189E4 /* PinEntryView.m */,
				457F671A20746193000EABCD /* QuotedReplyPreview.swift */,
				45A6DAD51EBBF85500893231 /* ReminderView.swift */,
				450D19111F85236600970622 /* RemoteVideoView.h */,
				450D19121F85236600970622 /* RemoteVideoView.m */,
				34B6A902218B3F62007C4606 /* TypingIndicatorView.swift */,
				4C043929220A9EC800BAEA63 /* VoiceNoteLock.swift */,
				4C63550122F15A6700A8ECE6 /* ThemeHeaderView.swift */,
			);
			name = Views;
			path = views;
			sourceTree = "<group>";
		};
		8809CE8822F93C0D00D38867 /* Attachment Keyboard */ = {
			isa = PBXGroup;
			children = (
				8809CE8622F8FE6D00D38867 /* AttachmentKeyboard.swift */,
				8809CE8922F93C2200D38867 /* RecentPhotoCollectionView.swift */,
				88A9729122FA5D4B004B4FBF /* AttachmentFormatPickerView.swift */,
			);
			path = "Attachment Keyboard";
			sourceTree = "<group>";
		};
		8835DDFB230CEE7600DC6B66 /* RecipientPicker */ = {
			isa = PBXGroup;
			children = (
				8835DDF7230CEDC300DC6B66 /* RecipientPickerViewController.h */,
				8835DDF8230CEDC300DC6B66 /* RecipientPickerViewController.m */,
				8835DDFC230CEE8900DC6B66 /* RecipientPickerDelegate.swift */,
				8835DE00230DBF7E00DC6B66 /* ComposeViewController.swift */,
				8835DE02230DEC6A00DC6B66 /* AddToBlockListViewController.swift */,
			);
			path = RecipientPicker;
			sourceTree = "<group>";
		};
		88BFD4712335C2A4001797D7 /* Lottie */ = {
			isa = PBXGroup;
			children = (
				4C9D34942369EFC7006A4307 /* launchApp.json */,
				4C9D34842369EA3E006A4307 /* NotificationPermission */,
				880C0FF6233D3F7C00386FB8 /* playPauseButton.json */,
				88BFD4722335C2B3001797D7 /* waveformLoading.json */,
			);
			path = Lottie;
			sourceTree = "<group>";
		};
		88E34F2522F269B600966CC2 /* Storage Service */ = {
			isa = PBXGroup;
			children = (
				88E34F2622F269E900966CC2 /* StorageServiceManager.swift */,
				88E34F2822F26CC100966CC2 /* StorageServiceProto+Sync.swift */,
			);
			path = "Storage Service";
			sourceTree = "<group>";
		};
		9404664EC513585B05DF1350 /* Pods */ = {
			isa = PBXGroup;
			children = (
				DE2DD605305BC6EFAD731723 /* Pods-Signal.debug.xcconfig */,
				DF728B4B438716EAF95CEC18 /* Pods-Signal.app store release.xcconfig */,
				1CE3CD5C23334683BDD3D78C /* Pods-Signal.test.xcconfig */,
				8981C8F64D94D3C52EB67A2C /* Pods-SignalTests.test.xcconfig */,
				69349DE607F5BA6036C9AC60 /* Pods-SignalShareExtension.debug.xcconfig */,
				1C93CF3971B64E8B6C1F9AC1 /* Pods-SignalShareExtension.test.xcconfig */,
				435EAC2E5E22D3F087EB3192 /* Pods-SignalShareExtension.app store release.xcconfig */,
				9B533A9FA46206D3D99C9ADA /* Pods-SignalMessaging.debug.xcconfig */,
				948239851C08032C842937CC /* Pods-SignalMessaging.test.xcconfig */,
				8EEE74B0753448C085B48721 /* Pods-SignalMessaging.app store release.xcconfig */,
				7BB1CB6F2D7841356BE367EA /* Pods-Signal.testable release.xcconfig */,
				FD351756BE688D00B63E00CD /* Pods-SignalMessaging.testable release.xcconfig */,
				4F673294B9C30EE43B6FB0BC /* Pods-SignalShareExtension.testable release.xcconfig */,
				63BAA38DC365EE44110A6BD1 /* Pods-SignalTests.debug.xcconfig */,
				02CD38E58B58A689DCF037AD /* Pods-SignalTests.app store release.xcconfig */,
				399D8A7F461D7253DFFB91C5 /* Pods-SignalTests.testable release.xcconfig */,
				CAA04E8D62A697EE833BC729 /* Pods-SignalPerformanceTests.debug.xcconfig */,
				1BC279B87E730B066A5AFB2A /* Pods-SignalPerformanceTests.app store release.xcconfig */,
				4224D4E5D7921F25823ECDCA /* Pods-SignalPerformanceTests.testable release.xcconfig */,
			);
			name = Pods;
			sourceTree = "<group>";
		};
		B660F66C1C29867F00687D6E /* test */ = {
			isa = PBXGroup;
			children = (
				4C10B1C523176DB00099396B /* PerformanceTests */,
				34C6B0A41FA0E46F00D35993 /* Assets */,
				B660F6751C29867F00687D6E /* contact */,
				34843B29214FE295004DED45 /* mocks */,
				458E38381D6699110094BD24 /* Models */,
				34843B2321432293004DED45 /* SignalBaseTest.h */,
				34843B2221432292004DED45 /* SignalBaseTest.m */,
				4589670F1DC117CC00E9DD21 /* SignalTests-Bridging-Header.h */,
				4C3EF8002109184A0007EBF7 /* SSKTests */,
				B660F69D1C29868000687D6E /* Supporting Files */,
				B660F6A01C29868000687D6E /* TestUtil.h */,
				B660F6A21C29868000687D6E /* util */,
				34B3F8951E8DF1B90035BE1A /* ViewControllers */,
				34BEDB0F21C41E71007B0EAE /* views */,
			);
			path = test;
			sourceTree = "<group>";
		};
		B660F6751C29867F00687D6E /* contact */ = {
			isa = PBXGroup;
			children = (
				954AEE681DF33D32002E5410 /* ContactsPickerTest.swift */,
			);
			path = contact;
			sourceTree = "<group>";
		};
		B660F69D1C29868000687D6E /* Supporting Files */ = {
			isa = PBXGroup;
			children = (
				B660F69E1C29868000687D6E /* SignalTests-Info.plist */,
				B660F69F1C29868000687D6E /* whisperFake.cer */,
			);
			path = "Supporting Files";
			sourceTree = "<group>";
		};
		B660F6A21C29868000687D6E /* util */ = {
			isa = PBXGroup;
			children = (
				3421981B21061D2E00C57195 /* ByteParserTest.swift */,
				45E7A6A61E71CA7E00D44FB5 /* DisplayableTextFilterTest.swift */,
				3499997D22EF1E2100654932 /* FTS */,
				B660F6AD1C29868000687D6E /* FunctionalUtilTest.m */,
				345AE2B52317048200DB6225 /* GRDBFinderTest.swift */,
				455AC69D1F4F8B0300134004 /* ImageCacheTest.swift */,
				34DB0BEC2011548B007B313F /* OWSDatabaseConverterTest.m */,
				34843B25214327C9004DED45 /* OWSOrphanDataCleanerTest.m */,
				45666F571D9B2880008FE134 /* OWSScrubbingLogFormatterTest.m */,
				34E8A8D02085238900B272B1 /* ProtoParsingTest.m */,
				3491D9A021022DB7001EF5A1 /* RemoteAttestationSigningCertificateTest.m */,
				452D1AF02081059C00A67F7F /* StringAdditionsTest.swift */,
				B660F6B31C29868000687D6E /* UtilTest.h */,
				B660F6B41C29868000687D6E /* UtilTest.m */,
				340CCB6F2305962A005243B3 /* YDBToGRDBMigrationKeyValueTest.swift */,
				340CCB702305962B005243B3 /* YDBToGRDBMigrationModelTest.swift */,
			);
			path = util;
			sourceTree = "<group>";
		};
		B6B6C3C419193F5B00C0B76B /* Translations */ = {
			isa = PBXGroup;
			children = (
				B6F509951AA53F760068F56A /* Localizable.strings */,
			);
			name = Translations;
			sourceTree = "<group>";
		};
		D221A07E169C9E5E00537ABF = {
			isa = PBXGroup;
			children = (
				D221A093169C9E5E00537ABF /* Signal */,
				453518691FC635DD00210559 /* SignalShareExtension */,
				453518931FC63DBF00210559 /* SignalMessaging */,
				D221A08C169C9E5E00537ABF /* Frameworks */,
				D221A08A169C9E5E00537ABF /* Products */,
				9404664EC513585B05DF1350 /* Pods */,
			);
			sourceTree = "<group>";
		};
		D221A08A169C9E5E00537ABF /* Products */ = {
			isa = PBXGroup;
			children = (
				D221A089169C9E5E00537ABF /* Signal.app */,
				D221A0AA169C9E5F00537ABF /* SignalTests.xctest */,
				453518681FC635DD00210559 /* SignalShareExtension.appex */,
				453518921FC63DBF00210559 /* SignalMessaging.framework */,
				4C10B1C323176D250099396B /* SignalPerformanceTests.xctest */,
			);
			name = Products;
			sourceTree = "<group>";
		};
		D221A08C169C9E5E00537ABF /* Frameworks */ = {
			isa = PBXGroup;
			children = (
				38AD4FA92310B7E00038BA75 /* SignalRingRTC.framework */,
				3496955F21A2FC8100DCFE74 /* CloudKit.framework */,
				4C9CA25C217E676900607C63 /* ZXingObjC.framework */,
				4CC1ECF8211A47CD00CC13BE /* StoreKit.framework */,
				455A16DB1F1FEA0000F86704 /* Metal.framework */,
				455A16DC1F1FEA0000F86704 /* MetalKit.framework */,
				45847E861E4283C30080EAB3 /* Intents.framework */,
				45BD60811DE9547E00A8F436 /* Contacts.framework */,
				4509E7991DD653700025A59F /* WebRTC.framework */,
				4520D8D41D417D8E00123472 /* Photos.framework */,
				B6B226961BE4B7D200860F4D /* ContactsUI.framework */,
				B6FE7EB61ADD62FA00A6D22F /* PushKit.framework */,
				FC3BD9871A30A790005B96BB /* Social.framework */,
				B60EDE031A05A01700D73516 /* AudioToolbox.framework */,
				FCB11D8B1A129A76002F93FB /* CoreMedia.framework */,
				B69CD25019773E79005CE69A /* XCTest.framework */,
				70377AAA1918450100CAF501 /* MobileCoreServices.framework */,
				B9EB5ABC1884C002007CBB57 /* MessageUI.framework */,
				A1C32D4D17A0652C000A904E /* AddressBook.framework */,
				A1C32D4F17A06537000A904E /* AddressBookUI.framework */,
				A163E8AA16F3F6A90094D68B /* Security.framework */,
				76C87F18181EFCE600C4ACAB /* MediaPlayer.framework */,
				768A1A2A17FC9CD300E00ED8 /* libz.dylib */,
				A11CD70C17FA230600A2D1B1 /* QuartzCore.framework */,
				E1A0AD8B16E13FDD0071E604 /* CoreFoundation.framework */,
				A1FDCBEE16DAA6C300868894 /* AVFoundation.framework */,
				D2AEACDB16C426DA00C364C0 /* CFNetwork.framework */,
				D2179CFB16BB0B3A0006F3AB /* CoreTelephony.framework */,
				D2179CFD16BB0B480006F3AB /* SystemConfiguration.framework */,
				D24B5BD4169F568C00681372 /* AudioToolbox.framework */,
				D221A0E7169DFFC500537ABF /* AVFoundation.framework */,
				D221A08D169C9E5E00537ABF /* UIKit.framework */,
				D221A08F169C9E5E00537ABF /* Foundation.framework */,
				D221A091169C9E5E00537ABF /* CoreGraphics.framework */,
				D17BB5C25D615AB49813100C /* Pods_Signal.framework */,
				0F94C85CB0B235DA37F68ED0 /* Pods_SignalShareExtension.framework */,
				748A5CAEDD7C919FC64C6807 /* Pods_SignalTests.framework */,
				264242150E87D10A357DB07B /* Pods_SignalMessaging.framework */,
				C61A9604F0FC0D258C8CE27F /* Pods_SignalPerformanceTests.framework */,
			);
			name = Frameworks;
			sourceTree = "<group>";
		};
		D221A093169C9E5E00537ABF /* Signal */ = {
			isa = PBXGroup;
			children = (
				88BFD4712335C2A4001797D7 /* Lottie */,
				34330A581E7875FB00DF2FB9 /* Fonts */,
				B66DBF4919D5BBC8006EA940 /* Images.xcassets */,
				B67EBF5C19194AC60084CCFD /* Settings.bundle */,
				B657DDC91911A40500F45B0C /* Signal.entitlements */,
				34074F54203D0722004596AE /* Sounds */,
				76EB03C118170B33006006FC /* src */,
				D221A094169C9E5E00537ABF /* Supporting Files */,
				B660F66C1C29867F00687D6E /* test */,
			);
			path = Signal;
			sourceTree = "<group>";
		};
		D221A094169C9E5E00537ABF /* Supporting Files */ = {
			isa = PBXGroup;
			children = (
				4C63CBFF210A620B003AE45C /* SignalTSan.supp */,
				4C6F527B20FFE8400097DEEE /* SignalUBSan.supp */,
				B6B6C3C419193F5B00C0B76B /* Translations */,
				D221A099169C9E5E00537ABF /* main.m */,
				D221A095169C9E5E00537ABF /* Signal-Info.plist */,
				D221A09B169C9E5E00537ABF /* Signal-Prefix.pch */,
			);
			name = "Supporting Files";
			sourceTree = "<group>";
		};
		FCFA64B11A24F29E0007FB87 /* UI Categories */ = {
			isa = PBXGroup;
			children = (
				45C0DC1A1E68FE9000E04C47 /* UIApplication+OWS.swift */,
				45C0DC1D1E69011F00E04C47 /* UIStoryboard+OWS.swift */,
				4C586924224FAB83003FD070 /* AVAudioSession+OWS.h */,
				4C586925224FAB83003FD070 /* AVAudioSession+OWS.m */,
				88081436234D80150004C187 /* UIResponder+OWS.swift */,
			);
			name = "UI Categories";
			path = ..;
			sourceTree = "<group>";
		};
/* End PBXGroup section */

/* Begin PBXHeadersBuildPhase section */
		4535188F1FC63DBF00210559 /* Headers */ = {
			isa = PBXHeadersBuildPhase;
			buildActionMask = 2147483647;
			files = (
				346129E71FD5C0C600532771 /* OWSDatabaseMigrationRunner.h in Headers */,
				3464451222B7F97100A957B1 /* DateUtil.h in Headers */,
				3464450E22B7F93600A957B1 /* OWSOrphanDataCleaner.h in Headers */,
				34AC09F9211B39B100997B47 /* CountryCodeViewController.h in Headers */,
				34ABB2C52090C59700C727A6 /* OWSResaveCollectionDBMigration.h in Headers */,
				459B775D207BA4810071D0AB /* OWSQuotedReplyModel.h in Headers */,
				34612A001FD5F31400532771 /* OWS105AttachmentFilePaths.h in Headers */,
				346129F61FD5F31400532771 /* OWS103EnableVideoCalling.h in Headers */,
				346129A91FD1F0E000532771 /* OWSFormat.h in Headers */,
				4C3A556F228C7937000E4935 /* PrivateMethodsForMigration.h in Headers */,
				34480B551FD0A7A400BC14EF /* DebugLogger.h in Headers */,
				4503F1C4204711D300CEE724 /* OWS107LegacySounds.h in Headers */,
				34AC0A20211B39EA00997B47 /* ThreadViewHelper.h in Headers */,
				34AC09DE211B39B100997B47 /* OWSNavigationController.h in Headers */,
				34612A011FD5F31400532771 /* OWS104CreateRecipientIdentities.h in Headers */,
				450998691FD8C10200D89EB3 /* AttachmentSharing.h in Headers */,
				34BEDB1621C80BCA007B0EAE /* OWSAnyTouchGestureRecognizer.h in Headers */,
				34AC09EC211B39B100997B47 /* OWSTableViewController.h in Headers */,
				451F8A3C1FD71392005CB9DA /* UIUtil.h in Headers */,
				346129D61FD20ADC00532771 /* UIViewController+OWS.h in Headers */,
				34612A061FD7238600532771 /* OWSSyncManager.h in Headers */,
				34480B571FD0A7A400BC14EF /* OWSScrubbingLogFormatter.h in Headers */,
				346129FC1FD5F31400532771 /* OWS101ExistingUsersBlockOnIdentityChange.h in Headers */,
				34AC09F2211B39B100997B47 /* OWSViewController.h in Headers */,
				4C38E500230374D700E464B9 /* UIViewController+Permissions.h in Headers */,
				451F8A491FD715CF005CB9DA /* OWSAvatarBuilder.h in Headers */,
				346129951FD1E30000532771 /* OWSDatabaseMigration.h in Headers */,
				34B6D27420F664C900765BE2 /* OWSUnreadIndicator.h in Headers */,
				34AC09E4211B39B100997B47 /* ScreenLockViewController.h in Headers */,
				346129B41FD1F7E800532771 /* OWSProfileManager.h in Headers */,
				342950892124CB0A0000B063 /* OWSSearchBar.h in Headers */,
				346941A1215D2EE400B5BFAD /* Theme.h in Headers */,
				346129FA1FD5F31400532771 /* OWS100RemoveTSRecipientsMigration.h in Headers */,
				346129E21FD5C0BE00532771 /* VersionMigrations.h in Headers */,
				453518961FC63DBF00210559 /* SignalMessaging.h in Headers */,
				346941A4215D2EE400B5BFAD /* OWSConversationColor.h in Headers */,
				3461295A1FD1D74C00532771 /* Environment.h in Headers */,
				450C801020AD1AE400F3A091 /* OWSWindowManager.h in Headers */,
				34D58730208E2C4200D2255A /* OWS109OutgoingMessageState.h in Headers */,
				4598198E204E2F28009414F2 /* OWS108CallLoggingPreference.h in Headers */,
				34AC0A0F211B39EA00997B47 /* ContactTableViewCell.h in Headers */,
				34480B631FD0A98800BC14EF /* UIView+OWS.h in Headers */,
				451F8A4B1FD715E1005CB9DA /* OWSGroupAvatarBuilder.h in Headers */,
				346129391FD1B47300532771 /* OWSPreferences.h in Headers */,
				34AC09F4211B39B100997B47 /* SelectThreadViewController.h in Headers */,
				34AC09DD211B39B100997B47 /* ViewControllerUtils.h in Headers */,
				451F8A451FD71570005CB9DA /* BlockListUIUtils.h in Headers */,
				34AC0A0E211B39EA00997B47 /* ContactsViewHelper.h in Headers */,
				34C3C7922040B0DD0000134C /* OWSAudioPlayer.h in Headers */,
				451F8A4A1FD715D9005CB9DA /* OWSContactAvatarBuilder.h in Headers */,
				34480B5B1FD0A7E300BC14EF /* SignalMessaging-Prefix.pch in Headers */,
				342950842124C9750000B063 /* OWSTextView.h in Headers */,
				3478506A1FD9B78A007B8332 /* AppSetup.h in Headers */,
				346129A51FD1F09100532771 /* OWSContactsManager.h in Headers */,
				34480B681FD0AA9400BC14EF /* UIFont+OWS.h in Headers */,
				34AC09F5211B39B100997B47 /* SharingThreadPickerViewController.h in Headers */,
				342950852124C9750000B063 /* OWSTextField.h in Headers */,
				45194F901FD7200000333B2C /* ThreadUtil.h in Headers */,
				346129FD1FD5F31400532771 /* OWS102MoveLoggingPreferenceToUserDefaults.h in Headers */,
				34074F62203D0CBE004596AE /* OWSSounds.h in Headers */,
				34AC0A1D211B39EA00997B47 /* ContactCellView.h in Headers */,
			);
			runOnlyForDeploymentPostprocessing = 0;
		};
/* End PBXHeadersBuildPhase section */

/* Begin PBXNativeTarget section */
		453518671FC635DD00210559 /* SignalShareExtension */ = {
			isa = PBXNativeTarget;
			buildConfigurationList = 453518761FC635DD00210559 /* Build configuration list for PBXNativeTarget "SignalShareExtension" */;
			buildPhases = (
				16FA77C536F8C08C5046FA6B /* [CP] Check Pods Manifest.lock */,
				453518641FC635DD00210559 /* Sources */,
				453518651FC635DD00210559 /* Frameworks */,
				88905E9F229CDE3A004E4234 /* Run Script: update_share_plist_info */,
				453518661FC635DD00210559 /* Resources */,
			);
			buildRules = (
			);
			dependencies = (
				34480B3A1FD0950000BC14EF /* PBXTargetDependency */,
			);
			name = SignalShareExtension;
			productName = SignalShareExtension;
			productReference = 453518681FC635DD00210559 /* SignalShareExtension.appex */;
			productType = "com.apple.product-type.app-extension";
		};
		453518911FC63DBF00210559 /* SignalMessaging */ = {
			isa = PBXNativeTarget;
			buildConfigurationList = 4535189E1FC63DBF00210559 /* Build configuration list for PBXNativeTarget "SignalMessaging" */;
			buildPhases = (
				F4C416F20E3CB0B25DC10C56 /* [CP] Check Pods Manifest.lock */,
				4535188D1FC63DBF00210559 /* Sources */,
				4535188E1FC63DBF00210559 /* Frameworks */,
				4535188F1FC63DBF00210559 /* Headers */,
				453518901FC63DBF00210559 /* Resources */,
			);
			buildRules = (
			);
			dependencies = (
			);
			name = SignalMessaging;
			productName = SignalMessaging;
			productReference = 453518921FC63DBF00210559 /* SignalMessaging.framework */;
			productType = "com.apple.product-type.framework";
		};
		4C10B17F23176D250099396B /* SignalPerformanceTests */ = {
			isa = PBXNativeTarget;
			buildConfigurationList = 4C10B1BF23176D250099396B /* Build configuration list for PBXNativeTarget "SignalPerformanceTests" */;
			buildPhases = (
				43FC5EFFCB0E75A4C409DD75 /* [CP] Check Pods Manifest.lock */,
				4C10B18523176D250099396B /* Sources */,
				4C10B1A623176D250099396B /* Frameworks */,
				4C10B1B723176D250099396B /* Resources */,
				4C10B1BE23176D250099396B /* [Carthage] Copy Frameworks */,
				7357495FDBE5CE3C7ACC7E4D /* [CP] Embed Pods Frameworks */,
			);
			buildRules = (
			);
			dependencies = (
				4C10B18023176D250099396B /* PBXTargetDependency */,
				4C10B18223176D250099396B /* PBXTargetDependency */,
			);
			name = SignalPerformanceTests;
			productName = RedPhoneTests;
			productReference = 4C10B1C323176D250099396B /* SignalPerformanceTests.xctest */;
			productType = "com.apple.product-type.bundle.unit-test";
		};
		D221A088169C9E5E00537ABF /* Signal */ = {
			isa = PBXNativeTarget;
			buildConfigurationList = D221A0BC169C9E5F00537ABF /* Build configuration list for PBXNativeTarget "Signal" */;
			buildPhases = (
				1460156AE01E0DB0949D61FE /* [CP] Check Pods Manifest.lock */,
				45AE48531E073428004D96C2 /* Swift Lint */,
				D221A085169C9E5E00537ABF /* Sources */,
				D221A086169C9E5E00537ABF /* Frameworks */,
				34C239432180B01B00B6108F /* Run Script: update_plist_info */,
				D221A087169C9E5E00537ABF /* Resources */,
				59C9DBA462715B5C999FFB02 /* [CP] Embed Pods Frameworks */,
				451DE9EE1DC1546A00810E42 /* [Carthage] Copy Frameworks */,
				453518771FC635DD00210559 /* Embed App Extensions */,
				4535189F1FC63DBF00210559 /* Embed Frameworks */,
			);
			buildRules = (
			);
			dependencies = (
				453518711FC635DD00210559 /* PBXTargetDependency */,
				453518981FC63DBF00210559 /* PBXTargetDependency */,
			);
			name = Signal;
			productName = RedPhone;
			productReference = D221A089169C9E5E00537ABF /* Signal.app */;
			productType = "com.apple.product-type.application";
		};
		D221A0A9169C9E5F00537ABF /* SignalTests */ = {
			isa = PBXNativeTarget;
			buildConfigurationList = D221A0BF169C9E5F00537ABF /* Build configuration list for PBXNativeTarget "SignalTests" */;
			buildPhases = (
				6565655F4068F9E5CDC5687F /* [CP] Check Pods Manifest.lock */,
				D221A0A5169C9E5F00537ABF /* Sources */,
				D221A0A6169C9E5F00537ABF /* Frameworks */,
				D221A0A7169C9E5F00537ABF /* Resources */,
				B4E9B04E862FB64FC9A8F79B /* [CP] Embed Pods Frameworks */,
				451DE9FB1DC18D4500810E42 /* [Carthage] Copy Frameworks */,
			);
			buildRules = (
			);
			dependencies = (
				3478506E1FD9CFF4007B8332 /* PBXTargetDependency */,
				B6AFCEBB19A93DA60098CFCB /* PBXTargetDependency */,
			);
			name = SignalTests;
			productName = RedPhoneTests;
			productReference = D221A0AA169C9E5F00537ABF /* SignalTests.xctest */;
			productType = "com.apple.product-type.bundle.unit-test";
		};
/* End PBXNativeTarget section */

/* Begin PBXProject section */
		D221A080169C9E5E00537ABF /* Project object */ = {
			isa = PBXProject;
			attributes = {
				LastSwiftUpdateCheck = 0920;
				LastTestingUpgradeCheck = 0600;
				LastUpgradeCheck = 1020;
				ORGANIZATIONNAME = "Open Whisper Systems";
				TargetAttributes = {
					453518671FC635DD00210559 = {
						CreatedOnToolsVersion = 9.2;
						DevelopmentTeam = U68MSDN6DR;
						LastSwiftMigration = 1020;
						ProvisioningStyle = Automatic;
						SystemCapabilities = {
							com.apple.ApplicationGroups.iOS = {
								enabled = 1;
							};
							com.apple.DataProtection = {
								enabled = 1;
							};
							com.apple.Keychain = {
								enabled = 1;
							};
							com.apple.iCloud = {
								enabled = 0;
							};
						};
					};
					453518911FC63DBF00210559 = {
						CreatedOnToolsVersion = 9.2;
						DevelopmentTeam = U68MSDN6DR;
						LastSwiftMigration = 1020;
						ProvisioningStyle = Automatic;
					};
					D221A088169C9E5E00537ABF = {
						DevelopmentTeam = U68MSDN6DR;
						LastSwiftMigration = 1020;
						ProvisioningStyle = Automatic;
						SystemCapabilities = {
							com.apple.ApplicationGroups.iOS = {
								enabled = 1;
							};
							com.apple.DataProtection = {
								enabled = 1;
							};
							com.apple.InAppPurchase = {
								enabled = 0;
							};
							com.apple.InterAppAudio = {
								enabled = 0;
							};
							com.apple.Keychain = {
								enabled = 1;
							};
							com.apple.Push = {
								enabled = 1;
							};
							com.apple.VPNLite = {
								enabled = 0;
							};
							com.apple.iCloud = {
								enabled = 1;
							};
						};
					};
					D221A0A9169C9E5F00537ABF = {
						DevelopmentTeam = U68MSDN6DR;
						LastSwiftMigration = 1020;
						ProvisioningStyle = Automatic;
						TestTargetID = D221A088169C9E5E00537ABF;
					};
				};
			};
			buildConfigurationList = D221A083169C9E5E00537ABF /* Build configuration list for PBXProject "Signal" */;
			compatibilityVersion = "Xcode 3.2";
			developmentRegion = en;
			hasScannedForEncodings = 0;
			knownRegions = (
				en,
				az_AZ,
				bg_BG,
				bs,
				ca,
				cs,
				da,
				de,
				el_GR,
				es,
				et_EE,
				fi,
				fr,
				fil,
				hi_IN,
				hu,
				it_IT,
				ja_JP,
				ko_KR,
				lv,
				nb_NO,
				nl,
				pl,
				pt_BR,
				pt_PT,
				ro_RO,
				ru,
				sl,
				sv_SE,
				th_TH,
				tr_TR,
				zh_CN,
				hr,
				ro,
				sn,
				id,
				gl,
				mk,
				sq,
				bg,
				Base,
				ar,
				km,
				lt,
				he,
				my,
				fa,
				et,
				zh_TW,
				ko,
				az,
				el,
				it,
				ja,
				sv,
				th,
				tr,
				nb,
				mr,
				uk,
				vi,
				bn,
				ta,
				te,
				ur,
			);
			mainGroup = D221A07E169C9E5E00537ABF;
			productRefGroup = D221A08A169C9E5E00537ABF /* Products */;
			projectDirPath = "";
			projectRoot = "";
			targets = (
				D221A088169C9E5E00537ABF /* Signal */,
				D221A0A9169C9E5F00537ABF /* SignalTests */,
				453518671FC635DD00210559 /* SignalShareExtension */,
				453518911FC63DBF00210559 /* SignalMessaging */,
				4C10B17F23176D250099396B /* SignalPerformanceTests */,
			);
		};
/* End PBXProject section */

/* Begin PBXResourcesBuildPhase section */
		453518661FC635DD00210559 /* Resources */ = {
			isa = PBXResourcesBuildPhase;
			buildActionMask = 2147483647;
			files = (
				347850321FD7494A007B8332 /* ElegantIcons.ttf in Resources */,
				4535186E1FC635DD00210559 /* MainInterface.storyboard in Resources */,
				347850551FD749C0007B8332 /* Localizable.strings in Resources */,
				347850331FD7494A007B8332 /* fontawesome-webfont.ttf in Resources */,
				3478504C1FD7496D007B8332 /* Images.xcassets in Resources */,
				347850311FD7494A007B8332 /* dripicons-v2.ttf in Resources */,
			);
			runOnlyForDeploymentPostprocessing = 0;
		};
		453518901FC63DBF00210559 /* Resources */ = {
			isa = PBXResourcesBuildPhase;
			buildActionMask = 2147483647;
			files = (
			);
			runOnlyForDeploymentPostprocessing = 0;
		};
		4C10B1B723176D250099396B /* Resources */ = {
			isa = PBXResourcesBuildPhase;
			buildActionMask = 2147483647;
			files = (
				4C10B1B823176D250099396B /* test-jpg.jpg in Resources */,
				4C10B1B923176D250099396B /* whisperFake.cer in Resources */,
				4C10B1BA23176D250099396B /* test-gif.gif in Resources */,
				4C10B1BB23176D250099396B /* test-mp4.mp4 in Resources */,
				4C10B1BC23176D250099396B /* test-mp3.mp3 in Resources */,
			);
			runOnlyForDeploymentPostprocessing = 0;
		};
		D221A087169C9E5E00537ABF /* Resources */ = {
			isa = PBXResourcesBuildPhase;
			buildActionMask = 2147483647;
			files = (
				4C63CC00210A620B003AE45C /* SignalTSan.supp in Resources */,
				4C6F527C20FFE8400097DEEE /* SignalUBSan.supp in Resources */,
				34CF078A203E6B78005C4D61 /* end_call_tone_cept.caf in Resources */,
				34330A5A1E7875FB00DF2FB9 /* fontawesome-webfont.ttf in Resources */,
				A5509ECA1A69AB8B00ABA4BC /* Main.storyboard in Resources */,
				34330A5C1E787A9800DF2FB9 /* dripicons-v2.ttf in Resources */,
				880C0FF7233D3F7C00386FB8 /* playPauseButton.json in Resources */,
				B6F509971AA53F760068F56A /* Localizable.strings in Resources */,
				B66DBF4A19D5BBC8006EA940 /* Images.xcassets in Resources */,
				4C9D34972369F0FC006A4307 /* notificationPermission.json in Resources */,
				34CF0788203E6B78005C4D61 /* ringback_tone_ansi.caf in Resources */,
				34C3C78F2040A4F70000134C /* sonarping.mp3 in Resources */,
				34661FB820C1C0D60056EDD6 /* message_sent.aiff in Resources */,
				45CB2FA81CB7146C00E1B343 /* Launch Screen.storyboard in Resources */,
				34C3C78D20409F320000134C /* Opening.m4r in Resources */,
				B67EBF5D19194AC60084CCFD /* Settings.bundle in Resources */,
				34CF0787203E6B78005C4D61 /* busy_tone_ansi.caf in Resources */,
				4C9D349C2369F11F006A4307 /* img_0.png in Resources */,
				34330A5E1E787BD800DF2FB9 /* ElegantIcons.ttf in Resources */,
				45A2F005204473A3002E978A /* NewMessage.aifc in Resources */,
				45B74A882044AAB600CD42F8 /* aurora.aifc in Resources */,
				88BFD4732335C2B3001797D7 /* waveformLoading.json in Resources */,
				45B74A742044AAB600CD42F8 /* aurora-quiet.aifc in Resources */,
				45B74A852044AAB600CD42F8 /* bamboo.aifc in Resources */,
				45B74A782044AAB600CD42F8 /* bamboo-quiet.aifc in Resources */,
				45B74A7B2044AAB600CD42F8 /* chord.aifc in Resources */,
				45B74A812044AAB600CD42F8 /* chord-quiet.aifc in Resources */,
				4C9D34952369EFC7006A4307 /* launchApp.json in Resources */,
				45B74A832044AAB600CD42F8 /* circles.aifc in Resources */,
				45B74A892044AAB600CD42F8 /* circles-quiet.aifc in Resources */,
				4503F1BF20470A5B00CEE724 /* classic.aifc in Resources */,
				4503F1BE20470A5B00CEE724 /* classic-quiet.aifc in Resources */,
				45B74A7E2044AAB600CD42F8 /* complete.aifc in Resources */,
				45B74A872044AAB600CD42F8 /* complete-quiet.aifc in Resources */,
				45B74A772044AAB600CD42F8 /* hello.aifc in Resources */,
				45B74A7C2044AAB600CD42F8 /* hello-quiet.aifc in Resources */,
				45B74A792044AAB600CD42F8 /* input.aifc in Resources */,
				45B74A8C2044AAB600CD42F8 /* input-quiet.aifc in Resources */,
				45B74A7A2044AAB600CD42F8 /* keys.aifc in Resources */,
				45B74A762044AAB600CD42F8 /* keys-quiet.aifc in Resources */,
				45B74A862044AAB600CD42F8 /* note.aifc in Resources */,
				45B74A7F2044AAB600CD42F8 /* note-quiet.aifc in Resources */,
				4C9D349B2369F11F006A4307 /* img_1.png in Resources */,
				45B74A842044AAB600CD42F8 /* popcorn.aifc in Resources */,
				45B74A7D2044AAB600CD42F8 /* popcorn-quiet.aifc in Resources */,
				45B74A822044AAB600CD42F8 /* pulse.aifc in Resources */,
				4C9D349D2369F11F006A4307 /* img_2.png in Resources */,
				45B74A802044AAB600CD42F8 /* pulse-quiet.aifc in Resources */,
				45B74A8B2044AAB600CD42F8 /* synth.aifc in Resources */,
				45B74A752044AAB600CD42F8 /* synth-quiet.aifc in Resources */,
			);
			runOnlyForDeploymentPostprocessing = 0;
		};
		D221A0A7169C9E5F00537ABF /* Resources */ = {
			isa = PBXResourcesBuildPhase;
			buildActionMask = 2147483647;
			files = (
				34C6B0AE1FA0E4AA00D35993 /* test-jpg.jpg in Resources */,
				B660F6D41C29868000687D6E /* whisperFake.cer in Resources */,
				34C6B0A91FA0E46F00D35993 /* test-gif.gif in Resources */,
				34C6B0AC1FA0E46F00D35993 /* test-mp4.mp4 in Resources */,
				34C6B0AB1FA0E46F00D35993 /* test-mp3.mp3 in Resources */,
			);
			runOnlyForDeploymentPostprocessing = 0;
		};
/* End PBXResourcesBuildPhase section */

/* Begin PBXShellScriptBuildPhase section */
		1460156AE01E0DB0949D61FE /* [CP] Check Pods Manifest.lock */ = {
			isa = PBXShellScriptBuildPhase;
			buildActionMask = 2147483647;
			files = (
			);
			inputPaths = (
				"${PODS_PODFILE_DIR_PATH}/Podfile.lock",
				"${PODS_ROOT}/Manifest.lock",
			);
			name = "[CP] Check Pods Manifest.lock";
			outputPaths = (
				"$(DERIVED_FILE_DIR)/Pods-Signal-checkManifestLockResult.txt",
			);
			runOnlyForDeploymentPostprocessing = 0;
			shellPath = /bin/sh;
			shellScript = "diff \"${PODS_PODFILE_DIR_PATH}/Podfile.lock\" \"${PODS_ROOT}/Manifest.lock\" > /dev/null\nif [ $? != 0 ] ; then\n    # print error to STDERR\n    echo \"error: The sandbox is not in sync with the Podfile.lock. Run 'pod install' or update your CocoaPods installation.\" >&2\n    exit 1\nfi\n# This output is used by Xcode 'outputs' to avoid re-running this script phase.\necho \"SUCCESS\" > \"${SCRIPT_OUTPUT_FILE_0}\"\n";
			showEnvVarsInLog = 0;
		};
		16FA77C536F8C08C5046FA6B /* [CP] Check Pods Manifest.lock */ = {
			isa = PBXShellScriptBuildPhase;
			buildActionMask = 2147483647;
			files = (
			);
			inputPaths = (
				"${PODS_PODFILE_DIR_PATH}/Podfile.lock",
				"${PODS_ROOT}/Manifest.lock",
			);
			name = "[CP] Check Pods Manifest.lock";
			outputPaths = (
				"$(DERIVED_FILE_DIR)/Pods-SignalShareExtension-checkManifestLockResult.txt",
			);
			runOnlyForDeploymentPostprocessing = 0;
			shellPath = /bin/sh;
			shellScript = "diff \"${PODS_PODFILE_DIR_PATH}/Podfile.lock\" \"${PODS_ROOT}/Manifest.lock\" > /dev/null\nif [ $? != 0 ] ; then\n    # print error to STDERR\n    echo \"error: The sandbox is not in sync with the Podfile.lock. Run 'pod install' or update your CocoaPods installation.\" >&2\n    exit 1\nfi\n# This output is used by Xcode 'outputs' to avoid re-running this script phase.\necho \"SUCCESS\" > \"${SCRIPT_OUTPUT_FILE_0}\"\n";
			showEnvVarsInLog = 0;
		};
		34C239432180B01B00B6108F /* Run Script: update_plist_info */ = {
			isa = PBXShellScriptBuildPhase;
			buildActionMask = 2147483647;
			files = (
			);
			inputPaths = (
			);
			name = "Run Script: update_plist_info";
			outputPaths = (
			);
			runOnlyForDeploymentPostprocessing = 0;
			shellPath = /bin/sh;
			shellScript = "$PROJECT_DIR/Scripts/update_plist_info.sh\n";
		};
		43FC5EFFCB0E75A4C409DD75 /* [CP] Check Pods Manifest.lock */ = {
			isa = PBXShellScriptBuildPhase;
			buildActionMask = 2147483647;
			files = (
			);
			inputFileListPaths = (
			);
			inputPaths = (
				"${PODS_PODFILE_DIR_PATH}/Podfile.lock",
				"${PODS_ROOT}/Manifest.lock",
			);
			name = "[CP] Check Pods Manifest.lock";
			outputFileListPaths = (
			);
			outputPaths = (
				"$(DERIVED_FILE_DIR)/Pods-SignalPerformanceTests-checkManifestLockResult.txt",
			);
			runOnlyForDeploymentPostprocessing = 0;
			shellPath = /bin/sh;
			shellScript = "diff \"${PODS_PODFILE_DIR_PATH}/Podfile.lock\" \"${PODS_ROOT}/Manifest.lock\" > /dev/null\nif [ $? != 0 ] ; then\n    # print error to STDERR\n    echo \"error: The sandbox is not in sync with the Podfile.lock. Run 'pod install' or update your CocoaPods installation.\" >&2\n    exit 1\nfi\n# This output is used by Xcode 'outputs' to avoid re-running this script phase.\necho \"SUCCESS\" > \"${SCRIPT_OUTPUT_FILE_0}\"\n";
			showEnvVarsInLog = 0;
		};
		451DE9EE1DC1546A00810E42 /* [Carthage] Copy Frameworks */ = {
			isa = PBXShellScriptBuildPhase;
			buildActionMask = 2147483647;
			files = (
			);
			inputPaths = (
				"$(SRCROOT)/ThirdParty/WebRTC/Build/WebRTC.framework",
				"$(SRCROOT)/ThirdParty/Carthage/Build/iOS/ZXingObjC.framework",
				"$(SRCROOT)/ThirdParty/WebRTC/Build/SignalRingRTC.framework",
			);
			name = "[Carthage] Copy Frameworks";
			outputPaths = (
			);
			runOnlyForDeploymentPostprocessing = 0;
			shellPath = /bin/sh;
			shellScript = "/usr/local/bin/carthage copy-frameworks\n";
		};
		451DE9FB1DC18D4500810E42 /* [Carthage] Copy Frameworks */ = {
			isa = PBXShellScriptBuildPhase;
			buildActionMask = 2147483647;
			files = (
			);
			inputPaths = (
				"$(SRCROOT)/ThirdParty/WebRTC/Build/WebRTC.framework",
				"$(SRCROOT)/ThirdParty/Carthage/Build/iOS/ZXingObjC.framework",
			);
			name = "[Carthage] Copy Frameworks";
			outputPaths = (
			);
			runOnlyForDeploymentPostprocessing = 0;
			shellPath = /bin/sh;
			shellScript = "/usr/local/bin/carthage copy-frameworks\n";
		};
		45AE48531E073428004D96C2 /* Swift Lint */ = {
			isa = PBXShellScriptBuildPhase;
			buildActionMask = 2147483647;
			files = (
			);
			inputPaths = (
			);
			name = "Swift Lint";
			outputPaths = (
			);
			runOnlyForDeploymentPostprocessing = 0;
			shellPath = /bin/sh;
			shellScript = "if which swiftlint >/dev/null; then\n# disabled for now. too many lint errors outside of the scope of this branch\n#(cd Signal && swiftlint)\n# never fail.\nexit 0\nelse\necho \"warning: SwiftLint not installed, download from https://github.com/realm/SwiftLint\"\nfi";
		};
		4C10B1BE23176D250099396B /* [Carthage] Copy Frameworks */ = {
			isa = PBXShellScriptBuildPhase;
			buildActionMask = 2147483647;
			files = (
			);
			inputPaths = (
				"$(SRCROOT)/ThirdParty/WebRTC/Build/WebRTC.framework",
				"$(SRCROOT)/ThirdParty/Carthage/Build/iOS/ZXingObjC.framework",
			);
			name = "[Carthage] Copy Frameworks";
			outputPaths = (
			);
			runOnlyForDeploymentPostprocessing = 0;
			shellPath = /bin/sh;
			shellScript = "/usr/local/bin/carthage copy-frameworks\n";
		};
		59C9DBA462715B5C999FFB02 /* [CP] Embed Pods Frameworks */ = {
			isa = PBXShellScriptBuildPhase;
			buildActionMask = 2147483647;
			files = (
			);
			inputPaths = (
				"${PODS_ROOT}/Target Support Files/Pods-Signal/Pods-Signal-frameworks.sh",
				"${BUILT_PRODUCTS_DIR}/AFNetworking/AFNetworking.framework",
				"${BUILT_PRODUCTS_DIR}/AxolotlKit/AxolotlKit.framework",
				"${BUILT_PRODUCTS_DIR}/CocoaLumberjack/CocoaLumberjack.framework",
				"${BUILT_PRODUCTS_DIR}/Curve25519Kit/Curve25519Kit.framework",
				"${BUILT_PRODUCTS_DIR}/GRDB.swift/GRDB.framework",
				"${PODS_ROOT}/GRKOpenSSLFramework/OpenSSL-iOS/bin/openssl.framework",
				"${BUILT_PRODUCTS_DIR}/HKDFKit/HKDFKit.framework",
				"${BUILT_PRODUCTS_DIR}/Mantle/Mantle.framework",
				"${BUILT_PRODUCTS_DIR}/PromiseKit/PromiseKit.framework",
				"${BUILT_PRODUCTS_DIR}/PureLayout/PureLayout.framework",
				"${BUILT_PRODUCTS_DIR}/Reachability/Reachability.framework",
				"${BUILT_PRODUCTS_DIR}/SAMKeychain/SAMKeychain.framework",
				"${BUILT_PRODUCTS_DIR}/SQLCipher/SQLCipher.framework",
				"${BUILT_PRODUCTS_DIR}/SSZipArchive/SSZipArchive.framework",
				"${BUILT_PRODUCTS_DIR}/SignalCoreKit/SignalCoreKit.framework",
				"${BUILT_PRODUCTS_DIR}/SignalMetadataKit/SignalMetadataKit.framework",
				"${BUILT_PRODUCTS_DIR}/SignalServiceKit/SignalServiceKit.framework",
				"${BUILT_PRODUCTS_DIR}/Starscream/Starscream.framework",
				"${BUILT_PRODUCTS_DIR}/SwiftProtobuf/SwiftProtobuf.framework",
				"${BUILT_PRODUCTS_DIR}/YYImage/YYImage.framework",
				"${BUILT_PRODUCTS_DIR}/YapDatabase/YapDatabase.framework",
				"${BUILT_PRODUCTS_DIR}/blurhash/blurhash.framework",
				"${BUILT_PRODUCTS_DIR}/libPhoneNumber-iOS/libPhoneNumber_iOS.framework",
				"${BUILT_PRODUCTS_DIR}/libwebp/libwebp.framework",
				"${BUILT_PRODUCTS_DIR}/lottie-ios/Lottie.framework",
			);
			name = "[CP] Embed Pods Frameworks";
			outputPaths = (
				"${TARGET_BUILD_DIR}/${FRAMEWORKS_FOLDER_PATH}/AFNetworking.framework",
				"${TARGET_BUILD_DIR}/${FRAMEWORKS_FOLDER_PATH}/AxolotlKit.framework",
				"${TARGET_BUILD_DIR}/${FRAMEWORKS_FOLDER_PATH}/CocoaLumberjack.framework",
				"${TARGET_BUILD_DIR}/${FRAMEWORKS_FOLDER_PATH}/Curve25519Kit.framework",
				"${TARGET_BUILD_DIR}/${FRAMEWORKS_FOLDER_PATH}/GRDB.framework",
				"${TARGET_BUILD_DIR}/${FRAMEWORKS_FOLDER_PATH}/openssl.framework",
				"${TARGET_BUILD_DIR}/${FRAMEWORKS_FOLDER_PATH}/HKDFKit.framework",
				"${TARGET_BUILD_DIR}/${FRAMEWORKS_FOLDER_PATH}/Mantle.framework",
				"${TARGET_BUILD_DIR}/${FRAMEWORKS_FOLDER_PATH}/PromiseKit.framework",
				"${TARGET_BUILD_DIR}/${FRAMEWORKS_FOLDER_PATH}/PureLayout.framework",
				"${TARGET_BUILD_DIR}/${FRAMEWORKS_FOLDER_PATH}/Reachability.framework",
				"${TARGET_BUILD_DIR}/${FRAMEWORKS_FOLDER_PATH}/SAMKeychain.framework",
				"${TARGET_BUILD_DIR}/${FRAMEWORKS_FOLDER_PATH}/SQLCipher.framework",
				"${TARGET_BUILD_DIR}/${FRAMEWORKS_FOLDER_PATH}/SSZipArchive.framework",
				"${TARGET_BUILD_DIR}/${FRAMEWORKS_FOLDER_PATH}/SignalCoreKit.framework",
				"${TARGET_BUILD_DIR}/${FRAMEWORKS_FOLDER_PATH}/SignalMetadataKit.framework",
				"${TARGET_BUILD_DIR}/${FRAMEWORKS_FOLDER_PATH}/SignalServiceKit.framework",
				"${TARGET_BUILD_DIR}/${FRAMEWORKS_FOLDER_PATH}/Starscream.framework",
				"${TARGET_BUILD_DIR}/${FRAMEWORKS_FOLDER_PATH}/SwiftProtobuf.framework",
				"${TARGET_BUILD_DIR}/${FRAMEWORKS_FOLDER_PATH}/YYImage.framework",
				"${TARGET_BUILD_DIR}/${FRAMEWORKS_FOLDER_PATH}/YapDatabase.framework",
				"${TARGET_BUILD_DIR}/${FRAMEWORKS_FOLDER_PATH}/blurhash.framework",
				"${TARGET_BUILD_DIR}/${FRAMEWORKS_FOLDER_PATH}/libPhoneNumber_iOS.framework",
				"${TARGET_BUILD_DIR}/${FRAMEWORKS_FOLDER_PATH}/libwebp.framework",
				"${TARGET_BUILD_DIR}/${FRAMEWORKS_FOLDER_PATH}/Lottie.framework",
			);
			runOnlyForDeploymentPostprocessing = 0;
			shellPath = /bin/sh;
			shellScript = "\"${PODS_ROOT}/Target Support Files/Pods-Signal/Pods-Signal-frameworks.sh\"\n";
			showEnvVarsInLog = 0;
		};
		6565655F4068F9E5CDC5687F /* [CP] Check Pods Manifest.lock */ = {
			isa = PBXShellScriptBuildPhase;
			buildActionMask = 2147483647;
			files = (
			);
			inputPaths = (
				"${PODS_PODFILE_DIR_PATH}/Podfile.lock",
				"${PODS_ROOT}/Manifest.lock",
			);
			name = "[CP] Check Pods Manifest.lock";
			outputPaths = (
				"$(DERIVED_FILE_DIR)/Pods-SignalTests-checkManifestLockResult.txt",
			);
			runOnlyForDeploymentPostprocessing = 0;
			shellPath = /bin/sh;
			shellScript = "diff \"${PODS_PODFILE_DIR_PATH}/Podfile.lock\" \"${PODS_ROOT}/Manifest.lock\" > /dev/null\nif [ $? != 0 ] ; then\n    # print error to STDERR\n    echo \"error: The sandbox is not in sync with the Podfile.lock. Run 'pod install' or update your CocoaPods installation.\" >&2\n    exit 1\nfi\n# This output is used by Xcode 'outputs' to avoid re-running this script phase.\necho \"SUCCESS\" > \"${SCRIPT_OUTPUT_FILE_0}\"\n";
			showEnvVarsInLog = 0;
		};
		7357495FDBE5CE3C7ACC7E4D /* [CP] Embed Pods Frameworks */ = {
			isa = PBXShellScriptBuildPhase;
			buildActionMask = 2147483647;
			files = (
			);
			inputPaths = (
				"${PODS_ROOT}/Target Support Files/Pods-SignalPerformanceTests/Pods-SignalPerformanceTests-frameworks.sh",
				"${BUILT_PRODUCTS_DIR}/AFNetworking/AFNetworking.framework",
				"${BUILT_PRODUCTS_DIR}/AxolotlKit/AxolotlKit.framework",
				"${BUILT_PRODUCTS_DIR}/CocoaLumberjack/CocoaLumberjack.framework",
				"${BUILT_PRODUCTS_DIR}/Curve25519Kit/Curve25519Kit.framework",
				"${BUILT_PRODUCTS_DIR}/GRDB.swift/GRDB.framework",
				"${PODS_ROOT}/GRKOpenSSLFramework/OpenSSL-iOS/bin/openssl.framework",
				"${BUILT_PRODUCTS_DIR}/HKDFKit/HKDFKit.framework",
				"${BUILT_PRODUCTS_DIR}/Mantle/Mantle.framework",
				"${BUILT_PRODUCTS_DIR}/PromiseKit/PromiseKit.framework",
				"${BUILT_PRODUCTS_DIR}/PureLayout/PureLayout.framework",
				"${BUILT_PRODUCTS_DIR}/Reachability/Reachability.framework",
				"${BUILT_PRODUCTS_DIR}/SAMKeychain/SAMKeychain.framework",
				"${BUILT_PRODUCTS_DIR}/SQLCipher/SQLCipher.framework",
				"${BUILT_PRODUCTS_DIR}/SignalCoreKit/SignalCoreKit.framework",
				"${BUILT_PRODUCTS_DIR}/SignalMetadataKit/SignalMetadataKit.framework",
				"${BUILT_PRODUCTS_DIR}/SignalServiceKit/SignalServiceKit.framework",
				"${BUILT_PRODUCTS_DIR}/Starscream/Starscream.framework",
				"${BUILT_PRODUCTS_DIR}/SwiftProtobuf/SwiftProtobuf.framework",
				"${BUILT_PRODUCTS_DIR}/YYImage/YYImage.framework",
				"${BUILT_PRODUCTS_DIR}/YapDatabase/YapDatabase.framework",
				"${BUILT_PRODUCTS_DIR}/blurhash/blurhash.framework",
				"${BUILT_PRODUCTS_DIR}/libPhoneNumber-iOS/libPhoneNumber_iOS.framework",
				"${BUILT_PRODUCTS_DIR}/libwebp/libwebp.framework",
				"${BUILT_PRODUCTS_DIR}/lottie-ios/Lottie.framework",
			);
			name = "[CP] Embed Pods Frameworks";
			outputPaths = (
				"${TARGET_BUILD_DIR}/${FRAMEWORKS_FOLDER_PATH}/AFNetworking.framework",
				"${TARGET_BUILD_DIR}/${FRAMEWORKS_FOLDER_PATH}/AxolotlKit.framework",
				"${TARGET_BUILD_DIR}/${FRAMEWORKS_FOLDER_PATH}/CocoaLumberjack.framework",
				"${TARGET_BUILD_DIR}/${FRAMEWORKS_FOLDER_PATH}/Curve25519Kit.framework",
				"${TARGET_BUILD_DIR}/${FRAMEWORKS_FOLDER_PATH}/GRDB.framework",
				"${TARGET_BUILD_DIR}/${FRAMEWORKS_FOLDER_PATH}/openssl.framework",
				"${TARGET_BUILD_DIR}/${FRAMEWORKS_FOLDER_PATH}/HKDFKit.framework",
				"${TARGET_BUILD_DIR}/${FRAMEWORKS_FOLDER_PATH}/Mantle.framework",
				"${TARGET_BUILD_DIR}/${FRAMEWORKS_FOLDER_PATH}/PromiseKit.framework",
				"${TARGET_BUILD_DIR}/${FRAMEWORKS_FOLDER_PATH}/PureLayout.framework",
				"${TARGET_BUILD_DIR}/${FRAMEWORKS_FOLDER_PATH}/Reachability.framework",
				"${TARGET_BUILD_DIR}/${FRAMEWORKS_FOLDER_PATH}/SAMKeychain.framework",
				"${TARGET_BUILD_DIR}/${FRAMEWORKS_FOLDER_PATH}/SQLCipher.framework",
				"${TARGET_BUILD_DIR}/${FRAMEWORKS_FOLDER_PATH}/SignalCoreKit.framework",
				"${TARGET_BUILD_DIR}/${FRAMEWORKS_FOLDER_PATH}/SignalMetadataKit.framework",
				"${TARGET_BUILD_DIR}/${FRAMEWORKS_FOLDER_PATH}/SignalServiceKit.framework",
				"${TARGET_BUILD_DIR}/${FRAMEWORKS_FOLDER_PATH}/Starscream.framework",
				"${TARGET_BUILD_DIR}/${FRAMEWORKS_FOLDER_PATH}/SwiftProtobuf.framework",
				"${TARGET_BUILD_DIR}/${FRAMEWORKS_FOLDER_PATH}/YYImage.framework",
				"${TARGET_BUILD_DIR}/${FRAMEWORKS_FOLDER_PATH}/YapDatabase.framework",
				"${TARGET_BUILD_DIR}/${FRAMEWORKS_FOLDER_PATH}/blurhash.framework",
				"${TARGET_BUILD_DIR}/${FRAMEWORKS_FOLDER_PATH}/libPhoneNumber_iOS.framework",
				"${TARGET_BUILD_DIR}/${FRAMEWORKS_FOLDER_PATH}/libwebp.framework",
				"${TARGET_BUILD_DIR}/${FRAMEWORKS_FOLDER_PATH}/Lottie.framework",
			);
			runOnlyForDeploymentPostprocessing = 0;
			shellPath = /bin/sh;
			shellScript = "\"${PODS_ROOT}/Target Support Files/Pods-SignalPerformanceTests/Pods-SignalPerformanceTests-frameworks.sh\"\n";
			showEnvVarsInLog = 0;
		};
		88905E9F229CDE3A004E4234 /* Run Script: update_share_plist_info */ = {
			isa = PBXShellScriptBuildPhase;
			buildActionMask = 2147483647;
			files = (
			);
			inputFileListPaths = (
			);
			inputPaths = (
			);
			name = "Run Script: update_share_plist_info";
			outputFileListPaths = (
			);
			outputPaths = (
			);
			runOnlyForDeploymentPostprocessing = 0;
			shellPath = /bin/sh;
			shellScript = "$PROJECT_DIR/Scripts/update_share_plist_info.sh\n";
		};
		B4E9B04E862FB64FC9A8F79B /* [CP] Embed Pods Frameworks */ = {
			isa = PBXShellScriptBuildPhase;
			buildActionMask = 2147483647;
			files = (
			);
			inputPaths = (
				"${PODS_ROOT}/Target Support Files/Pods-SignalTests/Pods-SignalTests-frameworks.sh",
				"${BUILT_PRODUCTS_DIR}/AFNetworking/AFNetworking.framework",
				"${BUILT_PRODUCTS_DIR}/AxolotlKit/AxolotlKit.framework",
				"${BUILT_PRODUCTS_DIR}/CocoaLumberjack/CocoaLumberjack.framework",
				"${BUILT_PRODUCTS_DIR}/Curve25519Kit/Curve25519Kit.framework",
				"${BUILT_PRODUCTS_DIR}/GRDB.swift/GRDB.framework",
				"${PODS_ROOT}/GRKOpenSSLFramework/OpenSSL-iOS/bin/openssl.framework",
				"${BUILT_PRODUCTS_DIR}/HKDFKit/HKDFKit.framework",
				"${BUILT_PRODUCTS_DIR}/Mantle/Mantle.framework",
				"${BUILT_PRODUCTS_DIR}/PromiseKit/PromiseKit.framework",
				"${BUILT_PRODUCTS_DIR}/PureLayout/PureLayout.framework",
				"${BUILT_PRODUCTS_DIR}/Reachability/Reachability.framework",
				"${BUILT_PRODUCTS_DIR}/SAMKeychain/SAMKeychain.framework",
				"${BUILT_PRODUCTS_DIR}/SQLCipher/SQLCipher.framework",
				"${BUILT_PRODUCTS_DIR}/SignalCoreKit/SignalCoreKit.framework",
				"${BUILT_PRODUCTS_DIR}/SignalMetadataKit/SignalMetadataKit.framework",
				"${BUILT_PRODUCTS_DIR}/SignalServiceKit/SignalServiceKit.framework",
				"${BUILT_PRODUCTS_DIR}/Starscream/Starscream.framework",
				"${BUILT_PRODUCTS_DIR}/SwiftProtobuf/SwiftProtobuf.framework",
				"${BUILT_PRODUCTS_DIR}/YYImage/YYImage.framework",
				"${BUILT_PRODUCTS_DIR}/YapDatabase/YapDatabase.framework",
				"${BUILT_PRODUCTS_DIR}/blurhash/blurhash.framework",
				"${BUILT_PRODUCTS_DIR}/libPhoneNumber-iOS/libPhoneNumber_iOS.framework",
				"${BUILT_PRODUCTS_DIR}/libwebp/libwebp.framework",
				"${BUILT_PRODUCTS_DIR}/lottie-ios/Lottie.framework",
			);
			name = "[CP] Embed Pods Frameworks";
			outputPaths = (
				"${TARGET_BUILD_DIR}/${FRAMEWORKS_FOLDER_PATH}/AFNetworking.framework",
				"${TARGET_BUILD_DIR}/${FRAMEWORKS_FOLDER_PATH}/AxolotlKit.framework",
				"${TARGET_BUILD_DIR}/${FRAMEWORKS_FOLDER_PATH}/CocoaLumberjack.framework",
				"${TARGET_BUILD_DIR}/${FRAMEWORKS_FOLDER_PATH}/Curve25519Kit.framework",
				"${TARGET_BUILD_DIR}/${FRAMEWORKS_FOLDER_PATH}/GRDB.framework",
				"${TARGET_BUILD_DIR}/${FRAMEWORKS_FOLDER_PATH}/openssl.framework",
				"${TARGET_BUILD_DIR}/${FRAMEWORKS_FOLDER_PATH}/HKDFKit.framework",
				"${TARGET_BUILD_DIR}/${FRAMEWORKS_FOLDER_PATH}/Mantle.framework",
				"${TARGET_BUILD_DIR}/${FRAMEWORKS_FOLDER_PATH}/PromiseKit.framework",
				"${TARGET_BUILD_DIR}/${FRAMEWORKS_FOLDER_PATH}/PureLayout.framework",
				"${TARGET_BUILD_DIR}/${FRAMEWORKS_FOLDER_PATH}/Reachability.framework",
				"${TARGET_BUILD_DIR}/${FRAMEWORKS_FOLDER_PATH}/SAMKeychain.framework",
				"${TARGET_BUILD_DIR}/${FRAMEWORKS_FOLDER_PATH}/SQLCipher.framework",
				"${TARGET_BUILD_DIR}/${FRAMEWORKS_FOLDER_PATH}/SignalCoreKit.framework",
				"${TARGET_BUILD_DIR}/${FRAMEWORKS_FOLDER_PATH}/SignalMetadataKit.framework",
				"${TARGET_BUILD_DIR}/${FRAMEWORKS_FOLDER_PATH}/SignalServiceKit.framework",
				"${TARGET_BUILD_DIR}/${FRAMEWORKS_FOLDER_PATH}/Starscream.framework",
				"${TARGET_BUILD_DIR}/${FRAMEWORKS_FOLDER_PATH}/SwiftProtobuf.framework",
				"${TARGET_BUILD_DIR}/${FRAMEWORKS_FOLDER_PATH}/YYImage.framework",
				"${TARGET_BUILD_DIR}/${FRAMEWORKS_FOLDER_PATH}/YapDatabase.framework",
				"${TARGET_BUILD_DIR}/${FRAMEWORKS_FOLDER_PATH}/blurhash.framework",
				"${TARGET_BUILD_DIR}/${FRAMEWORKS_FOLDER_PATH}/libPhoneNumber_iOS.framework",
				"${TARGET_BUILD_DIR}/${FRAMEWORKS_FOLDER_PATH}/libwebp.framework",
				"${TARGET_BUILD_DIR}/${FRAMEWORKS_FOLDER_PATH}/Lottie.framework",
			);
			runOnlyForDeploymentPostprocessing = 0;
			shellPath = /bin/sh;
			shellScript = "\"${PODS_ROOT}/Target Support Files/Pods-SignalTests/Pods-SignalTests-frameworks.sh\"\n";
			showEnvVarsInLog = 0;
		};
		F4C416F20E3CB0B25DC10C56 /* [CP] Check Pods Manifest.lock */ = {
			isa = PBXShellScriptBuildPhase;
			buildActionMask = 2147483647;
			files = (
			);
			inputPaths = (
				"${PODS_PODFILE_DIR_PATH}/Podfile.lock",
				"${PODS_ROOT}/Manifest.lock",
			);
			name = "[CP] Check Pods Manifest.lock";
			outputPaths = (
				"$(DERIVED_FILE_DIR)/Pods-SignalMessaging-checkManifestLockResult.txt",
			);
			runOnlyForDeploymentPostprocessing = 0;
			shellPath = /bin/sh;
			shellScript = "diff \"${PODS_PODFILE_DIR_PATH}/Podfile.lock\" \"${PODS_ROOT}/Manifest.lock\" > /dev/null\nif [ $? != 0 ] ; then\n    # print error to STDERR\n    echo \"error: The sandbox is not in sync with the Podfile.lock. Run 'pod install' or update your CocoaPods installation.\" >&2\n    exit 1\nfi\n# This output is used by Xcode 'outputs' to avoid re-running this script phase.\necho \"SUCCESS\" > \"${SCRIPT_OUTPUT_FILE_0}\"\n";
			showEnvVarsInLog = 0;
		};
/* End PBXShellScriptBuildPhase section */

/* Begin PBXSourcesBuildPhase section */
		453518641FC635DD00210559 /* Sources */ = {
			isa = PBXSourcesBuildPhase;
			buildActionMask = 2147483647;
			files = (
				4535186B1FC635DD00210559 /* ShareViewController.swift in Sources */,
				34480B361FD0929200BC14EF /* ShareAppExtensionContext.m in Sources */,
				34641E1F2088DA6D00E2EDE5 /* SAEScreenLockViewController.m in Sources */,
				3461284B1FD0B94000532771 /* SAELoadViewController.swift in Sources */,
				347850571FD86544007B8332 /* SAEFailedViewController.swift in Sources */,
			);
			runOnlyForDeploymentPostprocessing = 0;
		};
		4535188D1FC63DBF00210559 /* Sources */ = {
			isa = PBXSourcesBuildPhase;
			buildActionMask = 2147483647;
			files = (
				45F59A0A2029140500E8D2B0 /* OWSVideoPlayer.swift in Sources */,
				340872C82239563500CB25B0 /* ApprovalRailCellView.swift in Sources */,
				4CB93DC22180FF07004B9764 /* ProximityMonitoringManager.swift in Sources */,
				34AC09E1211B39B100997B47 /* SelectThreadViewController.m in Sources */,
				34AC09EF211B39B100997B47 /* ViewControllerUtils.m in Sources */,
				346941A2215D2EE400B5BFAD /* OWSConversationColor.m in Sources */,
				34AC0A17211B39EA00997B47 /* VideoPlayerView.swift in Sources */,
				34BEDB1321C43F6A007B0EAE /* ImageEditorView.swift in Sources */,
				346B4A79236A138C00B56007 /* OWS116UpdatePrekeys.swift in Sources */,
				34AC09EE211B39B100997B47 /* EditContactShareNameViewController.swift in Sources */,
				346129F71FD5F31400532771 /* OWS105AttachmentFilePaths.m in Sources */,
				450998681FD8C0FF00D89EB3 /* AttachmentSharing.m in Sources */,
				346129F81FD5F31400532771 /* OWS100RemoveTSRecipientsMigration.m in Sources */,
				34AC09DF211B39B100997B47 /* OWSNavigationController.m in Sources */,
				34074F61203D0CBE004596AE /* OWSSounds.m in Sources */,
				34C2EEB02270B8E200BCA1D0 /* StickerKeyboard.swift in Sources */,
				34BEDB1721C80BCA007B0EAE /* OWSAnyTouchGestureRecognizer.m in Sources */,
				340872C92239563500CB25B0 /* AttachmentItemCollection.swift in Sources */,
				34080EFE2225F96D0087E99F /* ImageEditorPaletteView.swift in Sources */,
				34B6A909218B8824007C4606 /* OWS112TypingIndicatorsMigration.swift in Sources */,
				4C6E446922AEDDEE007982E6 /* NewAccountDiscovery.swift in Sources */,
				4C3E245D21F2B395000AE092 /* DirectionalPanGestureRecognizer.swift in Sources */,
				8835DE08230E092F00DC6B66 /* FindByPhoneNumberViewController.swift in Sources */,
				346129B51FD1F7E800532771 /* OWSProfileManager.m in Sources */,
				4CBBCA6321714B4500EEB37D /* OWS110SortIdMigration.swift in Sources */,
				342950832124C9750000B063 /* OWSTextView.m in Sources */,
				34BBC85D220D19D600857249 /* ImageEditorPanGestureRecognizer.swift in Sources */,
				342950882124CB0A0000B063 /* OWSSearchBar.m in Sources */,
				342950822124C9750000B063 /* OWSTextField.m in Sources */,
				34AC0A13211B39EA00997B47 /* DisappearingTimerConfigurationView.swift in Sources */,
				4CA46F4D219CFDAA0038ABDE /* GalleryRailView.swift in Sources */,
				4C20B2B720CA0034001BAC90 /* ThreadViewModel.swift in Sources */,
				34BBC857220C7ADA00857249 /* ImageEditorItem.swift in Sources */,
				346B4A772369BFC600B56007 /* PermissiveGestureRecognizer.swift in Sources */,
				34C2EEB22270CC8E00BCA1D0 /* StickerPackCollectionView.swift in Sources */,
				34480B641FD0A98800BC14EF /* UIView+OWS.m in Sources */,
				34AC0A1C211B39EA00997B47 /* OWSFlatButton.swift in Sources */,
				340872D822397F4600CB25B0 /* AttachmentCaptionViewController.swift in Sources */,
				34C3C7932040B0DD0000134C /* OWSAudioPlayer.m in Sources */,
				34AC09E5211B39B100997B47 /* ScreenLockViewController.m in Sources */,
				34AC09F7211B39B100997B47 /* MediaMessageView.swift in Sources */,
				34035D7B2367747400F5215A /* VideoEditorView.swift in Sources */,
				34BBC858220C7ADA00857249 /* ImageEditorContents.swift in Sources */,
				3461293A1FD1B47300532771 /* OWSPreferences.m in Sources */,
				4C858A52212DC5E1001B45D3 /* UIImage+OWS.swift in Sources */,
				34480B671FD0AA9400BC14EF /* UIFont+OWS.m in Sources */,
				4C0387532339B3220062D293 /* UIColor+OWS.swift in Sources */,
				346129E61FD5C0C600532771 /* OWSDatabaseMigrationRunner.m in Sources */,
				34AC0A11211B39EA00997B47 /* OWSLayerView.swift in Sources */,
				34AC0A1B211B39EA00997B47 /* GradientView.swift in Sources */,
				34AC09E2211B39B100997B47 /* ReturnToCallViewController.swift in Sources */,
				34080E4022E9F50200B4D9DA /* YDBToGRDBMigration.swift in Sources */,
				346129AB1FD1F0EE00532771 /* OWSFormat.m in Sources */,
				34AC0A12211B39EA00997B47 /* ContactTableViewCell.m in Sources */,
				451F8A461FD715BA005CB9DA /* OWSGroupAvatarBuilder.m in Sources */,
				34BBC85B220C7ADA00857249 /* OrderedDictionary.swift in Sources */,
				34C2EEB42270D1CE00BCA1D0 /* StickerView.swift in Sources */,
				346129961FD1E30000532771 /* OWSDatabaseMigration.m in Sources */,
				346129FB1FD5F31400532771 /* OWS101ExistingUsersBlockOnIdentityChange.m in Sources */,
				34AC09EA211B39B100997B47 /* ModalActivityIndicatorViewController.swift in Sources */,
				344F248D2007CCD600CFB4F4 /* DisplayableText.swift in Sources */,
				450998651FD8A34D00D89EB3 /* DeviceSleepManager.swift in Sources */,
				34AC09EB211B39B100997B47 /* ContactShareApprovalViewController.swift in Sources */,
				34AC0A1F211B39EA00997B47 /* AvatarImageView.swift in Sources */,
				3466087220E550F400AFFE73 /* ConversationStyle.swift in Sources */,
				3478506B1FD9B78A007B8332 /* NoopCallMessageHandler.swift in Sources */,
				4C9B4F23225025F100DD5B9A /* OWS1XXGRDBMigration.swift in Sources */,
				340872CA2239563500CB25B0 /* AttachmentApprovalViewController.swift in Sources */,
				346129AD1FD1F34E00532771 /* ImageCache.swift in Sources */,
				34D5872F208E2C4200D2255A /* OWS109OutgoingMessageState.m in Sources */,
				340872D02239787F00CB25B0 /* AttachmentTextToolbar.swift in Sources */,
				3416BCAE2277A24000E761B4 /* StickerPackDataSource.swift in Sources */,
				34AC09F8211B39B100997B47 /* CountryCodeViewController.m in Sources */,
				451F8A341FD710C3005CB9DA /* FullTextSearcher.swift in Sources */,
				3416BCAC227798D100E761B4 /* StickerPackViewController.swift in Sources */,
				34080F04222858DC0087E99F /* OWSViewController+ImageEditor.swift in Sources */,
				346129FE1FD5F31400532771 /* OWS106EnsureProfileComplete.swift in Sources */,
				34AC0A10211B39EA00997B47 /* TappableView.swift in Sources */,
				346129F91FD5F31400532771 /* OWS104CreateRecipientIdentities.m in Sources */,
				34C2EEAC2270A69400BCA1D0 /* CircleView.swift in Sources */,
				346129B61FD1F7E800532771 /* ProfileFetcherJob.swift in Sources */,
				34AC09E9211B39B100997B47 /* OWSTableViewController.m in Sources */,
				340872CE2239596100CB25B0 /* AttachmentApprovalInputAccessoryView.swift in Sources */,
				346129F51FD5F31400532771 /* OWS102MoveLoggingPreferenceToUserDefaults.m in Sources */,
				45194F8F1FD71FF500333B2C /* ThreadUtil.m in Sources */,
				34BEDB0E21C405B0007B0EAE /* ImageEditorModel.swift in Sources */,
				34C2EEB62270FF7C00BCA1D0 /* LinearHorizontalLayout.swift in Sources */,
				451F8A3B1FD71297005CB9DA /* UIUtil.m in Sources */,
				340872C122394CAA00CB25B0 /* ImageEditorTransform.swift in Sources */,
				450C800F20AD1AB900F3A091 /* OWSWindowManager.m in Sources */,
				454A965A1FD6017E008D2A0E /* SignalAttachment.swift in Sources */,
				45BC829D1FD9C4B400011CF3 /* ShareViewDelegate.swift in Sources */,
				3461295B1FD1D74C00532771 /* Environment.m in Sources */,
				4CBF6F7B230B03C000549FFC /* OWS115CleanupProfileAvatars.swift in Sources */,
				346129D51FD20ADC00532771 /* UIViewController+OWS.m in Sources */,
				34BBC851220B8EEF00857249 /* ImageEditorCanvasView.swift in Sources */,
				347850691FD9B78A007B8332 /* AppSetup.m in Sources */,
				346941A3215D2EE400B5BFAD /* Theme.m in Sources */,
				4C295880233AE23000AAB2AA /* Theme+OWS.swift in Sources */,
				4C23A5F2215C4ADE00534937 /* SheetViewController.swift in Sources */,
				34BBC84D220B2D0800857249 /* ImageEditorPinchGestureRecognizer.swift in Sources */,
				340872BF22393CFA00CB25B0 /* UIGestureRecognizer+OWS.swift in Sources */,
				88139CD6236290090003B264 /* ActionSheetController.swift in Sources */,
				34080F02222853E30087E99F /* ImageEditorBrushViewController.swift in Sources */,
				34AC0A14211B39EA00997B47 /* ContactCellView.m in Sources */,
				34AC0A15211B39EA00997B47 /* ContactsViewHelper.m in Sources */,
				346129FF1FD5F31400532771 /* OWS103EnableVideoCalling.m in Sources */,
				346129E31FD5C0BE00532771 /* VersionMigrations.m in Sources */,
				4C7537892193779700DF5E37 /* OWS113MultiAttachmentMediaMessages.swift in Sources */,
				340872CB2239563500CB25B0 /* AttachmentPrepViewController.swift in Sources */,
				34C758DA2289DDDD00802527 /* StickerSharingViewController.swift in Sources */,
				88E34F2922F26CC100966CC2 /* StorageServiceProto+Sync.swift in Sources */,
				34C758DD228DD81C00802527 /* StickerTooltip.swift in Sources */,
				34AC0A16211B39EA00997B47 /* OWSNavigationBar.swift in Sources */,
				34BEDB0B21C2FA3D007B0EAE /* OWS114RemoveDynamicInteractions.swift in Sources */,
				34AC0A1A211B39EA00997B47 /* CommonStrings.swift in Sources */,
				34AC0A19211B39EA00997B47 /* OWSActionSheets.swift in Sources */,
				340872DA22397FEB00CB25B0 /* AttachmentTextView.swift in Sources */,
				34FDB29221FF986600A01202 /* UIView+OWS.swift in Sources */,
				34035D7A2367747400F5215A /* VideoEditorModel.swift in Sources */,
				34BBC859220C7ADA00857249 /* ImageEditorStrokeItem.swift in Sources */,
				451F8A351FD710DE005CB9DA /* Searcher.swift in Sources */,
				451F8A481FD715BA005CB9DA /* OWSContactAvatarBuilder.m in Sources */,
				4503F1C3204711D300CEE724 /* OWS107LegacySounds.m in Sources */,
				3464450D22B7F93600A957B1 /* OWSOrphanDataCleaner.m in Sources */,
				34AC0A18211B39EA00997B47 /* TappableStackView.swift in Sources */,
				34B6D27520F664C900765BE2 /* OWSUnreadIndicator.m in Sources */,
				346129A61FD1F09100532771 /* OWSContactsManager.m in Sources */,
				349C3637233D198300D52012 /* LaunchJobs.swift in Sources */,
				8827004C232071C500F01C46 /* OWSWindow.swift in Sources */,
				8809CE8122F534B200D38867 /* CustomKeyboard.swift in Sources */,
				4541B71D209D3B7A0008608F /* ContactShareViewModel.swift in Sources */,
				4C618199219DF03A009BD6B5 /* OWSButton.swift in Sources */,
				4598198F204E2F28009414F2 /* OWS108CallLoggingPreference.m in Sources */,
				4C3E245C21F29FCE000AE092 /* Toast.swift in Sources */,
				34BBC84B220B2CB200857249 /* ImageEditorTextViewController.swift in Sources */,
				34AC09FA211B39B100997B47 /* SharingThreadPickerViewController.m in Sources */,
				45F59A082028E4FB00E8D2B0 /* OWSAudioSession.swift in Sources */,
				34612A071FD7238600532771 /* OWSSyncManager.m in Sources */,
				88E34F2722F269E900966CC2 /* StorageServiceManager.swift in Sources */,
				450C801220AD1D5B00F3A091 /* UIDevice+featureSupport.swift in Sources */,
				34C529092361D3540009DB2A /* ApprovalFooterView.swift in Sources */,
				451F8A471FD715BA005CB9DA /* OWSAvatarBuilder.m in Sources */,
				349ED992221EE80D008045B0 /* AppPreferences.swift in Sources */,
				4C9C50FE22F36FA50054A33F /* OutboundMessage+OWS.swift in Sources */,
				34AC09E7211B39B100997B47 /* MessageApprovalViewController.swift in Sources */,
				34480B591FD0A7A400BC14EF /* OWSScrubbingLogFormatter.m in Sources */,
				342BF24D227A03F8005CEAA9 /* StickerHorizontalListView.swift in Sources */,
				451F8A441FD7156B005CB9DA /* BlockListUIUtils.m in Sources */,
				34AC0A1E211B39EA00997B47 /* ThreadViewHelper.m in Sources */,
				34BBC85A220C7ADA00857249 /* ImageEditorTextItem.swift in Sources */,
				34641E182088D7E900E2EDE5 /* OWSScreenLock.swift in Sources */,
				344DC9AF226E483D004E7322 /* ManageStickersViewController.swift in Sources */,
				349EA07C2162AEA800F7B17F /* OWS111UDAttributesMigration.swift in Sources */,
				8821334E2304E72700353626 /* NonContactTableViewCell.swift in Sources */,
				34480B561FD0A7A400BC14EF /* DebugLogger.m in Sources */,
				459B775C207BA46C0071D0AB /* OWSQuotedReplyModel.m in Sources */,
				340872D622397E6800CB25B0 /* AttachmentCaptionToolbar.swift in Sources */,
				3464451122B7F97100A957B1 /* DateUtil.m in Sources */,
				34ABB2C42090C59700C727A6 /* OWSResaveCollectionDBMigration.m in Sources */,
				4C38E501230374D700E464B9 /* UIViewController+Permissions.m in Sources */,
				4C948FF72146EB4800349F0D /* BlockListCache.swift in Sources */,
				4551DB5A205C562300C8AE75 /* Collection+OWS.swift in Sources */,
				34BBC84F220B8A0100857249 /* ImageEditorCropViewController.swift in Sources */,
				34AC09ED211B39B100997B47 /* ContactFieldView.swift in Sources */,
				346129AF1FD1F5D900532771 /* SystemContactsFetcher.swift in Sources */,
				34AC09E3211B39B100997B47 /* OWSViewController.m in Sources */,
			);
			runOnlyForDeploymentPostprocessing = 0;
		};
		4C10B18523176D250099396B /* Sources */ = {
			isa = PBXSourcesBuildPhase;
			buildActionMask = 2147483647;
			files = (
				4C10B19423176D250099396B /* MockEnvironment.m in Sources */,
				4C42960E2318E5EB00D9D240 /* MessageProcessingPerformanceTest.swift in Sources */,
				348A9C35234E462D00789068 /* ThreadFinderPerformanceTest.swift in Sources */,
				4C10B19523176D250099396B /* MarqueeLabel.swift in Sources */,
				4C10B19623176D250099396B /* OWSAnalytics.swift in Sources */,
				4C10B1C723176DD60099396B /* SDSPerformanceTest.swift in Sources */,
				4C429610231A1AA400D9D240 /* MessageSendingPerformanceTest.swift in Sources */,
				4C10B1C9231778880099396B /* PerformanceBaseTest.swift in Sources */,
				3412F9BB2350D0840022EDAA /* ThreadPerformanceTest.swift in Sources */,
			);
			runOnlyForDeploymentPostprocessing = 0;
		};
		D221A085169C9E5E00537ABF /* Sources */ = {
			isa = PBXSourcesBuildPhase;
			buildActionMask = 2147483647;
			files = (
				4CC0B59C20EC5F2E00CF6EE0 /* ConversationConfigurationSyncOperation.swift in Sources */,
				3434AE1C22AEDE7D002EE04E /* ViewOnceMessageViewController.swift in Sources */,
				8835DE03230DEC6A00DC6B66 /* AddToBlockListViewController.swift in Sources */,
				34D1F0BD1F8D108C0066283D /* AttachmentUploadView.m in Sources */,
				4C8A6DFE22E54AFA00469AE7 /* MediaInteractiveDismiss.swift in Sources */,
				452EC6DF205E9E30000E787C /* MediaGallery.swift in Sources */,
				88D1D40622EF8F1100F472C5 /* ThreadDetailsCell.swift in Sources */,
				34386A52207D0C01009F5D9C /* ConversationListCell.m in Sources */,
				34DC9BD921543E0C00FDDCEC /* DebugContactsUtils.m in Sources */,
				34DBF007206C3CB200025978 /* OWSBubbleShapeView.m in Sources */,
				4C04392A220A9EC800BAEA63 /* VoiceNoteLock.swift in Sources */,
				34D8C02B1ED3685800188D7C /* DebugUIContacts.m in Sources */,
				3496956E21A301A100DCFE74 /* OWSBackupExportJob.m in Sources */,
				4C1885D2218F8E1C00B67051 /* PhotoGridViewCell.swift in Sources */,
				45C9DEB81DF4E35A0065CA84 /* WebRTCCallMessageHandler.swift in Sources */,
				886F08A7234958970085C27F /* InputAccessoryViewPlaceholder.swift in Sources */,
				34D1F0501F7D45A60066283D /* GifPickerCell.swift in Sources */,
				881677C522DD2B21007BAF49 /* OWSPinReminderViewController.swift in Sources */,
				3496957421A301A100DCFE74 /* OWSBackupAPI.swift in Sources */,
				34D99C931F2937CC00D284D6 /* OWSAnalytics.swift in Sources */,
				4C8A6DFC22E5499300469AE7 /* MediaZoomAnimationController.swift in Sources */,
				341F2C0F1F2B8AE700D07D6B /* DebugUIMisc.m in Sources */,
				340FC8AF204DAC8D007AEB0F /* OWSLinkDeviceViewController.m in Sources */,
				3434AE1E22AEF5A4002EE04E /* CircularProgressView.swift in Sources */,
				34E3EF0D1EFC235B007F6822 /* DebugUIDiskUsage.m in Sources */,
				454A84042059C787008B8C75 /* MediaTileViewController.swift in Sources */,
				340FC8B4204DAC8D007AEB0F /* OWSBackupSettingsViewController.m in Sources */,
				34D1F0871F8678AA0066283D /* ConversationViewItem.m in Sources */,
				4CD675C722E7D393008010D2 /* MediaPresentationContext.swift in Sources */,
				451A13B11E13DED2000A50FD /* AppNotifications.swift in Sources */,
				34D99CE4217509C2000AFB39 /* AppEnvironment.swift in Sources */,
				348570A820F67575004FF32B /* OWSMessageHeaderView.m in Sources */,
				450DF2091E0DD2C6003D14BE /* UserNotificationsAdaptee.swift in Sources */,
				34B6A907218B5241007C4606 /* TypingIndicatorCell.swift in Sources */,
				4CD675C522E7CF22008010D2 /* ConversationViewController+OWS.swift in Sources */,
				4CFD151D22415AA400F2450F /* CallVideoHintView.swift in Sources */,
				34D1F0AB1F867BFC0066283D /* OWSContactOffersCell.m in Sources */,
				343A65981FC4CFE7000477A1 /* ConversationScrollButton.m in Sources */,
				34386A51207D0C01009F5D9C /* ConversationListViewController.m in Sources */,
				34D1F0A91F867BFC0066283D /* ConversationViewCell.m in Sources */,
				4C4F5EBC22711EEB00F3DD01 /* SendMediaBottomButton.swift in Sources */,
				88D1D40222EBB5A100F472C5 /* MessageRequestView.swift in Sources */,
				45CD81EF1DC030E7004C9430 /* SyncPushTokensJob.swift in Sources */,
				4C0C36F8226647FE0083F19A /* ThreadMapping.swift in Sources */,
				34D2CCE0206939B400CB1A14 /* DebugUIMessagesAssetLoader.m in Sources */,
				45794E861E00620000066731 /* CallUIAdapter.swift in Sources */,
				3416BCAA227763A500E761B4 /* OWSMessageView.m in Sources */,
				88905E9E229CCA96004E4234 /* ExpirationNagView.swift in Sources */,
				881D85B822D92C2B00E118DF /* OWSPinSetupViewController.swift in Sources */,
				340FC8BA204DAC8D007AEB0F /* FingerprintViewScanController.m in Sources */,
				8835DDF9230CEDC300DC6B66 /* RecipientPickerViewController.m in Sources */,
				4585C4681ED8F8D200896AEA /* SafetyNumberConfirmationAlert.swift in Sources */,
				4C20B2B920CA10DE001BAC90 /* ConversationSearchViewController.swift in Sources */,
				450D19131F85236600970622 /* RemoteVideoView.m in Sources */,
				34129B8621EF877A005457A8 /* LinkPreviewView.swift in Sources */,
				34386A54207D271D009F5D9C /* NeverClearView.swift in Sources */,
				8811CF842295D8DA00FF6549 /* VolumeButtons.swift in Sources */,
				45DF5DF21DDB843F00C936C7 /* CompareSafetyNumbersActivity.swift in Sources */,
				451166C01FD86B98000739BA /* AccountManager.swift in Sources */,
				3430FE181F7751D4000EC51B /* GiphyAPI.swift in Sources */,
				4C2F454F214C00E1004871FF /* AvatarTableViewCell.swift in Sources */,
				346E9D5421B040B700562252 /* RegistrationController.swift in Sources */,
				4CD675BE22E7BE35008010D2 /* MediaDismissAnimationController.swift in Sources */,
				8813F6E12330082900ADEC6A /* AudioWaveformProgressView.swift in Sources */,
				340FC8AD204DAC8D007AEB0F /* OWSLinkedDevicesTableViewController.m in Sources */,
				340FC8AA204DAC8D007AEB0F /* NotificationSettingsViewController.m in Sources */,
				4C63550022F15A1E00A8ECE6 /* ConversationItem.swift in Sources */,
				4C090A1B210FD9C7001FD7F9 /* HapticFeedback.swift in Sources */,
				3496744F2076ACD000080B5F /* LongTextViewController.swift in Sources */,
				34B3F8931E8DF1710035BE1A /* SignalsNavigationController.m in Sources */,
				34F308A21ECB469700BB7697 /* OWSBezierPathView.m in Sources */,
				88A9729422FB4D02004B4FBF /* LocationPicker.swift in Sources */,
				45B27B862037FFB400A539DF /* DebugUIFileBrowser.swift in Sources */,
				340CCB6A23032762005243B3 /* YDBLegacyMigration.m in Sources */,
				3496955D219B605E00DCFE74 /* PhotoCollectionPickerController.swift in Sources */,
				8835DDFD230CEE8900DC6B66 /* RecipientPickerDelegate.swift in Sources */,
				340E9AC4236095CD00FA362C /* AttachmentMultisend.swift in Sources */,
				34CE88E71F2FB9A10098030F /* ProfileViewController.m in Sources */,
				3403B95D20EA9527001A1F44 /* OWSContactShareButtonsView.m in Sources */,
				88A357B923639384009D6B9A /* MemberActionSheet.swift in Sources */,
				34B0796D1FCF46B100E248C2 /* MainAppContext.m in Sources */,
				34E3EF101EFC2684007F6822 /* DebugUIPage.m in Sources */,
				34A8B3512190A40E00218A25 /* MediaAlbumCellView.swift in Sources */,
				34D1F0AE1F867BFC0066283D /* OWSMessageCell.m in Sources */,
				4C4AEC4520EC343B0020E72B /* DismissableTextField.swift in Sources */,
				4CB5F26720F6E1E2004D1B42 /* MenuActionsViewController.swift in Sources */,
				3496955E219B605E00DCFE74 /* PhotoLibrary.swift in Sources */,
				349ED990221B0194008045B0 /* Onboarding2FAViewController.swift in Sources */,
				45D231771DC7E8F10034FA89 /* SessionResetJob.swift in Sources */,
				340FC8A9204DAC8D007AEB0F /* NotificationSettingsOptionsViewController.m in Sources */,
				8835DE01230DBF7E00DC6B66 /* ComposeViewController.swift in Sources */,
				452037D11EE84975004E4CDF /* DebugUISessionState.m in Sources */,
				D221A09A169C9E5E00537ABF /* main.m in Sources */,
				3496957221A301A100DCFE74 /* OWSBackup.m in Sources */,
				34B3F87B1E8DF1700035BE1A /* ExperienceUpgradeViewController.swift in Sources */,
				3448E1622213585C004B052E /* OnboardingBaseViewController.swift in Sources */,
				34E5DC8220D8050D00C08145 /* RegistrationUtils.m in Sources */,
				45638BDC1F3DD0D400128435 /* DebugUICalling.swift in Sources */,
				34D1F0521F7E8EA30066283D /* GiphyDownloader.swift in Sources */,
				340FC8BC204DAC8D007AEB0F /* FingerprintViewController.m in Sources */,
				450DF2051E0D74AC003D14BE /* Platform.swift in Sources */,
				34A4C61E221613D00042EF2E /* OnboardingVerificationViewController.swift in Sources */,
				4CC613362227A00400E21A3A /* ConversationSearch.swift in Sources */,
				340FC8B2204DAC8D007AEB0F /* AdvancedSettingsTableViewController.m in Sources */,
				452B999020A34B6B006F2F9E /* AddContactShareToExistingContactViewController.swift in Sources */,
				346129991FD1E4DA00532771 /* SignalApp.m in Sources */,
				34BE2F5822A7371D002C94AC /* PdfViewController.swift in Sources */,
				3496957121A301A100DCFE74 /* OWSBackupImportJob.m in Sources */,
				34BECE301F7ABCF800D7438D /* GifPickerLayout.swift in Sources */,
				343A65951FC47D5E000477A1 /* DebugUISyncMessages.m in Sources */,
				4C63550222F15A6700A8ECE6 /* ThemeHeaderView.swift in Sources */,
				45C0DC1E1E69011F00E04C47 /* UIStoryboard+OWS.swift in Sources */,
				452ECA4D1E087E7200E2F016 /* MessageFetcherJob.swift in Sources */,
				4556FA681F54AA9500AF40DD /* DebugUIProfile.swift in Sources */,
				4C2EBB7F2356B2B900BBC171 /* SecondaryLinkingSetDeviceNameViewController.swift in Sources */,
				4C30E224234F9F34009558B7 /* SecondaryLinkingPrepViewController.swift in Sources */,
				45A6DAD61EBBF85500893231 /* ReminderView.swift in Sources */,
				34D1F0881F8678AA0066283D /* ConversationViewLayout.m in Sources */,
				4CA485BB2232339F004B9E7D /* PhotoCaptureViewController.swift in Sources */,
				3448E16422135FFA004B052E /* OnboardingPhoneNumberViewController.swift in Sources */,
				34330AA31E79686200DF2FB9 /* OWSProgressView.m in Sources */,
				347137FC22A1BCE800F43A63 /* OWSMessageViewOnceView.m in Sources */,
				45D2AC02204885170033C692 /* OWS2FAReminderViewController.swift in Sources */,
				4542DF54208D40AC007B4E76 /* LoadingViewController.swift in Sources */,
				34D5CCA91EAE3D30005515DB /* AvatarViewHelper.m in Sources */,
				34D1F0B71F87F8850066283D /* OWSGenericAttachmentView.m in Sources */,
				3448E15C22133274004B052E /* OnboardingPermissionsViewController.swift in Sources */,
				34D920E720E179C200D51158 /* OWSMessageFooterView.m in Sources */,
				341341EF2187467A00192D59 /* ConversationViewModel.m in Sources */,
				348BB25D20A0C5530047AEC2 /* ContactShareViewHelper.swift in Sources */,
				34B3F8801E8DF1700035BE1A /* InviteFlow.swift in Sources */,
				457C87B82032645C008D52D6 /* DebugUINotifications.swift in Sources */,
				4C21D5D8223AC60F00EF8A77 /* PhotoCapture.swift in Sources */,
				4C13C9F620E57BA30089A98B /* ColorPickerViewController.swift in Sources */,
				4CC1ECFB211A553000CC13BE /* AppUpdateNag.swift in Sources */,
				4C30E226234FB033009558B7 /* SecondaryLinkingQRCodeViewController.swift in Sources */,
				3448E16022134C89004B052E /* OnboardingSplashViewController.swift in Sources */,
				34B6A903218B3F63007C4606 /* TypingIndicatorView.swift in Sources */,
				458E38371D668EBF0094BD24 /* OWSDeviceProvisioningURLParser.m in Sources */,
				34B6A905218B4C91007C4606 /* TypingIndicatorInteraction.swift in Sources */,
				4517642B1DE939FD00EDB8B9 /* ContactCell.swift in Sources */,
				34EA69402194933900702471 /* MediaDownloadView.swift in Sources */,
				340FC8AB204DAC8D007AEB0F /* DomainFrontingCountryViewController.m in Sources */,
				4C586926224FAB83003FD070 /* AVAudioSession+OWS.m in Sources */,
				3496744D2076768700080B5F /* OWSMessageBubbleView.m in Sources */,
				34B3F8751E8DF1700035BE1A /* CallViewController.swift in Sources */,
				4C4AE6A1224AF35700D4AF6F /* SendMediaNavigationController.swift in Sources */,
				4C3A2BC72356620E004B3986 /* ProvisioningController.swift in Sources */,
				34D8C0281ED3673300188D7C /* DebugUITableViewController.m in Sources */,
				45F32C222057297A00A300D5 /* MediaDetailViewController.m in Sources */,
				34B3F8851E8DF1700035BE1A /* NewGroupViewController.m in Sources */,
				340E9AC2235F878900FA362C /* TextApprovalViewController.swift in Sources */,
				34ABC0E421DD20C500ED9469 /* ConversationMessageMapping.swift in Sources */,
				34D8C0271ED3673300188D7C /* DebugUIMessages.m in Sources */,
				880BFFEA234590FA00F6FAB1 /* ConversationSplitViewController.swift in Sources */,
				34DBF003206BD5A500025978 /* OWSMessageTextView.m in Sources */,
				34D1F0B41F86D31D0066283D /* ConversationCollectionView.m in Sources */,
				45D308AD2049A439000189E4 /* PinEntryView.m in Sources */,
				340FC8B1204DAC8D007AEB0F /* BlockListViewController.m in Sources */,
				4CFE6B6C21F92BA700006701 /* LegacyNotificationsAdaptee.swift in Sources */,
				3441FD9F21A3604F00BB9542 /* BackupRestoreViewController.swift in Sources */,
				45F659821E1BE77000444429 /* NonCallKitCallUIAdaptee.swift in Sources */,
				4C5250D221E7BD7D00CE3D95 /* PhoneNumberValidator.swift in Sources */,
				45AE48511E0732D6004D96C2 /* TurnServerInfo.swift in Sources */,
				34B3F8771E8DF1700035BE1A /* ContactsPicker.swift in Sources */,
				88D1D40422EF8A9700F472C5 /* ThreadDetailsInteraction.swift in Sources */,
				45C0DC1B1E68FE9000E04C47 /* UIApplication+OWS.swift in Sources */,
				4C46361122EB98EC00185951 /* CameraFirstNavigationController.swift in Sources */,
				45FBC5C81DF8575700E9B410 /* CallKitCallManager.swift in Sources */,
				4539B5861F79348F007141FF /* PushRegistrationManager.swift in Sources */,
				45FBC5D11DF8592E00E9B410 /* SignalCall.swift in Sources */,
				340FC8BB204DAC8D007AEB0F /* OWSAddToContactViewController.m in Sources */,
				34C2EEB92272244600BCA1D0 /* OWSMessageStickerView.m in Sources */,
				45F32C232057297A00A300D5 /* MediaPageViewController.swift in Sources */,
				8809CE8722F8FE6D00D38867 /* AttachmentKeyboard.swift in Sources */,
				8810223722DF9C2300A7C44F /* OnboardingAccountLockedViewController.swift in Sources */,
				452C468F1E427E200087B011 /* OutboundCallInitiator.swift in Sources */,
				34D2CCDA2062E7D000CB1A14 /* OWSScreenLockUI.m in Sources */,
				45F170BB1E2FC5D3003FC1F2 /* CallAudioService.swift in Sources */,
				4CA46F4C219CCC630038ABDE /* CaptionView.swift in Sources */,
				345BC30C2047030700257B7C /* OWS2FASettingsViewController.m in Sources */,
				340FC8B7204DAC8D007AEB0F /* OWSConversationSettingsViewController.m in Sources */,
				34BECE2E1F7ABCE000D7438D /* GifPickerViewController.swift in Sources */,
				34D1F0C01F8EC1760066283D /* MessageRecipientStatusUtils.swift in Sources */,
				45F659731E1BD99C00444429 /* CallKitCallUIAdaptee.swift in Sources */,
				34277A5E20751BDC006049F2 /* OWSQuotedMessageView.m in Sources */,
				45DDA6242090CEB500DE97F8 /* ConversationHeaderView.swift in Sources */,
				3488F9362191CC4000E524CC /* ConversationMediaView.swift in Sources */,
				45F32C242057297A00A300D5 /* MessageDetailViewController.swift in Sources */,
				4C19A0FC227B356F007A0C7F /* DebugUIMessages+OWS.swift in Sources */,
				3496955C219B605E00DCFE74 /* ImagePickerController.swift in Sources */,
				34D1F0841F8678AA0066283D /* ConversationInputToolbar.m in Sources */,
				4CBBFE4A2306F5D300B37450 /* LogViewController.swift in Sources */,
				457F671B20746193000EABCD /* QuotedReplyPreview.swift in Sources */,
				34A6C28021E503E700B5B12E /* OWSImagePickerController.swift in Sources */,
				88A9729222FA5D4B004B4FBF /* AttachmentFormatPickerView.swift in Sources */,
				34DBF004206BD5A500025978 /* OWSBubbleView.m in Sources */,
				3496957021A301A100DCFE74 /* OWSBackupIO.m in Sources */,
				8827004E23208A1900F01C46 /* AppearanceSettingsTableViewController.swift in Sources */,
				34E88D262098C5AE00A608F4 /* ContactViewController.swift in Sources */,
				34AC0A23211C829F00997B47 /* OWSLabel.m in Sources */,
				88F7EE93230253C5003ADF7D /* UsernameViewController.swift in Sources */,
				34EA69422194DE8000702471 /* MediaUploadView.swift in Sources */,
				76EB054018170B33006006FC /* AppDelegate.m in Sources */,
				34D1F0831F8678AA0066283D /* ConversationInputTextView.m in Sources */,
				340FC8B6204DAC8D007AEB0F /* OWSQRCodeScanningViewController.m in Sources */,
				4CB5F26920F7D060004D1B42 /* MessageActions.swift in Sources */,
				4C46361322EE680700185951 /* ConversationPicker.swift in Sources */,
				88594E5A2335B08000390B19 /* AudioMessageView.swift in Sources */,
				340FC8B5204DAC8D007AEB0F /* AboutTableViewController.m in Sources */,
				34BECE2B1F74C12700D7438D /* DebugUIStress.m in Sources */,
				340E9AC0235F876800FA362C /* ForwardMessageNavigationController.swift in Sources */,
				340FC8B9204DAC8D007AEB0F /* UpdateGroupViewController.m in Sources */,
				3448E1662215B313004B052E /* OnboardingCaptchaViewController.swift in Sources */,
				4574A5D61DD6704700C6B692 /* CallService.swift in Sources */,
				88081437234D80150004C187 /* UIResponder+OWS.swift in Sources */,
				4521C3C01F59F3BA00B4C582 /* TextFieldHelper.swift in Sources */,
				34D2CCDF206939B400CB1A14 /* DebugUIMessagesAction.m in Sources */,
				340FC8AC204DAC8D007AEB0F /* PrivacySettingsTableViewController.m in Sources */,
				340FC8C5204DE223007AEB0F /* DebugUIBackup.m in Sources */,
				4C11AA5020FD59C700351FBD /* MessageStatusView.swift in Sources */,
				340FC8AE204DAC8D007AEB0F /* OWSSoundSettingsViewController.m in Sources */,
				4579431E1E7C8CE9008ED0C0 /* Pastelog.m in Sources */,
				8809CE8A22F93C2200D38867 /* RecentPhotoCollectionView.swift in Sources */,
				3496957321A301A100DCFE74 /* OWSBackupJob.m in Sources */,
				340FC8B3204DAC8D007AEB0F /* AppSettingsViewController.m in Sources */,
				346B66311F4E29B200E5122F /* CropScaleImageViewController.swift in Sources */,
				45E5A6991F61E6DE001E4A8A /* MarqueeLabel.swift in Sources */,
				34D1F0B01F867BFC0066283D /* OWSSystemMessageCell.m in Sources */,
				45A663C51F92EC760027B59E /* GroupTableViewCell.swift in Sources */,
				34CA631B2097806F00E526A0 /* OWSContactShareView.m in Sources */,
				34D1F0861F8678AA0066283D /* ConversationViewController.m in Sources */,
				3427C64320F500E000EEC730 /* OWSMessageTimerView.m in Sources */,
				3448E15E221333F5004B052E /* OnboardingController.swift in Sources */,
				340FC8BD204DAC8D007AEB0F /* ShowGroupMembersViewController.m in Sources */,
				3496956F21A301A100DCFE74 /* OWSBackupLazyRestore.swift in Sources */,
				4C9C510022F495F60054A33F /* BroadcastMediaMessageJob.swift in Sources */,
				459311FC1D75C948008DD4F0 /* OWSDeviceTableViewCell.m in Sources */,
			);
			runOnlyForDeploymentPostprocessing = 0;
		};
		D221A0A5169C9E5F00537ABF /* Sources */ = {
			isa = PBXSourcesBuildPhase;
			buildActionMask = 2147483647;
			files = (
				458967111DC117CC00E9DD21 /* AccountManagerTest.swift in Sources */,
				3491D9A121022DB7001EF5A1 /* RemoteAttestationSigningCertificateTest.m in Sources */,
				34BBC861220E883300857249 /* ImageEditorModelTest.swift in Sources */,
				340B02BA1FA0D6C700F9CFEC /* ConversationViewItemTest.m in Sources */,
				458E383A1D6699FA0094BD24 /* OWSDeviceProvisioningURLParserTest.m in Sources */,
				3499998222EF1E2100654932 /* GRDBFullTextSearcherTest.swift in Sources */,
				3421981C21061D2E00C57195 /* ByteParserTest.swift in Sources */,
				34843B26214327C9004DED45 /* OWSOrphanDataCleanerTest.m in Sources */,
				340CCB722305962B005243B3 /* YDBToGRDBMigrationModelTest.swift in Sources */,
				34BBC862220E883300857249 /* ImageEditorTest.swift in Sources */,
				34DB0BED2011548B007B313F /* OWSDatabaseConverterTest.m in Sources */,
				3499998122EF1E2100654932 /* SearcherTest.swift in Sources */,
				345AE2B62317048300DB6225 /* GRDBFinderTest.swift in Sources */,
				34843B2C214FE296004DED45 /* MockEnvironment.m in Sources */,
				45360B911F952AA900FA666C /* MarqueeLabel.swift in Sources */,
				454EBAB41F2BE14C00ACE0BB /* OWSAnalytics.swift in Sources */,
				340CCB712305962B005243B3 /* YDBToGRDBMigrationKeyValueTest.swift in Sources */,
				954AEE6A1DF33E01002E5410 /* ContactsPickerTest.swift in Sources */,
				45666F581D9B2880008FE134 /* OWSScrubbingLogFormatterTest.m in Sources */,
				B660F6E01C29868000687D6E /* UtilTest.m in Sources */,
				4C3EF7FD2107DDEE0007EBF7 /* ParamParserTest.swift in Sources */,
				B660F6DB1C29868000687D6E /* FunctionalUtilTest.m in Sources */,
				45E7A6A81E71CA7E00D44FB5 /* DisplayableTextFilterTest.swift in Sources */,
				34843B2421432293004DED45 /* SignalBaseTest.m in Sources */,
				4C3EF802210918740007EBF7 /* SSKProtoEnvelopeTest.swift in Sources */,
				4C5250D421E7C51900CE3D95 /* PhoneNumberValidatorTest.swift in Sources */,
				452D1AF12081059C00A67F7F /* StringAdditionsTest.swift in Sources */,
				3499998322EF1E2100654932 /* YDBFullTextSearcherTest.swift in Sources */,
				4C4BC6C32102D697004040C9 /* ContactDiscoveryOperationTest.swift in Sources */,
				455AC69E1F4F8B0300134004 /* ImageCacheTest.swift in Sources */,
				34E8A8D12085238A00B272B1 /* ProtoParsingTest.m in Sources */,
			);
			runOnlyForDeploymentPostprocessing = 0;
		};
/* End PBXSourcesBuildPhase section */

/* Begin PBXTargetDependency section */
		34480B3A1FD0950000BC14EF /* PBXTargetDependency */ = {
			isa = PBXTargetDependency;
			target = 453518911FC63DBF00210559 /* SignalMessaging */;
			targetProxy = 34480B391FD0950000BC14EF /* PBXContainerItemProxy */;
		};
		3478506E1FD9CFF4007B8332 /* PBXTargetDependency */ = {
			isa = PBXTargetDependency;
			target = 453518911FC63DBF00210559 /* SignalMessaging */;
			targetProxy = 3478506D1FD9CFF4007B8332 /* PBXContainerItemProxy */;
		};
		453518711FC635DD00210559 /* PBXTargetDependency */ = {
			isa = PBXTargetDependency;
			target = 453518671FC635DD00210559 /* SignalShareExtension */;
			targetProxy = 453518701FC635DD00210559 /* PBXContainerItemProxy */;
		};
		453518981FC63DBF00210559 /* PBXTargetDependency */ = {
			isa = PBXTargetDependency;
			target = 453518911FC63DBF00210559 /* SignalMessaging */;
			targetProxy = 453518971FC63DBF00210559 /* PBXContainerItemProxy */;
		};
		4C10B18023176D250099396B /* PBXTargetDependency */ = {
			isa = PBXTargetDependency;
			target = 453518911FC63DBF00210559 /* SignalMessaging */;
			targetProxy = 4C10B18123176D250099396B /* PBXContainerItemProxy */;
		};
		4C10B18223176D250099396B /* PBXTargetDependency */ = {
			isa = PBXTargetDependency;
			target = D221A088169C9E5E00537ABF /* Signal */;
			targetProxy = 4C10B18323176D250099396B /* PBXContainerItemProxy */;
		};
		B6AFCEBB19A93DA60098CFCB /* PBXTargetDependency */ = {
			isa = PBXTargetDependency;
			target = D221A088169C9E5E00537ABF /* Signal */;
			targetProxy = B6AFCEBA19A93DA60098CFCB /* PBXContainerItemProxy */;
		};
/* End PBXTargetDependency section */

/* Begin PBXVariantGroup section */
		4535186C1FC635DD00210559 /* MainInterface.storyboard */ = {
			isa = PBXVariantGroup;
			children = (
				4535186D1FC635DD00210559 /* Base */,
			);
			name = MainInterface.storyboard;
			sourceTree = "<group>";
		};
		B6F509951AA53F760068F56A /* Localizable.strings */ = {
			isa = PBXVariantGroup;
			children = (
				B6F509961AA53F760068F56A /* en */,
				B69C2D191AA5446C00A640C2 /* bs */,
				B69C2D1A1AA5447600A640C2 /* ca */,
				B69C2D1B1AA5448300A640C2 /* cs */,
				B6BC3D0C1AA544B100C2907F /* da */,
				B676BCEF1AA544E7009637B8 /* de */,
				B676BCF11AA5451E009637B8 /* es */,
				B63FBC9E1AA545CB00548746 /* fi */,
				B646D10E1AA5461A004133BA /* fr */,
				B646D10F1AA54626004133BA /* fil */,
				B646D1141AA54674004133BA /* hu */,
				B68CB7D81AA546C30065AC3F /* lv */,
				B68CB7DA1AA546F50065AC3F /* nl */,
				B68CB7DB1AA547070065AC3F /* pl */,
				B68CB7DC1AA547100065AC3F /* pt_BR */,
				B68CB7DD1AA5471A0065AC3F /* pt_PT */,
				B68CB7E01AA548420065AC3F /* ru */,
				B68CB7E11AA5484F0065AC3F /* sl */,
				B68CB7E61AA548870065AC3F /* zh_CN */,
				B634CBB31AB10D2300C49B99 /* hr */,
				B634CBB51AB10D5400C49B99 /* ro */,
				453CC0361D08E1A60040EBA3 /* sn */,
				45E282DE1D08E67800ADD4C8 /* gl */,
				45E282DF1D08E6CC00ADD4C8 /* id */,
				454B35071D08EED80026D658 /* mk */,
				4597E94E1D8313C100040CDE /* sq */,
				4597E94F1D8313CB00040CDE /* bg */,
				3495BC911F1426B800B478F5 /* ar */,
				456D0FD51F63094D008499CD /* km */,
				456D0FD81F631F4E008499CD /* lt */,
				340B02B61F9FD31800F9CFEC /* he */,
				34491FC11FB0F78500B3E5A3 /* my */,
				341458471FBE11C4005ABCF9 /* fa */,
				3478505A1FD999D5007B8332 /* et */,
				3478505C1FD99A1F007B8332 /* zh_TW */,
				4C1D2333218B692800A0598F /* ko */,
				4C1D2334218B6A1100A0598F /* az */,
				4C1D2335218B6A7600A0598F /* el */,
				4C1D2337218B6BA000A0598F /* it */,
				4C1D2338218B6BF100A0598F /* ja */,
				4C1D2339218B6C6D00A0598F /* sv */,
				4C1D233A218B6CDB00A0598F /* th */,
				4C1D233B218B6D3100A0598F /* tr */,
				4CFB4E9B220BC56D00ECB4DE /* nb */,
				88A358252363FF63009D6B9A /* mr */,
				88A358262364020B009D6B9A /* uk */,
				88A3582723640240009D6B9A /* vi */,
				88A35828236402D3009D6B9A /* hi */,
				887D5880236773240048B8FB /* ta */,
				887D5881236773410048B8FB /* te */,
				882159D023677E0500D17403 /* ur */,
			);
			name = Localizable.strings;
			sourceTree = "<group>";
		};
/* End PBXVariantGroup section */

/* Begin XCBuildConfiguration section */
		453518731FC635DD00210559 /* Debug */ = {
			isa = XCBuildConfiguration;
			baseConfigurationReference = 69349DE607F5BA6036C9AC60 /* Pods-SignalShareExtension.debug.xcconfig */;
			buildSettings = {
				CLANG_ANALYZER_NONNULL = YES;
				CLANG_ANALYZER_NUMBER_OBJECT_CONVERSION = YES_AGGRESSIVE;
				CLANG_CXX_LANGUAGE_STANDARD = "gnu++14";
				CLANG_CXX_LIBRARY = "libc++";
				CLANG_ENABLE_MODULES = YES;
				CLANG_WARN_BOOL_CONVERSION = YES;
				CLANG_WARN_DIRECT_OBJC_ISA_USAGE = YES_ERROR;
				CLANG_WARN_DOCUMENTATION_COMMENTS = YES;
				CLANG_WARN_NON_LITERAL_NULL_CONVERSION = YES;
				CLANG_WARN_OBJC_LITERAL_CONVERSION = YES;
				CLANG_WARN_OBJC_ROOT_CLASS = YES_ERROR;
				CLANG_WARN_UNGUARDED_AVAILABILITY = YES_AGGRESSIVE;
				CODE_SIGN_ENTITLEMENTS = SignalShareExtension/SignalShareExtension.entitlements;
				CODE_SIGN_IDENTITY = "iPhone Developer";
				"CODE_SIGN_IDENTITY[sdk=iphoneos*]" = "iPhone Developer";
				CODE_SIGN_STYLE = Automatic;
				COPY_PHASE_STRIP = NO;
				DEBUG_INFORMATION_FORMAT = dwarf;
				DEVELOPMENT_TEAM = U68MSDN6DR;
				FRAMEWORK_SEARCH_PATHS = "$(inherited)";
				GCC_C_LANGUAGE_STANDARD = gnu11;
				GCC_DYNAMIC_NO_PIC = NO;
				GCC_OPTIMIZATION_LEVEL = 0;
				GCC_PRECOMPILE_PREFIX_HEADER = YES;
				GCC_PREFIX_HEADER = "SignalShareExtension/SignalShareExtension-Prefix.pch";
				GCC_WARN_ABOUT_RETURN_TYPE = YES_ERROR;
				GCC_WARN_UNINITIALIZED_AUTOS = YES_AGGRESSIVE;
				INFOPLIST_FILE = SignalShareExtension/Info.plist;
				IPHONEOS_DEPLOYMENT_TARGET = 10.0;
				LD_RUNPATH_SEARCH_PATHS = "$(inherited) @executable_path/Frameworks @executable_path/../../Frameworks";
				MTL_ENABLE_DEBUG_INFO = YES;
				OTHER_SWIFT_FLAGS = "$(inherited) -DDEBUG";
				PRODUCT_BUNDLE_IDENTIFIER = org.whispersystems.signal.shareextension;
				PRODUCT_NAME = "$(TARGET_NAME)";
				SKIP_INSTALL = YES;
				SWIFT_ACTIVE_COMPILATION_CONDITIONS = DEBUG;
				SWIFT_OBJC_BRIDGING_HEADER = "SignalShareExtension/SignalShareExtension-Bridging-Header.h";
				SWIFT_OPTIMIZATION_LEVEL = "-Onone";
				SWIFT_VERSION = 5.0;
				TARGETED_DEVICE_FAMILY = "1,2";
			};
			name = Debug;
		};
		453518751FC635DD00210559 /* App Store Release */ = {
			isa = XCBuildConfiguration;
			baseConfigurationReference = 435EAC2E5E22D3F087EB3192 /* Pods-SignalShareExtension.app store release.xcconfig */;
			buildSettings = {
				ALWAYS_SEARCH_USER_PATHS = NO;
				CLANG_ANALYZER_NONNULL = YES;
				CLANG_ANALYZER_NUMBER_OBJECT_CONVERSION = YES_AGGRESSIVE;
				CLANG_CXX_LANGUAGE_STANDARD = "gnu++14";
				CLANG_CXX_LIBRARY = "libc++";
				CLANG_ENABLE_MODULES = YES;
				CLANG_ENABLE_OBJC_ARC = YES;
				CLANG_WARN_BLOCK_CAPTURE_AUTORELEASING = YES;
				CLANG_WARN_BOOL_CONVERSION = YES;
				CLANG_WARN_COMMA = YES;
				CLANG_WARN_CONSTANT_CONVERSION = YES;
				CLANG_WARN_DIRECT_OBJC_ISA_USAGE = YES_ERROR;
				CLANG_WARN_DOCUMENTATION_COMMENTS = YES;
				CLANG_WARN_EMPTY_BODY = YES;
				CLANG_WARN_ENUM_CONVERSION = YES;
				CLANG_WARN_INFINITE_RECURSION = YES;
				CLANG_WARN_INT_CONVERSION = YES;
				CLANG_WARN_NON_LITERAL_NULL_CONVERSION = YES;
				CLANG_WARN_OBJC_LITERAL_CONVERSION = YES;
				CLANG_WARN_OBJC_ROOT_CLASS = YES_ERROR;
				CLANG_WARN_RANGE_LOOP_ANALYSIS = YES;
				CLANG_WARN_STRICT_PROTOTYPES = YES;
				CLANG_WARN_SUSPICIOUS_MOVE = YES;
				CLANG_WARN_UNGUARDED_AVAILABILITY = YES_AGGRESSIVE;
				CLANG_WARN_UNREACHABLE_CODE = YES;
				CLANG_WARN__DUPLICATE_METHOD_MATCH = YES;
				CODE_SIGN_ENTITLEMENTS = SignalShareExtension/SignalShareExtension.entitlements;
				CODE_SIGN_IDENTITY = "iPhone Developer";
				"CODE_SIGN_IDENTITY[sdk=iphoneos*]" = "iPhone Developer";
				CODE_SIGN_STYLE = Automatic;
				COPY_PHASE_STRIP = NO;
				DEBUG_INFORMATION_FORMAT = "dwarf-with-dsym";
				DEVELOPMENT_TEAM = U68MSDN6DR;
				ENABLE_NS_ASSERTIONS = NO;
				ENABLE_STRICT_OBJC_MSGSEND = YES;
				FRAMEWORK_SEARCH_PATHS = "$(inherited)";
				GCC_C_LANGUAGE_STANDARD = gnu11;
				GCC_NO_COMMON_BLOCKS = YES;
				GCC_PRECOMPILE_PREFIX_HEADER = YES;
				GCC_PREFIX_HEADER = "SignalShareExtension/SignalShareExtension-Prefix.pch";
				GCC_WARN_64_TO_32_BIT_CONVERSION = YES;
				GCC_WARN_ABOUT_RETURN_TYPE = YES_ERROR;
				GCC_WARN_UNDECLARED_SELECTOR = YES;
				GCC_WARN_UNINITIALIZED_AUTOS = YES_AGGRESSIVE;
				GCC_WARN_UNUSED_FUNCTION = YES;
				GCC_WARN_UNUSED_VARIABLE = YES;
				INFOPLIST_FILE = SignalShareExtension/Info.plist;
				IPHONEOS_DEPLOYMENT_TARGET = 10.0;
				LD_RUNPATH_SEARCH_PATHS = "$(inherited) @executable_path/Frameworks @executable_path/../../Frameworks";
				MTL_ENABLE_DEBUG_INFO = NO;
				PRODUCT_BUNDLE_IDENTIFIER = org.whispersystems.signal.shareextension;
				PRODUCT_NAME = "$(TARGET_NAME)";
				SDKROOT = iphoneos;
				SKIP_INSTALL = YES;
				SWIFT_OBJC_BRIDGING_HEADER = "SignalShareExtension/SignalShareExtension-Bridging-Header.h";
				SWIFT_OPTIMIZATION_LEVEL = "-Owholemodule";
				SWIFT_VERSION = 5.0;
				TARGETED_DEVICE_FAMILY = "1,2";
				VALIDATE_PRODUCT = YES;
			};
			name = "App Store Release";
		};
		4535189B1FC63DBF00210559 /* Debug */ = {
			isa = XCBuildConfiguration;
			baseConfigurationReference = 9B533A9FA46206D3D99C9ADA /* Pods-SignalMessaging.debug.xcconfig */;
			buildSettings = {
				APPLICATION_EXTENSION_API_ONLY = YES;
				CLANG_ANALYZER_NONNULL = YES;
				CLANG_ANALYZER_NUMBER_OBJECT_CONVERSION = YES_AGGRESSIVE;
				CLANG_CXX_LANGUAGE_STANDARD = "gnu++14";
				CLANG_CXX_LIBRARY = "libc++";
				CLANG_ENABLE_MODULES = YES;
				CLANG_WARN_BOOL_CONVERSION = YES;
				CLANG_WARN_DIRECT_OBJC_ISA_USAGE = YES_ERROR;
				CLANG_WARN_DOCUMENTATION_COMMENTS = YES;
				CLANG_WARN_NON_LITERAL_NULL_CONVERSION = YES;
				CLANG_WARN_OBJC_LITERAL_CONVERSION = YES;
				CLANG_WARN_OBJC_ROOT_CLASS = YES_ERROR;
				CLANG_WARN_UNGUARDED_AVAILABILITY = YES_AGGRESSIVE;
				CODE_SIGN_IDENTITY = "";
				"CODE_SIGN_IDENTITY[sdk=iphoneos*]" = "iPhone Developer";
				CODE_SIGN_STYLE = Automatic;
				COPY_PHASE_STRIP = NO;
				CURRENT_PROJECT_VERSION = 1;
				DEBUG_INFORMATION_FORMAT = dwarf;
				DEFINES_MODULE = YES;
				DEVELOPMENT_TEAM = U68MSDN6DR;
				DYLIB_COMPATIBILITY_VERSION = 1;
				DYLIB_CURRENT_VERSION = 1;
				DYLIB_INSTALL_NAME_BASE = "@rpath";
				FRAMEWORK_SEARCH_PATHS = "$(inherited)";
				GCC_C_LANGUAGE_STANDARD = gnu11;
				GCC_DYNAMIC_NO_PIC = NO;
				GCC_OPTIMIZATION_LEVEL = 0;
				GCC_PRECOMPILE_PREFIX_HEADER = YES;
				GCC_PREFIX_HEADER = "SignalMessaging/SignalMessaging-Prefix.pch";
				GCC_WARN_ABOUT_RETURN_TYPE = YES_ERROR;
				GCC_WARN_UNINITIALIZED_AUTOS = YES_AGGRESSIVE;
				INFOPLIST_FILE = SignalMessaging/Info.plist;
				INSTALL_PATH = "$(LOCAL_LIBRARY_DIR)/Frameworks";
				IPHONEOS_DEPLOYMENT_TARGET = 10.0;
				LD_RUNPATH_SEARCH_PATHS = "$(inherited) @executable_path/Frameworks @loader_path/Frameworks";
				MTL_ENABLE_DEBUG_INFO = YES;
				OTHER_SWIFT_FLAGS = "$(inherited) -D DEBUG";
				PRODUCT_BUNDLE_IDENTIFIER = org.whispersystems.signal.SignalMessaging;
				PRODUCT_NAME = "$(TARGET_NAME:c99extidentifier)";
				SKIP_INSTALL = YES;
				SWIFT_ACTIVE_COMPILATION_CONDITIONS = DEBUG;
				SWIFT_OBJC_BRIDGING_HEADER = "";
				SWIFT_OPTIMIZATION_LEVEL = "-Onone";
				SWIFT_VERSION = 5.0;
				TARGETED_DEVICE_FAMILY = "1,2";
				VERSIONING_SYSTEM = "apple-generic";
				VERSION_INFO_PREFIX = "";
			};
			name = Debug;
		};
		4535189D1FC63DBF00210559 /* App Store Release */ = {
			isa = XCBuildConfiguration;
			baseConfigurationReference = 8EEE74B0753448C085B48721 /* Pods-SignalMessaging.app store release.xcconfig */;
			buildSettings = {
				ALWAYS_SEARCH_USER_PATHS = NO;
				APPLICATION_EXTENSION_API_ONLY = YES;
				CLANG_ANALYZER_NONNULL = YES;
				CLANG_ANALYZER_NUMBER_OBJECT_CONVERSION = YES_AGGRESSIVE;
				CLANG_CXX_LANGUAGE_STANDARD = "gnu++14";
				CLANG_CXX_LIBRARY = "libc++";
				CLANG_ENABLE_MODULES = YES;
				CLANG_ENABLE_OBJC_ARC = YES;
				CLANG_WARN_BLOCK_CAPTURE_AUTORELEASING = YES;
				CLANG_WARN_BOOL_CONVERSION = YES;
				CLANG_WARN_COMMA = YES;
				CLANG_WARN_CONSTANT_CONVERSION = YES;
				CLANG_WARN_DIRECT_OBJC_ISA_USAGE = YES_ERROR;
				CLANG_WARN_DOCUMENTATION_COMMENTS = YES;
				CLANG_WARN_EMPTY_BODY = YES;
				CLANG_WARN_ENUM_CONVERSION = YES;
				CLANG_WARN_INFINITE_RECURSION = YES;
				CLANG_WARN_INT_CONVERSION = YES;
				CLANG_WARN_NON_LITERAL_NULL_CONVERSION = YES;
				CLANG_WARN_OBJC_LITERAL_CONVERSION = YES;
				CLANG_WARN_OBJC_ROOT_CLASS = YES_ERROR;
				CLANG_WARN_RANGE_LOOP_ANALYSIS = YES;
				CLANG_WARN_STRICT_PROTOTYPES = YES;
				CLANG_WARN_SUSPICIOUS_MOVE = YES;
				CLANG_WARN_UNGUARDED_AVAILABILITY = YES_AGGRESSIVE;
				CLANG_WARN_UNREACHABLE_CODE = YES;
				CLANG_WARN__DUPLICATE_METHOD_MATCH = YES;
				CODE_SIGN_IDENTITY = "";
				"CODE_SIGN_IDENTITY[sdk=iphoneos*]" = "iPhone Developer";
				CODE_SIGN_STYLE = Automatic;
				COPY_PHASE_STRIP = NO;
				CURRENT_PROJECT_VERSION = 1;
				DEBUG_INFORMATION_FORMAT = "dwarf-with-dsym";
				DEFINES_MODULE = YES;
				DEVELOPMENT_TEAM = U68MSDN6DR;
				DYLIB_COMPATIBILITY_VERSION = 1;
				DYLIB_CURRENT_VERSION = 1;
				DYLIB_INSTALL_NAME_BASE = "@rpath";
				ENABLE_NS_ASSERTIONS = NO;
				ENABLE_STRICT_OBJC_MSGSEND = YES;
				FRAMEWORK_SEARCH_PATHS = "$(inherited)";
				GCC_C_LANGUAGE_STANDARD = gnu11;
				GCC_NO_COMMON_BLOCKS = YES;
				GCC_PRECOMPILE_PREFIX_HEADER = YES;
				GCC_PREFIX_HEADER = "SignalMessaging/SignalMessaging-Prefix.pch";
				GCC_WARN_64_TO_32_BIT_CONVERSION = YES;
				GCC_WARN_ABOUT_RETURN_TYPE = YES_ERROR;
				GCC_WARN_UNDECLARED_SELECTOR = YES;
				GCC_WARN_UNINITIALIZED_AUTOS = YES_AGGRESSIVE;
				GCC_WARN_UNUSED_FUNCTION = YES;
				GCC_WARN_UNUSED_VARIABLE = YES;
				INFOPLIST_FILE = SignalMessaging/Info.plist;
				INSTALL_PATH = "$(LOCAL_LIBRARY_DIR)/Frameworks";
				IPHONEOS_DEPLOYMENT_TARGET = 10.0;
				LD_RUNPATH_SEARCH_PATHS = "$(inherited) @executable_path/Frameworks @loader_path/Frameworks";
				MTL_ENABLE_DEBUG_INFO = NO;
				PRODUCT_BUNDLE_IDENTIFIER = org.whispersystems.signal.SignalMessaging;
				PRODUCT_NAME = "$(TARGET_NAME:c99extidentifier)";
				SDKROOT = iphoneos;
				SKIP_INSTALL = YES;
				SWIFT_OBJC_BRIDGING_HEADER = "";
				SWIFT_OPTIMIZATION_LEVEL = "-Owholemodule";
				SWIFT_VERSION = 5.0;
				TARGETED_DEVICE_FAMILY = "1,2";
				VALIDATE_PRODUCT = YES;
				VERSIONING_SYSTEM = "apple-generic";
				VERSION_INFO_PREFIX = "";
			};
			name = "App Store Release";
		};
		4C10B17A23176CEB0099396B /* Testable Release */ = {
			isa = XCBuildConfiguration;
			buildSettings = {
				ALWAYS_SEARCH_USER_PATHS = NO;
				CLANG_ANALYZER_LOCALIZABILITY_NONLOCALIZED = YES;
				CLANG_CXX_LANGUAGE_STANDARD = "gnu++0x";
				CLANG_ENABLE_MODULES = YES;
				CLANG_ENABLE_OBJC_ARC = YES;
				CLANG_WARN_BLOCK_CAPTURE_AUTORELEASING = YES;
				CLANG_WARN_COMMA = YES;
				CLANG_WARN_CONSTANT_CONVERSION = YES;
				CLANG_WARN_DEPRECATED_OBJC_IMPLEMENTATIONS = YES;
				CLANG_WARN_EMPTY_BODY = YES;
				CLANG_WARN_ENUM_CONVERSION = YES;
				CLANG_WARN_IMPLICIT_SIGN_CONVERSION = YES;
				CLANG_WARN_INFINITE_RECURSION = YES;
				CLANG_WARN_INT_CONVERSION = YES;
				CLANG_WARN_OBJC_IMPLICIT_RETAIN_SELF = YES;
				CLANG_WARN_OBJC_RECEIVER_WEAK = YES;
				CLANG_WARN_RANGE_LOOP_ANALYSIS = YES;
				CLANG_WARN_SEMICOLON_BEFORE_METHOD_BODY = YES;
				CLANG_WARN_STRICT_PROTOTYPES = YES;
				CLANG_WARN_SUSPICIOUS_IMPLICIT_CONVERSION = YES;
				CLANG_WARN_SUSPICIOUS_MOVE = YES;
				CLANG_WARN_UNREACHABLE_CODE = YES;
				CLANG_WARN__ARC_BRIDGE_CAST_NONARC = YES;
				CLANG_WARN__DUPLICATE_METHOD_MATCH = YES;
				CODE_SIGN_IDENTITY = "iPhone Distribution";
				ENABLE_BITCODE = NO;
				ENABLE_STRICT_OBJC_MSGSEND = YES;
				FRAMEWORK_SEARCH_PATHS = (
					"$(PROJECT_DIR)/ThirdParty/WebRTC/Build",
					"$(PROJECT_DIR)/ThirdParty/Carthage/Build/iOS",
				);
				GCC_NO_COMMON_BLOCKS = YES;
				GCC_PREPROCESSOR_DEFINITIONS = "TESTABLE_BUILD=1";
				GCC_TREAT_IMPLICIT_FUNCTION_DECLARATIONS_AS_ERRORS = YES;
				GCC_TREAT_INCOMPATIBLE_POINTER_TYPE_WARNINGS_AS_ERRORS = YES;
				GCC_WARN_64_TO_32_BIT_CONVERSION = YES;
				GCC_WARN_ABOUT_DEPRECATED_FUNCTIONS = YES;
				GCC_WARN_ABOUT_MISSING_FIELD_INITIALIZERS = YES;
				GCC_WARN_ABOUT_MISSING_NEWLINE = YES;
				GCC_WARN_ABOUT_MISSING_PROTOTYPES = YES;
				GCC_WARN_ABOUT_POINTER_SIGNEDNESS = YES;
				GCC_WARN_ABOUT_RETURN_TYPE = YES;
				GCC_WARN_ALLOW_INCOMPLETE_PROTOCOL = YES;
				GCC_WARN_CHECK_SWITCH_STATEMENTS = YES;
				GCC_WARN_FOUR_CHARACTER_CONSTANTS = YES;
				GCC_WARN_INITIALIZER_NOT_FULLY_BRACKETED = YES;
				GCC_WARN_MISSING_PARENTHESES = YES;
				GCC_WARN_MULTIPLE_DEFINITION_TYPES_FOR_SELECTOR = YES;
				GCC_WARN_SHADOW = YES;
				GCC_WARN_SIGN_COMPARE = YES;
				GCC_WARN_STRICT_SELECTOR_MATCH = YES;
				GCC_WARN_TYPECHECK_CALLS_TO_PRINTF = YES;
				GCC_WARN_UNDECLARED_SELECTOR = YES;
				GCC_WARN_UNINITIALIZED_AUTOS = YES;
				GCC_WARN_UNKNOWN_PRAGMAS = YES;
				GCC_WARN_UNUSED_FUNCTION = YES;
				GCC_WARN_UNUSED_LABEL = YES;
				GCC_WARN_UNUSED_VALUE = YES;
				GCC_WARN_UNUSED_VARIABLE = YES;
				HEADER_SEARCH_PATHS = "";
				IPHONEOS_DEPLOYMENT_TARGET = 10.0;
				ONLY_ACTIVE_ARCH = YES;
				OTHER_CFLAGS = (
					"-DNS_BLOCK_ASSERTIONS=1",
					"-fobjc-arc-exceptions",
					"-DTESTABLE_BUILDS",
				);
				OTHER_SWIFT_FLAGS = "-DTESTABLE_BUILD";
				SDKROOT = iphoneos;
				SWIFT_OPTIMIZATION_LEVEL = "-Owholemodule";
				SWIFT_VERSION = 4.0;
				VALIDATE_PRODUCT = YES;
				WARNING_CFLAGS = (
					"-Werror=incompatible-pointer-types",
					"-Werror=protocol",
					"-Werror=incomplete-implementation",
					"-Werror=objc-literal-conversion",
				);
			};
			name = "Testable Release";
		};
		4C10B17B23176CEB0099396B /* Testable Release */ = {
			isa = XCBuildConfiguration;
			baseConfigurationReference = 7BB1CB6F2D7841356BE367EA /* Pods-Signal.testable release.xcconfig */;
			buildSettings = {
				ASSETCATALOG_COMPILER_APPICON_NAME = AppIcon;
				CLANG_ADDRESS_SANITIZER_CONTAINER_OVERFLOW = NO;
				CLANG_ANALYZER_SECURITY_FLOATLOOPCOUNTER = YES;
				CLANG_ANALYZER_SECURITY_INSECUREAPI_RAND = YES;
				CLANG_ANALYZER_SECURITY_INSECUREAPI_STRCPY = YES;
				CLANG_ENABLE_MODULES = YES;
				CODE_SIGN_ENTITLEMENTS = Signal/Signal.entitlements;
				CODE_SIGN_IDENTITY = "iPhone Developer";
				"CODE_SIGN_IDENTITY[sdk=iphoneos*]" = "iPhone Developer";
				CURRENT_PROJECT_VERSION = 1;
				DEVELOPMENT_TEAM = U68MSDN6DR;
				ENABLE_TESTABILITY = YES;
				FRAMEWORK_SEARCH_PATHS = (
					"$(inherited)",
					"$(SRCROOT)",
				);
				GCC_OPTIMIZATION_LEVEL = 3;
				GCC_PRECOMPILE_PREFIX_HEADER = YES;
				GCC_PREFIX_HEADER = "Signal/Signal-Prefix.pch";
				GCC_PREPROCESSOR_DEFINITIONS = (
					"$(inherited)",
					HAVE_CONFIG_H,
				);
				GCC_STRICT_ALIASING = NO;
				GCC_WARN_MULTIPLE_DEFINITION_TYPES_FOR_SELECTOR = NO;
				GCC_WARN_STRICT_SELECTOR_MATCH = YES;
				GCC_WARN_UNDECLARED_SELECTOR = YES;
				HEADER_SEARCH_PATHS = (
					"$(inherited)",
					"\"${SRCROOT}/RedPhone/lib/ogg/include\"",
					"\"${SRCROOT}/RedPhone/lib/debug/include\"",
					"\"$(SRCROOT)/libtommath\"",
					"\"$(SRCROOT)/libtomcrypt/headers\"",
					"\"$(SRCROOT)/MMDrawerController\"",
					"\"$(SRCROOT)/Libraries\"/**",
				);
				INFOPLIST_FILE = "$(SRCROOT)/Signal/Signal-Info.plist";
				IPHONEOS_DEPLOYMENT_TARGET = 10.0;
				LD_RUNPATH_SEARCH_PATHS = "$(inherited) @executable_path/Frameworks";
				LIBRARY_SEARCH_PATHS = (
					"$(inherited)",
					"$(SRCROOT)",
				);
				LLVM_LTO = NO;
				ONLY_ACTIVE_ARCH = YES;
				OTHER_LDFLAGS = "$(inherited)";
				PRODUCT_BUNDLE_IDENTIFIER = org.whispersystems.signal;
				PRODUCT_NAME = Signal;
				PROVISIONING_PROFILE = "";
				RUN_CLANG_STATIC_ANALYZER = YES;
				SDKROOT = iphoneos;
				SWIFT_OBJC_BRIDGING_HEADER = "Signal/src/Signal-Bridging-Header.h";
				SWIFT_VERSION = 5.0;
				TARGETED_DEVICE_FAMILY = "1,2";
				TEST_AFTER_BUILD = YES;
				VALID_ARCHS = "arm64 armv7 armv7s";
				WRAPPER_EXTENSION = app;
			};
			name = "Testable Release";
		};
		4C10B17C23176CEB0099396B /* Testable Release */ = {
			isa = XCBuildConfiguration;
			baseConfigurationReference = 399D8A7F461D7253DFFB91C5 /* Pods-SignalTests.testable release.xcconfig */;
			buildSettings = {
				BUNDLE_LOADER = "$(BUILT_PRODUCTS_DIR)/Signal.app/Signal";
				CLANG_ALLOW_NON_MODULAR_INCLUDES_IN_FRAMEWORK_MODULES = YES;
				CLANG_ENABLE_MODULES = YES;
				CODE_SIGN_IDENTITY = "iPhone Developer";
				"CODE_SIGN_IDENTITY[sdk=iphoneos*]" = "iPhone Developer";
				DEFINES_MODULE = YES;
				ENABLE_TESTABILITY = YES;
				FRAMEWORK_SEARCH_PATHS = (
					"$(inherited)",
					"$(SRCROOT)",
				);
				GCC_GENERATE_TEST_COVERAGE_FILES = NO;
				GCC_OPTIMIZATION_LEVEL = 0;
				GCC_PRECOMPILE_PREFIX_HEADER = YES;
				GCC_PREFIX_HEADER = "Signal/Signal-Prefix.pch";
				GCC_VERSION = "";
				GCC_WARN_MULTIPLE_DEFINITION_TYPES_FOR_SELECTOR = NO;
				GCC_WARN_STRICT_SELECTOR_MATCH = YES;
				GCC_WARN_UNDECLARED_SELECTOR = YES;
				HEADER_SEARCH_PATHS = (
					"${PODS_HEADERS_SEARCH_PATHS}",
					"$(inherited)",
					"\"${SRCROOT}/Signal/lib/speex/include\"",
					"\"${SRCROOT}/Signal/lib/ogg/include\"",
					"\"${SRCROOT}/Signal/lib/debug/include\"",
					"\"$(SRCROOT)/libtommath\"",
					"\"$(SRCROOT)/libtomcrypt/headers\"",
					"\"$(SRCROOT)/Libraries\"/**",
					"\"$(TARGET_TEMP_DIR)/../$(PROJECT_NAME).build/DerivedSources\"",
				);
				INFOPLIST_FILE = "Signal/test/Supporting Files/SignalTests-Info.plist";
				IPHONEOS_DEPLOYMENT_TARGET = 10.0;
				LD_RUNPATH_SEARCH_PATHS = "$(inherited) @executable_path/Frameworks @loader_path/Frameworks";
				LIBRARY_SEARCH_PATHS = (
					"$(inherited)",
					"$(SRCROOT)",
				);
				ONLY_ACTIVE_ARCH = YES;
				OTHER_LDFLAGS = (
					"-all_load",
					"-ObjC",
					"$(inherited)",
				);
				PRODUCT_BUNDLE_IDENTIFIER = "org.whispersystems.${PRODUCT_NAME:rfc1034identifier}";
				PRODUCT_NAME = SignalTests;
				PROVISIONING_PROFILE = "";
				SWIFT_OBJC_BRIDGING_HEADER = "Signal/test/SignalTests-Bridging-Header.h";
				SWIFT_OPTIMIZATION_LEVEL = "-Owholemodule";
				SWIFT_VERSION = 5.0;
				TEST_HOST = "$(BUNDLE_LOADER)";
				VALID_ARCHS = "arm64 armv7s armv7 i386 x86_64";
			};
			name = "Testable Release";
		};
		4C10B17D23176CEB0099396B /* Testable Release */ = {
			isa = XCBuildConfiguration;
			baseConfigurationReference = 4F673294B9C30EE43B6FB0BC /* Pods-SignalShareExtension.testable release.xcconfig */;
			buildSettings = {
				ALWAYS_SEARCH_USER_PATHS = NO;
				CLANG_ANALYZER_NONNULL = YES;
				CLANG_ANALYZER_NUMBER_OBJECT_CONVERSION = YES_AGGRESSIVE;
				CLANG_CXX_LANGUAGE_STANDARD = "gnu++14";
				CLANG_CXX_LIBRARY = "libc++";
				CLANG_ENABLE_MODULES = YES;
				CLANG_ENABLE_OBJC_ARC = YES;
				CLANG_WARN_BLOCK_CAPTURE_AUTORELEASING = YES;
				CLANG_WARN_BOOL_CONVERSION = YES;
				CLANG_WARN_COMMA = YES;
				CLANG_WARN_CONSTANT_CONVERSION = YES;
				CLANG_WARN_DIRECT_OBJC_ISA_USAGE = YES_ERROR;
				CLANG_WARN_DOCUMENTATION_COMMENTS = YES;
				CLANG_WARN_EMPTY_BODY = YES;
				CLANG_WARN_ENUM_CONVERSION = YES;
				CLANG_WARN_INFINITE_RECURSION = YES;
				CLANG_WARN_INT_CONVERSION = YES;
				CLANG_WARN_NON_LITERAL_NULL_CONVERSION = YES;
				CLANG_WARN_OBJC_LITERAL_CONVERSION = YES;
				CLANG_WARN_OBJC_ROOT_CLASS = YES_ERROR;
				CLANG_WARN_RANGE_LOOP_ANALYSIS = YES;
				CLANG_WARN_STRICT_PROTOTYPES = YES;
				CLANG_WARN_SUSPICIOUS_MOVE = YES;
				CLANG_WARN_UNGUARDED_AVAILABILITY = YES_AGGRESSIVE;
				CLANG_WARN_UNREACHABLE_CODE = YES;
				CLANG_WARN__DUPLICATE_METHOD_MATCH = YES;
				CODE_SIGN_ENTITLEMENTS = SignalShareExtension/SignalShareExtension.entitlements;
				CODE_SIGN_IDENTITY = "iPhone Developer";
				"CODE_SIGN_IDENTITY[sdk=iphoneos*]" = "iPhone Developer";
				CODE_SIGN_STYLE = Automatic;
				COPY_PHASE_STRIP = NO;
				DEBUG_INFORMATION_FORMAT = "dwarf-with-dsym";
				DEVELOPMENT_TEAM = U68MSDN6DR;
				ENABLE_NS_ASSERTIONS = NO;
				ENABLE_STRICT_OBJC_MSGSEND = YES;
				ENABLE_TESTABILITY = YES;
				FRAMEWORK_SEARCH_PATHS = "$(inherited)";
				GCC_C_LANGUAGE_STANDARD = gnu11;
				GCC_NO_COMMON_BLOCKS = YES;
				GCC_PRECOMPILE_PREFIX_HEADER = YES;
				GCC_PREFIX_HEADER = "SignalShareExtension/SignalShareExtension-Prefix.pch";
				GCC_WARN_64_TO_32_BIT_CONVERSION = YES;
				GCC_WARN_ABOUT_RETURN_TYPE = YES_ERROR;
				GCC_WARN_UNDECLARED_SELECTOR = YES;
				GCC_WARN_UNINITIALIZED_AUTOS = YES_AGGRESSIVE;
				GCC_WARN_UNUSED_FUNCTION = YES;
				GCC_WARN_UNUSED_VARIABLE = YES;
				INFOPLIST_FILE = SignalShareExtension/Info.plist;
				IPHONEOS_DEPLOYMENT_TARGET = 10.0;
				LD_RUNPATH_SEARCH_PATHS = "$(inherited) @executable_path/Frameworks @executable_path/../../Frameworks";
				MTL_ENABLE_DEBUG_INFO = NO;
				ONLY_ACTIVE_ARCH = YES;
				PRODUCT_BUNDLE_IDENTIFIER = org.whispersystems.signal.shareextension;
				PRODUCT_NAME = "$(TARGET_NAME)";
				SDKROOT = iphoneos;
				SKIP_INSTALL = YES;
				SWIFT_OBJC_BRIDGING_HEADER = "SignalShareExtension/SignalShareExtension-Bridging-Header.h";
				SWIFT_OPTIMIZATION_LEVEL = "-Owholemodule";
				SWIFT_VERSION = 5.0;
				TARGETED_DEVICE_FAMILY = "1,2";
				VALIDATE_PRODUCT = YES;
			};
			name = "Testable Release";
		};
		4C10B17E23176CEB0099396B /* Testable Release */ = {
			isa = XCBuildConfiguration;
			baseConfigurationReference = FD351756BE688D00B63E00CD /* Pods-SignalMessaging.testable release.xcconfig */;
			buildSettings = {
				ALWAYS_SEARCH_USER_PATHS = NO;
				APPLICATION_EXTENSION_API_ONLY = YES;
				CLANG_ANALYZER_NONNULL = YES;
				CLANG_ANALYZER_NUMBER_OBJECT_CONVERSION = YES_AGGRESSIVE;
				CLANG_CXX_LANGUAGE_STANDARD = "gnu++14";
				CLANG_CXX_LIBRARY = "libc++";
				CLANG_ENABLE_MODULES = YES;
				CLANG_ENABLE_OBJC_ARC = YES;
				CLANG_WARN_BLOCK_CAPTURE_AUTORELEASING = YES;
				CLANG_WARN_BOOL_CONVERSION = YES;
				CLANG_WARN_COMMA = YES;
				CLANG_WARN_CONSTANT_CONVERSION = YES;
				CLANG_WARN_DIRECT_OBJC_ISA_USAGE = YES_ERROR;
				CLANG_WARN_DOCUMENTATION_COMMENTS = YES;
				CLANG_WARN_EMPTY_BODY = YES;
				CLANG_WARN_ENUM_CONVERSION = YES;
				CLANG_WARN_INFINITE_RECURSION = YES;
				CLANG_WARN_INT_CONVERSION = YES;
				CLANG_WARN_NON_LITERAL_NULL_CONVERSION = YES;
				CLANG_WARN_OBJC_LITERAL_CONVERSION = YES;
				CLANG_WARN_OBJC_ROOT_CLASS = YES_ERROR;
				CLANG_WARN_RANGE_LOOP_ANALYSIS = YES;
				CLANG_WARN_STRICT_PROTOTYPES = YES;
				CLANG_WARN_SUSPICIOUS_MOVE = YES;
				CLANG_WARN_UNGUARDED_AVAILABILITY = YES_AGGRESSIVE;
				CLANG_WARN_UNREACHABLE_CODE = YES;
				CLANG_WARN__DUPLICATE_METHOD_MATCH = YES;
				CODE_SIGN_IDENTITY = "";
				"CODE_SIGN_IDENTITY[sdk=iphoneos*]" = "iPhone Developer";
				CODE_SIGN_STYLE = Automatic;
				COPY_PHASE_STRIP = NO;
				CURRENT_PROJECT_VERSION = 1;
				DEBUG_INFORMATION_FORMAT = "dwarf-with-dsym";
				DEFINES_MODULE = YES;
				DEVELOPMENT_TEAM = U68MSDN6DR;
				DYLIB_COMPATIBILITY_VERSION = 1;
				DYLIB_CURRENT_VERSION = 1;
				DYLIB_INSTALL_NAME_BASE = "@rpath";
				ENABLE_NS_ASSERTIONS = NO;
				ENABLE_STRICT_OBJC_MSGSEND = YES;
				ENABLE_TESTABILITY = YES;
				FRAMEWORK_SEARCH_PATHS = "$(inherited)";
				GCC_C_LANGUAGE_STANDARD = gnu11;
				GCC_NO_COMMON_BLOCKS = YES;
				GCC_PRECOMPILE_PREFIX_HEADER = YES;
				GCC_PREFIX_HEADER = "SignalMessaging/SignalMessaging-Prefix.pch";
				GCC_WARN_64_TO_32_BIT_CONVERSION = YES;
				GCC_WARN_ABOUT_RETURN_TYPE = YES_ERROR;
				GCC_WARN_UNDECLARED_SELECTOR = YES;
				GCC_WARN_UNINITIALIZED_AUTOS = YES_AGGRESSIVE;
				GCC_WARN_UNUSED_FUNCTION = YES;
				GCC_WARN_UNUSED_VARIABLE = YES;
				INFOPLIST_FILE = SignalMessaging/Info.plist;
				INSTALL_PATH = "$(LOCAL_LIBRARY_DIR)/Frameworks";
				IPHONEOS_DEPLOYMENT_TARGET = 10.0;
				LD_RUNPATH_SEARCH_PATHS = "$(inherited) @executable_path/Frameworks @loader_path/Frameworks";
				MTL_ENABLE_DEBUG_INFO = NO;
				ONLY_ACTIVE_ARCH = YES;
				PRODUCT_BUNDLE_IDENTIFIER = org.whispersystems.signal.SignalMessaging;
				PRODUCT_NAME = "$(TARGET_NAME:c99extidentifier)";
				SDKROOT = iphoneos;
				SKIP_INSTALL = YES;
				SWIFT_OBJC_BRIDGING_HEADER = "";
				SWIFT_OPTIMIZATION_LEVEL = "-Owholemodule";
				SWIFT_VERSION = 5.0;
				TARGETED_DEVICE_FAMILY = "1,2";
				VALIDATE_PRODUCT = YES;
				VERSIONING_SYSTEM = "apple-generic";
				VERSION_INFO_PREFIX = "";
			};
			name = "Testable Release";
		};
		4C10B1C023176D250099396B /* Debug */ = {
			isa = XCBuildConfiguration;
			baseConfigurationReference = CAA04E8D62A697EE833BC729 /* Pods-SignalPerformanceTests.debug.xcconfig */;
			buildSettings = {
				BUNDLE_LOADER = "$(BUILT_PRODUCTS_DIR)/Signal.app/Signal";
				CLANG_ALLOW_NON_MODULAR_INCLUDES_IN_FRAMEWORK_MODULES = YES;
				CLANG_ENABLE_MODULES = YES;
				CODE_SIGN_IDENTITY = "iPhone Developer";
				"CODE_SIGN_IDENTITY[sdk=iphoneos*]" = "iPhone Developer";
				DEFINES_MODULE = YES;
				FRAMEWORK_SEARCH_PATHS = (
					"$(inherited)",
					"$(SRCROOT)",
				);
				GCC_GENERATE_TEST_COVERAGE_FILES = NO;
				GCC_OPTIMIZATION_LEVEL = 0;
				GCC_PRECOMPILE_PREFIX_HEADER = YES;
				GCC_PREFIX_HEADER = "Signal/Signal-Prefix.pch";
				GCC_VERSION = "";
				GCC_WARN_MULTIPLE_DEFINITION_TYPES_FOR_SELECTOR = NO;
				GCC_WARN_STRICT_SELECTOR_MATCH = YES;
				GCC_WARN_UNDECLARED_SELECTOR = YES;
				HEADER_SEARCH_PATHS = (
					"${PODS_HEADERS_SEARCH_PATHS}",
					"$(inherited)",
					"\"${SRCROOT}/Signal/lib/speex/include\"",
					"\"${SRCROOT}/Signal/lib/ogg/include\"",
					"\"${SRCROOT}/Signal/lib/debug/include\"",
					"\"$(SRCROOT)/libtommath\"",
					"\"$(SRCROOT)/libtomcrypt/headers\"",
					"\"$(SRCROOT)/spandsp/spandsp/spandsp\"",
					"\"$(SRCROOT)/Libraries\"/**",
					"\"$(TARGET_TEMP_DIR)/../$(PROJECT_NAME).build/DerivedSources\"",
				);
				INFOPLIST_FILE = "Signal/test/Supporting Files/SignalTests-Info.plist";
				IPHONEOS_DEPLOYMENT_TARGET = 10.0;
				LD_RUNPATH_SEARCH_PATHS = "$(inherited) @executable_path/Frameworks @loader_path/Frameworks";
				LIBRARY_SEARCH_PATHS = (
					"$(inherited)",
					"$(SRCROOT)",
				);
				OTHER_LDFLAGS = (
					"-all_load",
					"-ObjC",
					"$(inherited)",
				);
				OTHER_SWIFT_FLAGS = "$(inherited) -D DEBUG";
				PRODUCT_BUNDLE_IDENTIFIER = "org.whispersystems.${PRODUCT_NAME:rfc1034identifier}";
				PRODUCT_NAME = "$(TARGET_NAME)";
				PROVISIONING_PROFILE = "";
				SWIFT_OBJC_BRIDGING_HEADER = "Signal/test/SignalTests-Bridging-Header.h";
				SWIFT_OPTIMIZATION_LEVEL = "-Onone";
				SWIFT_VERSION = 5.0;
				TEST_HOST = "$(BUNDLE_LOADER)";
				VALID_ARCHS = "arm64 armv7s armv7 i386 x86_64";
			};
			name = Debug;
		};
		4C10B1C123176D250099396B /* App Store Release */ = {
			isa = XCBuildConfiguration;
			baseConfigurationReference = 1BC279B87E730B066A5AFB2A /* Pods-SignalPerformanceTests.app store release.xcconfig */;
			buildSettings = {
				BUNDLE_LOADER = "$(BUILT_PRODUCTS_DIR)/Signal.app/Signal";
				CLANG_ALLOW_NON_MODULAR_INCLUDES_IN_FRAMEWORK_MODULES = YES;
				CLANG_ENABLE_MODULES = YES;
				CODE_SIGN_IDENTITY = "iPhone Developer";
				"CODE_SIGN_IDENTITY[sdk=iphoneos*]" = "iPhone Developer";
				DEFINES_MODULE = YES;
				FRAMEWORK_SEARCH_PATHS = (
					"$(inherited)",
					"$(SRCROOT)",
				);
				GCC_GENERATE_TEST_COVERAGE_FILES = NO;
				GCC_OPTIMIZATION_LEVEL = s;
				GCC_PRECOMPILE_PREFIX_HEADER = YES;
				GCC_PREFIX_HEADER = "Signal/Signal-Prefix.pch";
				GCC_VERSION = "";
				GCC_WARN_MULTIPLE_DEFINITION_TYPES_FOR_SELECTOR = NO;
				GCC_WARN_STRICT_SELECTOR_MATCH = YES;
				GCC_WARN_UNDECLARED_SELECTOR = YES;
				HEADER_SEARCH_PATHS = (
					"${PODS_HEADERS_SEARCH_PATHS}",
					"$(inherited)",
					"\"${SRCROOT}/Signal/lib/speex/include\"",
					"\"${SRCROOT}/Signal/lib/ogg/include\"",
					"\"${SRCROOT}/Signal/lib/debug/include\"",
					"\"$(SRCROOT)/libtommath\"",
					"\"$(SRCROOT)/libtomcrypt/headers\"",
					"\"$(SRCROOT)/Libraries\"/**",
					"\"$(TARGET_TEMP_DIR)/../$(PROJECT_NAME).build/DerivedSources\"",
				);
				INFOPLIST_FILE = "Signal/test/Supporting Files/SignalTests-Info.plist";
				IPHONEOS_DEPLOYMENT_TARGET = 10.0;
				LD_RUNPATH_SEARCH_PATHS = "$(inherited) @executable_path/Frameworks @loader_path/Frameworks";
				LIBRARY_SEARCH_PATHS = (
					"$(inherited)",
					"$(SRCROOT)",
				);
				OTHER_LDFLAGS = (
					"-all_load",
					"-ObjC",
					"$(inherited)",
				);
				PRODUCT_BUNDLE_IDENTIFIER = "org.whispersystems.${PRODUCT_NAME:rfc1034identifier}";
				PRODUCT_NAME = "$(TARGET_NAME)";
				PROVISIONING_PROFILE = "";
				SWIFT_OBJC_BRIDGING_HEADER = "Signal/test/SignalTests-Bridging-Header.h";
				SWIFT_OPTIMIZATION_LEVEL = "-Owholemodule";
				SWIFT_VERSION = 5.0;
				TEST_HOST = "$(BUNDLE_LOADER)";
				VALID_ARCHS = "arm64 armv7s armv7 i386 x86_64";
			};
			name = "App Store Release";
		};
		4C10B1C223176D250099396B /* Testable Release */ = {
			isa = XCBuildConfiguration;
			baseConfigurationReference = 4224D4E5D7921F25823ECDCA /* Pods-SignalPerformanceTests.testable release.xcconfig */;
			buildSettings = {
				BUNDLE_LOADER = "$(BUILT_PRODUCTS_DIR)/Signal.app/Signal";
				CLANG_ALLOW_NON_MODULAR_INCLUDES_IN_FRAMEWORK_MODULES = YES;
				CLANG_ENABLE_MODULES = YES;
				CODE_SIGN_IDENTITY = "iPhone Developer";
				"CODE_SIGN_IDENTITY[sdk=iphoneos*]" = "iPhone Developer";
				DEFINES_MODULE = YES;
				ENABLE_TESTABILITY = YES;
				FRAMEWORK_SEARCH_PATHS = (
					"$(inherited)",
					"$(SRCROOT)",
				);
				GCC_GENERATE_TEST_COVERAGE_FILES = NO;
				GCC_OPTIMIZATION_LEVEL = s;
				GCC_PRECOMPILE_PREFIX_HEADER = YES;
				GCC_PREFIX_HEADER = "Signal/Signal-Prefix.pch";
				GCC_VERSION = "";
				GCC_WARN_MULTIPLE_DEFINITION_TYPES_FOR_SELECTOR = NO;
				GCC_WARN_STRICT_SELECTOR_MATCH = YES;
				GCC_WARN_UNDECLARED_SELECTOR = YES;
				HEADER_SEARCH_PATHS = (
					"${PODS_HEADERS_SEARCH_PATHS}",
					"$(inherited)",
					"\"${SRCROOT}/Signal/lib/speex/include\"",
					"\"${SRCROOT}/Signal/lib/ogg/include\"",
					"\"${SRCROOT}/Signal/lib/debug/include\"",
					"\"$(SRCROOT)/libtommath\"",
					"\"$(SRCROOT)/libtomcrypt/headers\"",
					"\"$(SRCROOT)/Libraries\"/**",
					"\"$(TARGET_TEMP_DIR)/../$(PROJECT_NAME).build/DerivedSources\"",
				);
				INFOPLIST_FILE = "Signal/test/Supporting Files/SignalTests-Info.plist";
				IPHONEOS_DEPLOYMENT_TARGET = 10.0;
				LD_RUNPATH_SEARCH_PATHS = "$(inherited) @executable_path/Frameworks @loader_path/Frameworks";
				LIBRARY_SEARCH_PATHS = (
					"$(inherited)",
					"$(SRCROOT)",
				);
				ONLY_ACTIVE_ARCH = "$(inherited)";
				OTHER_LDFLAGS = (
					"-all_load",
					"-ObjC",
					"$(inherited)",
				);
				PRODUCT_BUNDLE_IDENTIFIER = "org.whispersystems.${PRODUCT_NAME:rfc1034identifier}";
				PRODUCT_NAME = "$(TARGET_NAME)";
				PROVISIONING_PROFILE = "";
				SWIFT_OBJC_BRIDGING_HEADER = "Signal/test/SignalTests-Bridging-Header.h";
				SWIFT_OPTIMIZATION_LEVEL = "-Owholemodule";
				SWIFT_VERSION = 5.0;
				TEST_HOST = "$(BUNDLE_LOADER)";
				VALID_ARCHS = "arm64 armv7s armv7 i386 x86_64";
			};
			name = "Testable Release";
		};
		D221A0BA169C9E5F00537ABF /* Debug */ = {
			isa = XCBuildConfiguration;
			buildSettings = {
				ALWAYS_SEARCH_USER_PATHS = NO;
				CLANG_ANALYZER_LOCALIZABILITY_NONLOCALIZED = YES;
				CLANG_CXX_LANGUAGE_STANDARD = "gnu++0x";
				CLANG_ENABLE_MODULES = YES;
				CLANG_ENABLE_OBJC_ARC = YES;
				CLANG_WARN_BLOCK_CAPTURE_AUTORELEASING = YES;
				CLANG_WARN_COMMA = YES;
				CLANG_WARN_CONSTANT_CONVERSION = YES;
				CLANG_WARN_DEPRECATED_OBJC_IMPLEMENTATIONS = YES;
				CLANG_WARN_EMPTY_BODY = YES;
				CLANG_WARN_ENUM_CONVERSION = YES;
				CLANG_WARN_IMPLICIT_SIGN_CONVERSION = YES;
				CLANG_WARN_INFINITE_RECURSION = YES;
				CLANG_WARN_INT_CONVERSION = YES;
				CLANG_WARN_OBJC_IMPLICIT_RETAIN_SELF = YES;
				CLANG_WARN_OBJC_RECEIVER_WEAK = YES;
				CLANG_WARN_RANGE_LOOP_ANALYSIS = YES;
				CLANG_WARN_SEMICOLON_BEFORE_METHOD_BODY = YES;
				CLANG_WARN_STRICT_PROTOTYPES = YES;
				CLANG_WARN_SUSPICIOUS_IMPLICIT_CONVERSION = YES;
				CLANG_WARN_SUSPICIOUS_MOVE = YES;
				CLANG_WARN_UNREACHABLE_CODE = YES;
				CLANG_WARN__ARC_BRIDGE_CAST_NONARC = YES;
				CLANG_WARN__DUPLICATE_METHOD_MATCH = YES;
				CODE_SIGN_IDENTITY = "iPhone Developer";
				ENABLE_BITCODE = NO;
				ENABLE_STRICT_OBJC_MSGSEND = YES;
				ENABLE_TESTABILITY = YES;
				FRAMEWORK_SEARCH_PATHS = (
					"$(PROJECT_DIR)/ThirdParty/WebRTC/Build",
					"$(PROJECT_DIR)/ThirdParty/Carthage/Build/iOS",
				);
				GCC_NO_COMMON_BLOCKS = YES;
				GCC_PREPROCESSOR_DEFINITIONS = (
					"$(inherited)",
					"DEBUG=1",
					"TESTABLE_BUILD=1",
				);
				GCC_TREAT_IMPLICIT_FUNCTION_DECLARATIONS_AS_ERRORS = YES;
				GCC_TREAT_INCOMPATIBLE_POINTER_TYPE_WARNINGS_AS_ERRORS = YES;
				GCC_WARN_64_TO_32_BIT_CONVERSION = YES;
				GCC_WARN_ABOUT_DEPRECATED_FUNCTIONS = YES;
				GCC_WARN_ABOUT_MISSING_FIELD_INITIALIZERS = YES;
				GCC_WARN_ABOUT_MISSING_NEWLINE = YES;
				GCC_WARN_ABOUT_MISSING_PROTOTYPES = YES;
				GCC_WARN_ABOUT_POINTER_SIGNEDNESS = YES;
				GCC_WARN_ABOUT_RETURN_TYPE = YES;
				GCC_WARN_ALLOW_INCOMPLETE_PROTOCOL = YES;
				GCC_WARN_CHECK_SWITCH_STATEMENTS = YES;
				GCC_WARN_FOUR_CHARACTER_CONSTANTS = YES;
				GCC_WARN_INITIALIZER_NOT_FULLY_BRACKETED = YES;
				GCC_WARN_MISSING_PARENTHESES = YES;
				GCC_WARN_MULTIPLE_DEFINITION_TYPES_FOR_SELECTOR = YES;
				GCC_WARN_SHADOW = YES;
				GCC_WARN_SIGN_COMPARE = YES;
				GCC_WARN_STRICT_SELECTOR_MATCH = YES;
				GCC_WARN_TYPECHECK_CALLS_TO_PRINTF = YES;
				GCC_WARN_UNDECLARED_SELECTOR = YES;
				GCC_WARN_UNINITIALIZED_AUTOS = YES;
				GCC_WARN_UNKNOWN_PRAGMAS = YES;
				GCC_WARN_UNUSED_FUNCTION = YES;
				GCC_WARN_UNUSED_LABEL = YES;
				GCC_WARN_UNUSED_VALUE = YES;
				GCC_WARN_UNUSED_VARIABLE = YES;
				HEADER_SEARCH_PATHS = "";
				IPHONEOS_DEPLOYMENT_TARGET = 10.0;
				ONLY_ACTIVE_ARCH = YES;
				OTHER_CFLAGS = "-fobjc-arc-exceptions";
				OTHER_SWIFT_FLAGS = "-DTESTABLE_BUILD";
				SDKROOT = iphoneos;
				SWIFT_VERSION = 4.0;
				VALIDATE_PRODUCT = YES;
				WARNING_CFLAGS = (
					"-Werror=incompatible-pointer-types",
					"-Werror=protocol",
					"-Werror=incomplete-implementation",
					"-Werror=objc-literal-conversion",
				);
			};
			name = Debug;
		};
		D221A0BB169C9E5F00537ABF /* App Store Release */ = {
			isa = XCBuildConfiguration;
			buildSettings = {
				ALWAYS_SEARCH_USER_PATHS = NO;
				CLANG_ANALYZER_LOCALIZABILITY_NONLOCALIZED = YES;
				CLANG_CXX_LANGUAGE_STANDARD = "gnu++0x";
				CLANG_ENABLE_MODULES = YES;
				CLANG_ENABLE_OBJC_ARC = YES;
				CLANG_WARN_BLOCK_CAPTURE_AUTORELEASING = YES;
				CLANG_WARN_COMMA = YES;
				CLANG_WARN_CONSTANT_CONVERSION = YES;
				CLANG_WARN_DEPRECATED_OBJC_IMPLEMENTATIONS = YES;
				CLANG_WARN_EMPTY_BODY = YES;
				CLANG_WARN_ENUM_CONVERSION = YES;
				CLANG_WARN_IMPLICIT_SIGN_CONVERSION = YES;
				CLANG_WARN_INFINITE_RECURSION = YES;
				CLANG_WARN_INT_CONVERSION = YES;
				CLANG_WARN_OBJC_IMPLICIT_RETAIN_SELF = YES;
				CLANG_WARN_OBJC_RECEIVER_WEAK = YES;
				CLANG_WARN_RANGE_LOOP_ANALYSIS = YES;
				CLANG_WARN_SEMICOLON_BEFORE_METHOD_BODY = YES;
				CLANG_WARN_STRICT_PROTOTYPES = YES;
				CLANG_WARN_SUSPICIOUS_IMPLICIT_CONVERSION = YES;
				CLANG_WARN_SUSPICIOUS_MOVE = YES;
				CLANG_WARN_UNREACHABLE_CODE = YES;
				CLANG_WARN__ARC_BRIDGE_CAST_NONARC = YES;
				CLANG_WARN__DUPLICATE_METHOD_MATCH = YES;
				CODE_SIGN_IDENTITY = "iPhone Distribution";
				ENABLE_BITCODE = NO;
				ENABLE_STRICT_OBJC_MSGSEND = YES;
				FRAMEWORK_SEARCH_PATHS = (
					"$(PROJECT_DIR)/ThirdParty/WebRTC/Build",
					"$(PROJECT_DIR)/ThirdParty/Carthage/Build/iOS",
				);
				GCC_NO_COMMON_BLOCKS = YES;
				GCC_TREAT_IMPLICIT_FUNCTION_DECLARATIONS_AS_ERRORS = YES;
				GCC_TREAT_INCOMPATIBLE_POINTER_TYPE_WARNINGS_AS_ERRORS = YES;
				GCC_WARN_64_TO_32_BIT_CONVERSION = YES;
				GCC_WARN_ABOUT_DEPRECATED_FUNCTIONS = YES;
				GCC_WARN_ABOUT_MISSING_FIELD_INITIALIZERS = YES;
				GCC_WARN_ABOUT_MISSING_NEWLINE = YES;
				GCC_WARN_ABOUT_MISSING_PROTOTYPES = YES;
				GCC_WARN_ABOUT_POINTER_SIGNEDNESS = YES;
				GCC_WARN_ABOUT_RETURN_TYPE = YES;
				GCC_WARN_ALLOW_INCOMPLETE_PROTOCOL = YES;
				GCC_WARN_CHECK_SWITCH_STATEMENTS = YES;
				GCC_WARN_FOUR_CHARACTER_CONSTANTS = YES;
				GCC_WARN_INITIALIZER_NOT_FULLY_BRACKETED = YES;
				GCC_WARN_MISSING_PARENTHESES = YES;
				GCC_WARN_MULTIPLE_DEFINITION_TYPES_FOR_SELECTOR = YES;
				GCC_WARN_SHADOW = YES;
				GCC_WARN_SIGN_COMPARE = YES;
				GCC_WARN_STRICT_SELECTOR_MATCH = YES;
				GCC_WARN_TYPECHECK_CALLS_TO_PRINTF = YES;
				GCC_WARN_UNDECLARED_SELECTOR = YES;
				GCC_WARN_UNINITIALIZED_AUTOS = YES;
				GCC_WARN_UNKNOWN_PRAGMAS = YES;
				GCC_WARN_UNUSED_FUNCTION = YES;
				GCC_WARN_UNUSED_LABEL = YES;
				GCC_WARN_UNUSED_VALUE = YES;
				GCC_WARN_UNUSED_VARIABLE = YES;
				HEADER_SEARCH_PATHS = "";
				IPHONEOS_DEPLOYMENT_TARGET = 10.0;
				ONLY_ACTIVE_ARCH = NO;
				OTHER_CFLAGS = (
					"-DNS_BLOCK_ASSERTIONS=1",
					"-fobjc-arc-exceptions",
				);
				SDKROOT = iphoneos;
				SWIFT_OPTIMIZATION_LEVEL = "-Owholemodule";
				SWIFT_VERSION = 4.0;
				VALIDATE_PRODUCT = YES;
				WARNING_CFLAGS = (
					"-Werror=incompatible-pointer-types",
					"-Werror=protocol",
					"-Werror=incomplete-implementation",
					"-Werror=objc-literal-conversion",
				);
			};
			name = "App Store Release";
		};
		D221A0BD169C9E5F00537ABF /* Debug */ = {
			isa = XCBuildConfiguration;
			baseConfigurationReference = DE2DD605305BC6EFAD731723 /* Pods-Signal.debug.xcconfig */;
			buildSettings = {
				ASSETCATALOG_COMPILER_APPICON_NAME = AppIcon;
				CLANG_ADDRESS_SANITIZER_CONTAINER_OVERFLOW = YES;
				CLANG_ANALYZER_SECURITY_FLOATLOOPCOUNTER = YES;
				CLANG_ANALYZER_SECURITY_INSECUREAPI_RAND = YES;
				CLANG_ANALYZER_SECURITY_INSECUREAPI_STRCPY = YES;
				CLANG_ENABLE_MODULES = YES;
				CLANG_UNDEFINED_BEHAVIOR_SANITIZER_INTEGER = YES;
				CLANG_UNDEFINED_BEHAVIOR_SANITIZER_NULLABILITY = YES;
				CODE_SIGN_ENTITLEMENTS = Signal/Signal.entitlements;
				CODE_SIGN_IDENTITY = "iPhone Developer";
				"CODE_SIGN_IDENTITY[sdk=iphoneos*]" = "iPhone Developer";
				CURRENT_PROJECT_VERSION = 1;
				DEVELOPMENT_TEAM = U68MSDN6DR;
				FRAMEWORK_SEARCH_PATHS = (
					"$(inherited)",
					"$(SRCROOT)",
				);
				GCC_OPTIMIZATION_LEVEL = 0;
				GCC_PRECOMPILE_PREFIX_HEADER = YES;
				GCC_PREFIX_HEADER = "Signal/Signal-Prefix.pch";
				GCC_PREPROCESSOR_DEFINITIONS = (
					"DEBUG=1",
					"$(inherited)",
					HAVE_CONFIG_H,
				);
				GCC_STRICT_ALIASING = NO;
				GCC_WARN_MULTIPLE_DEFINITION_TYPES_FOR_SELECTOR = NO;
				GCC_WARN_STRICT_SELECTOR_MATCH = YES;
				GCC_WARN_UNDECLARED_SELECTOR = YES;
				HEADER_SEARCH_PATHS = (
					"$(inherited)",
					"\"${SRCROOT}/RedPhone/lib/ogg/include\"",
					"\"${SRCROOT}/RedPhone/lib/debug/include\"",
					"\"$(SRCROOT)/libtommath\"",
					"\"$(SRCROOT)/libtomcrypt/headers\"",
					"\"$(SRCROOT)/MMDrawerController\"",
					"\"$(SRCROOT)/Libraries\"/**",
				);
				INFOPLIST_FILE = "$(SRCROOT)/Signal/Signal-Info.plist";
				IPHONEOS_DEPLOYMENT_TARGET = 10.0;
				LD_RUNPATH_SEARCH_PATHS = "$(inherited) @executable_path/Frameworks";
				LIBRARY_SEARCH_PATHS = (
					"$(inherited)",
					"$(SRCROOT)",
				);
				LLVM_LTO = NO;
				OTHER_LDFLAGS = "$(inherited)";
				OTHER_SWIFT_FLAGS = "$(inherited) -D DEBUG";
				PRODUCT_BUNDLE_IDENTIFIER = org.whispersystems.signal;
				PRODUCT_NAME = Signal;
				PROVISIONING_PROFILE = "";
				PROVISIONING_PROFILE_SPECIFIER = "";
				RUN_CLANG_STATIC_ANALYZER = YES;
				SDKROOT = iphoneos;
				SWIFT_OBJC_BRIDGING_HEADER = "Signal/src/Signal-Bridging-Header.h";
				SWIFT_OPTIMIZATION_LEVEL = "-Onone";
				SWIFT_VERSION = 5.0;
				TARGETED_DEVICE_FAMILY = "1,2";
				TEST_AFTER_BUILD = YES;
				VALID_ARCHS = "arm64 armv7 armv7s";
				WRAPPER_EXTENSION = app;
			};
			name = Debug;
		};
		D221A0BE169C9E5F00537ABF /* App Store Release */ = {
			isa = XCBuildConfiguration;
			baseConfigurationReference = DF728B4B438716EAF95CEC18 /* Pods-Signal.app store release.xcconfig */;
			buildSettings = {
				ASSETCATALOG_COMPILER_APPICON_NAME = AppIcon;
				CLANG_ADDRESS_SANITIZER_CONTAINER_OVERFLOW = NO;
				CLANG_ANALYZER_SECURITY_FLOATLOOPCOUNTER = YES;
				CLANG_ANALYZER_SECURITY_INSECUREAPI_RAND = YES;
				CLANG_ANALYZER_SECURITY_INSECUREAPI_STRCPY = YES;
				CLANG_ENABLE_MODULES = YES;
				CODE_SIGN_ENTITLEMENTS = Signal/Signal.entitlements;
				CODE_SIGN_IDENTITY = "iPhone Developer";
				"CODE_SIGN_IDENTITY[sdk=iphoneos*]" = "iPhone Developer";
				CURRENT_PROJECT_VERSION = 1;
				DEVELOPMENT_TEAM = U68MSDN6DR;
				FRAMEWORK_SEARCH_PATHS = (
					"$(inherited)",
					"$(SRCROOT)",
				);
				GCC_OPTIMIZATION_LEVEL = 3;
				GCC_PRECOMPILE_PREFIX_HEADER = YES;
				GCC_PREFIX_HEADER = "Signal/Signal-Prefix.pch";
				GCC_PREPROCESSOR_DEFINITIONS = (
					"$(inherited)",
					HAVE_CONFIG_H,
					"RELEASE=1",
				);
				GCC_STRICT_ALIASING = NO;
				GCC_WARN_MULTIPLE_DEFINITION_TYPES_FOR_SELECTOR = NO;
				GCC_WARN_STRICT_SELECTOR_MATCH = YES;
				GCC_WARN_UNDECLARED_SELECTOR = YES;
				HEADER_SEARCH_PATHS = (
					"$(inherited)",
					"\"${SRCROOT}/RedPhone/lib/ogg/include\"",
					"\"${SRCROOT}/RedPhone/lib/debug/include\"",
					"\"$(SRCROOT)/libtommath\"",
					"\"$(SRCROOT)/libtomcrypt/headers\"",
					"\"$(SRCROOT)/MMDrawerController\"",
					"\"$(SRCROOT)/Libraries\"/**",
				);
				INFOPLIST_FILE = "$(SRCROOT)/Signal/Signal-Info.plist";
				IPHONEOS_DEPLOYMENT_TARGET = 10.0;
				LD_RUNPATH_SEARCH_PATHS = "$(inherited) @executable_path/Frameworks";
				LIBRARY_SEARCH_PATHS = (
					"$(inherited)",
					"$(SRCROOT)",
				);
				LLVM_LTO = NO;
				OTHER_LDFLAGS = "$(inherited)";
				PRODUCT_BUNDLE_IDENTIFIER = org.whispersystems.signal;
				PRODUCT_NAME = Signal;
				PROVISIONING_PROFILE = "";
				RUN_CLANG_STATIC_ANALYZER = YES;
				SDKROOT = iphoneos;
				SWIFT_OBJC_BRIDGING_HEADER = "Signal/src/Signal-Bridging-Header.h";
				SWIFT_VERSION = 5.0;
				TARGETED_DEVICE_FAMILY = "1,2";
				TEST_AFTER_BUILD = YES;
				VALID_ARCHS = "arm64 armv7 armv7s";
				WRAPPER_EXTENSION = app;
			};
			name = "App Store Release";
		};
		D221A0C0169C9E5F00537ABF /* Debug */ = {
			isa = XCBuildConfiguration;
			baseConfigurationReference = 63BAA38DC365EE44110A6BD1 /* Pods-SignalTests.debug.xcconfig */;
			buildSettings = {
				BUNDLE_LOADER = "$(BUILT_PRODUCTS_DIR)/Signal.app/Signal";
				CLANG_ALLOW_NON_MODULAR_INCLUDES_IN_FRAMEWORK_MODULES = YES;
				CLANG_ENABLE_MODULES = YES;
				CODE_SIGN_IDENTITY = "iPhone Developer";
				"CODE_SIGN_IDENTITY[sdk=iphoneos*]" = "iPhone Developer";
				DEFINES_MODULE = YES;
				FRAMEWORK_SEARCH_PATHS = (
					"$(inherited)",
					"$(SRCROOT)",
				);
				GCC_GENERATE_TEST_COVERAGE_FILES = NO;
				GCC_OPTIMIZATION_LEVEL = 0;
				GCC_PRECOMPILE_PREFIX_HEADER = YES;
				GCC_PREFIX_HEADER = "Signal/Signal-Prefix.pch";
				GCC_VERSION = "";
				GCC_WARN_MULTIPLE_DEFINITION_TYPES_FOR_SELECTOR = NO;
				GCC_WARN_STRICT_SELECTOR_MATCH = YES;
				GCC_WARN_UNDECLARED_SELECTOR = YES;
				HEADER_SEARCH_PATHS = (
					"${PODS_HEADERS_SEARCH_PATHS}",
					"$(inherited)",
					"\"${SRCROOT}/Signal/lib/speex/include\"",
					"\"${SRCROOT}/Signal/lib/ogg/include\"",
					"\"${SRCROOT}/Signal/lib/debug/include\"",
					"\"$(SRCROOT)/libtommath\"",
					"\"$(SRCROOT)/libtomcrypt/headers\"",
					"\"$(SRCROOT)/spandsp/spandsp/spandsp\"",
					"\"$(SRCROOT)/Libraries\"/**",
					"\"$(TARGET_TEMP_DIR)/../$(PROJECT_NAME).build/DerivedSources\"",
				);
				INFOPLIST_FILE = "Signal/test/Supporting Files/SignalTests-Info.plist";
				IPHONEOS_DEPLOYMENT_TARGET = 10.0;
				LD_RUNPATH_SEARCH_PATHS = "$(inherited) @executable_path/Frameworks @loader_path/Frameworks";
				LIBRARY_SEARCH_PATHS = (
					"$(inherited)",
					"$(SRCROOT)",
				);
				OTHER_LDFLAGS = (
					"-all_load",
					"-ObjC",
					"$(inherited)",
				);
				OTHER_SWIFT_FLAGS = "$(inherited) -D DEBUG";
				PRODUCT_BUNDLE_IDENTIFIER = "org.whispersystems.${PRODUCT_NAME:rfc1034identifier}";
				PRODUCT_NAME = SignalTests;
				PROVISIONING_PROFILE = "";
				SWIFT_OBJC_BRIDGING_HEADER = "Signal/test/SignalTests-Bridging-Header.h";
				SWIFT_OPTIMIZATION_LEVEL = "-Onone";
				SWIFT_VERSION = 5.0;
				TEST_HOST = "$(BUNDLE_LOADER)";
				VALID_ARCHS = "arm64 armv7s armv7 i386 x86_64";
			};
			name = Debug;
		};
		D221A0C1169C9E5F00537ABF /* App Store Release */ = {
			isa = XCBuildConfiguration;
			baseConfigurationReference = 02CD38E58B58A689DCF037AD /* Pods-SignalTests.app store release.xcconfig */;
			buildSettings = {
				BUNDLE_LOADER = "$(BUILT_PRODUCTS_DIR)/Signal.app/Signal";
				CLANG_ALLOW_NON_MODULAR_INCLUDES_IN_FRAMEWORK_MODULES = YES;
				CLANG_ENABLE_MODULES = YES;
				CODE_SIGN_IDENTITY = "iPhone Developer";
				"CODE_SIGN_IDENTITY[sdk=iphoneos*]" = "iPhone Developer";
				DEFINES_MODULE = YES;
				FRAMEWORK_SEARCH_PATHS = (
					"$(inherited)",
					"$(SRCROOT)",
				);
				GCC_GENERATE_TEST_COVERAGE_FILES = NO;
				GCC_OPTIMIZATION_LEVEL = 0;
				GCC_PRECOMPILE_PREFIX_HEADER = YES;
				GCC_PREFIX_HEADER = "Signal/Signal-Prefix.pch";
				GCC_VERSION = "";
				GCC_WARN_MULTIPLE_DEFINITION_TYPES_FOR_SELECTOR = NO;
				GCC_WARN_STRICT_SELECTOR_MATCH = YES;
				GCC_WARN_UNDECLARED_SELECTOR = YES;
				HEADER_SEARCH_PATHS = (
					"${PODS_HEADERS_SEARCH_PATHS}",
					"$(inherited)",
					"\"${SRCROOT}/Signal/lib/speex/include\"",
					"\"${SRCROOT}/Signal/lib/ogg/include\"",
					"\"${SRCROOT}/Signal/lib/debug/include\"",
					"\"$(SRCROOT)/libtommath\"",
					"\"$(SRCROOT)/libtomcrypt/headers\"",
					"\"$(SRCROOT)/Libraries\"/**",
					"\"$(TARGET_TEMP_DIR)/../$(PROJECT_NAME).build/DerivedSources\"",
				);
				INFOPLIST_FILE = "Signal/test/Supporting Files/SignalTests-Info.plist";
				IPHONEOS_DEPLOYMENT_TARGET = 10.0;
				LD_RUNPATH_SEARCH_PATHS = "$(inherited) @executable_path/Frameworks @loader_path/Frameworks";
				LIBRARY_SEARCH_PATHS = (
					"$(inherited)",
					"$(SRCROOT)",
				);
				OTHER_LDFLAGS = (
					"-all_load",
					"-ObjC",
					"$(inherited)",
				);
				PRODUCT_BUNDLE_IDENTIFIER = "org.whispersystems.${PRODUCT_NAME:rfc1034identifier}";
				PRODUCT_NAME = SignalTests;
				PROVISIONING_PROFILE = "";
				SWIFT_OBJC_BRIDGING_HEADER = "Signal/test/SignalTests-Bridging-Header.h";
				SWIFT_OPTIMIZATION_LEVEL = "-Owholemodule";
				SWIFT_VERSION = 5.0;
				TEST_HOST = "$(BUNDLE_LOADER)";
				VALID_ARCHS = "arm64 armv7s armv7 i386 x86_64";
			};
			name = "App Store Release";
		};
/* End XCBuildConfiguration section */

/* Begin XCConfigurationList section */
		453518761FC635DD00210559 /* Build configuration list for PBXNativeTarget "SignalShareExtension" */ = {
			isa = XCConfigurationList;
			buildConfigurations = (
				453518731FC635DD00210559 /* Debug */,
				453518751FC635DD00210559 /* App Store Release */,
				4C10B17D23176CEB0099396B /* Testable Release */,
			);
			defaultConfigurationIsVisible = 0;
			defaultConfigurationName = "App Store Release";
		};
		4535189E1FC63DBF00210559 /* Build configuration list for PBXNativeTarget "SignalMessaging" */ = {
			isa = XCConfigurationList;
			buildConfigurations = (
				4535189B1FC63DBF00210559 /* Debug */,
				4535189D1FC63DBF00210559 /* App Store Release */,
				4C10B17E23176CEB0099396B /* Testable Release */,
			);
			defaultConfigurationIsVisible = 0;
			defaultConfigurationName = "App Store Release";
		};
		4C10B1BF23176D250099396B /* Build configuration list for PBXNativeTarget "SignalPerformanceTests" */ = {
			isa = XCConfigurationList;
			buildConfigurations = (
				4C10B1C023176D250099396B /* Debug */,
				4C10B1C123176D250099396B /* App Store Release */,
				4C10B1C223176D250099396B /* Testable Release */,
			);
			defaultConfigurationIsVisible = 0;
			defaultConfigurationName = "App Store Release";
		};
		D221A083169C9E5E00537ABF /* Build configuration list for PBXProject "Signal" */ = {
			isa = XCConfigurationList;
			buildConfigurations = (
				D221A0BA169C9E5F00537ABF /* Debug */,
				D221A0BB169C9E5F00537ABF /* App Store Release */,
				4C10B17A23176CEB0099396B /* Testable Release */,
			);
			defaultConfigurationIsVisible = 0;
			defaultConfigurationName = "App Store Release";
		};
		D221A0BC169C9E5F00537ABF /* Build configuration list for PBXNativeTarget "Signal" */ = {
			isa = XCConfigurationList;
			buildConfigurations = (
				D221A0BD169C9E5F00537ABF /* Debug */,
				D221A0BE169C9E5F00537ABF /* App Store Release */,
				4C10B17B23176CEB0099396B /* Testable Release */,
			);
			defaultConfigurationIsVisible = 0;
			defaultConfigurationName = "App Store Release";
		};
		D221A0BF169C9E5F00537ABF /* Build configuration list for PBXNativeTarget "SignalTests" */ = {
			isa = XCConfigurationList;
			buildConfigurations = (
				D221A0C0169C9E5F00537ABF /* Debug */,
				D221A0C1169C9E5F00537ABF /* App Store Release */,
				4C10B17C23176CEB0099396B /* Testable Release */,
			);
			defaultConfigurationIsVisible = 0;
			defaultConfigurationName = "App Store Release";
		};
/* End XCConfigurationList section */
	};
	rootObject = D221A080169C9E5E00537ABF /* Project object */;
}<|MERGE_RESOLUTION|>--- conflicted
+++ resolved
@@ -156,11 +156,8 @@
 		346941A2215D2EE400B5BFAD /* OWSConversationColor.m in Sources */ = {isa = PBXBuildFile; fileRef = 3469419E215D2EE400B5BFAD /* OWSConversationColor.m */; };
 		346941A3215D2EE400B5BFAD /* Theme.m in Sources */ = {isa = PBXBuildFile; fileRef = 3469419F215D2EE400B5BFAD /* Theme.m */; };
 		346941A4215D2EE400B5BFAD /* OWSConversationColor.h in Headers */ = {isa = PBXBuildFile; fileRef = 346941A0215D2EE400B5BFAD /* OWSConversationColor.h */; settings = {ATTRIBUTES = (Public, ); }; };
-<<<<<<< HEAD
 		346B4A772369BFC600B56007 /* PermissiveGestureRecognizer.swift in Sources */ = {isa = PBXBuildFile; fileRef = 346B4A762369BFC600B56007 /* PermissiveGestureRecognizer.swift */; };
-=======
 		346B4A79236A138C00B56007 /* OWS116UpdatePrekeys.swift in Sources */ = {isa = PBXBuildFile; fileRef = 346B4A78236A138C00B56007 /* OWS116UpdatePrekeys.swift */; };
->>>>>>> 3756f992
 		346B66311F4E29B200E5122F /* CropScaleImageViewController.swift in Sources */ = {isa = PBXBuildFile; fileRef = 346B66301F4E29B200E5122F /* CropScaleImageViewController.swift */; };
 		346E9D5421B040B700562252 /* RegistrationController.swift in Sources */ = {isa = PBXBuildFile; fileRef = 346E9D5321B040B600562252 /* RegistrationController.swift */; };
 		347137FC22A1BCE800F43A63 /* OWSMessageViewOnceView.m in Sources */ = {isa = PBXBuildFile; fileRef = 347137FB22A1BCE800F43A63 /* OWSMessageViewOnceView.m */; };
@@ -937,11 +934,8 @@
 		3469419E215D2EE400B5BFAD /* OWSConversationColor.m */ = {isa = PBXFileReference; fileEncoding = 4; lastKnownFileType = sourcecode.c.objc; path = OWSConversationColor.m; sourceTree = "<group>"; };
 		3469419F215D2EE400B5BFAD /* Theme.m */ = {isa = PBXFileReference; fileEncoding = 4; lastKnownFileType = sourcecode.c.objc; path = Theme.m; sourceTree = "<group>"; };
 		346941A0215D2EE400B5BFAD /* OWSConversationColor.h */ = {isa = PBXFileReference; fileEncoding = 4; lastKnownFileType = sourcecode.c.h; path = OWSConversationColor.h; sourceTree = "<group>"; };
-<<<<<<< HEAD
 		346B4A762369BFC600B56007 /* PermissiveGestureRecognizer.swift */ = {isa = PBXFileReference; fileEncoding = 4; lastKnownFileType = sourcecode.swift; path = PermissiveGestureRecognizer.swift; sourceTree = "<group>"; };
-=======
 		346B4A78236A138C00B56007 /* OWS116UpdatePrekeys.swift */ = {isa = PBXFileReference; fileEncoding = 4; lastKnownFileType = sourcecode.swift; path = OWS116UpdatePrekeys.swift; sourceTree = "<group>"; };
->>>>>>> 3756f992
 		346B66301F4E29B200E5122F /* CropScaleImageViewController.swift */ = {isa = PBXFileReference; fileEncoding = 4; lastKnownFileType = sourcecode.swift; path = CropScaleImageViewController.swift; sourceTree = "<group>"; };
 		346E9D5321B040B600562252 /* RegistrationController.swift */ = {isa = PBXFileReference; fileEncoding = 4; lastKnownFileType = sourcecode.swift; path = RegistrationController.swift; sourceTree = "<group>"; };
 		347137FA22A1BCE800F43A63 /* OWSMessageViewOnceView.h */ = {isa = PBXFileReference; fileEncoding = 4; lastKnownFileType = sourcecode.c.h; path = OWSMessageViewOnceView.h; sourceTree = "<group>"; };
